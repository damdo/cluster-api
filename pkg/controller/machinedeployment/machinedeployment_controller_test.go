/*
Copyright 2018 The Kubernetes Authors.

Licensed under the Apache License, Version 2.0 (the "License");
you may not use this file except in compliance with the License.
You may obtain a copy of the License at

    http://www.apache.org/licenses/LICENSE-2.0

Unless required by applicable law or agreed to in writing, software
distributed under the License is distributed on an "AS IS" BASIS,
WITHOUT WARRANTIES OR CONDITIONS OF ANY KIND, either express or implied.
See the License for the specific language governing permissions and
limitations under the License.
*/

package machinedeployment

import (
	"strconv"
	"testing"
	"time"

	"github.com/openshift/cluster-api/pkg/apis/machine/common"
	machinev1beta1 "github.com/openshift/cluster-api/pkg/apis/machine/v1beta1"
	"golang.org/x/net/context"
	apierrors "k8s.io/apimachinery/pkg/api/errors"
	metav1 "k8s.io/apimachinery/pkg/apis/meta/v1"
	"k8s.io/apimachinery/pkg/types"
	"k8s.io/apimachinery/pkg/util/intstr"
	"sigs.k8s.io/controller-runtime/pkg/client"
	"sigs.k8s.io/controller-runtime/pkg/manager"
	"sigs.k8s.io/controller-runtime/pkg/reconcile"
)

var c client.Client

var expectedRequest = reconcile.Request{NamespacedName: types.NamespacedName{Name: "foo", Namespace: "default"}}

const timeout = time.Second * 5
const pollingInterval = 10 * time.Millisecond

func TestReconcile(t *testing.T) {
	labels := map[string]string{"foo": "bar"}
	deployment := &machinev1beta1.MachineDeployment{
		ObjectMeta: metav1.ObjectMeta{Name: "foo", Namespace: "default"},
		Spec: machinev1beta1.MachineDeploymentSpec{
			MinReadySeconds:      int32Ptr(0),
			Replicas:             int32Ptr(2),
			RevisionHistoryLimit: int32Ptr(0),
			Selector:             metav1.LabelSelector{MatchLabels: labels},
			Strategy: &machinev1beta1.MachineDeploymentStrategy{
				Type: common.RollingUpdateMachineDeploymentStrategyType,
				RollingUpdate: &machinev1beta1.MachineRollingUpdateDeployment{
					MaxUnavailable: intstrPtr(0),
					MaxSurge:       intstrPtr(1),
				},
			},
			Template: machinev1beta1.MachineTemplateSpec{
				ObjectMeta: metav1.ObjectMeta{
					Labels: labels,
				},
<<<<<<< HEAD
				Spec: machinev1beta1.MachineSpec{
					Versions: machinev1beta1.MachineVersionInfo{Kubelet: "1.10.3"},
				},
=======
>>>>>>> 655e2d6c
			},
		},
	}

	// Setup the Manager and Controller.  Wrap the Controller Reconcile function so it writes each request to a
	// channel when it is finished.
	mgr, err := manager.New(cfg, manager.Options{})
	if err != nil {
		t.Errorf("error creating new manager: %v", err)
	}
	c = mgr.GetClient()

	r := newReconciler(mgr)
	recFn, requests, errors := SetupTestReconcile(r)
	if err := add(mgr, recFn, r.MachineSetToDeployments); err != nil {
		t.Errorf("error adding controller to manager: %v", err)
	}
	defer close(StartTestManager(mgr, t))

	// Create the MachineDeployment object and expect Reconcile to be called.
	if err := c.Create(context.TODO(), deployment); err != nil {
		t.Errorf("error creating instance: %v", err)
	}
	defer c.Delete(context.TODO(), deployment)
	expectReconcile(t, requests, errors)

	// Verify that the MachineSet was created.
	machineSets := &machinev1beta1.MachineSetList{}
	expectInt(t, 1, func(ctx context.Context) int {
		if err := c.List(ctx, machineSets); err != nil {
			return -1
		}
		return len(machineSets.Items)
	})

	ms := machineSets.Items[0]
	if r := *ms.Spec.Replicas; r != 2 {
		t.Errorf("replicas was %d not 2", r)
	}

	// Delete a MachineSet and expect Reconcile to be called to replace it.
	if err := c.Delete(context.TODO(), &ms); err != nil {
		t.Errorf("error deleting machineset: %v", err)
	}
	expectReconcile(t, requests, errors)
	expectInt(t, 1, func(ctx context.Context) int {
		if err := c.List(ctx, machineSets); err != nil {
			return -1
		}
		return len(machineSets.Items)
	})

	// Scale a MachineDeployment and expect Reconcile to be called
	if err := updateMachineDeployment(c, deployment, func(d *machinev1beta1.MachineDeployment) { d.Spec.Replicas = int32Ptr(5) }); err != nil {
		t.Errorf("error scaling machinedeployment: %v", err)
	}
	if err := c.Update(context.TODO(), deployment); err != nil {
		t.Errorf("error updating instance: %v", err)
	}
	expectReconcile(t, requests, errors)
	expectInt(t, 5, func(ctx context.Context) int {
		if err := c.List(ctx, machineSets); err != nil {
			return -1
		}
		if len(machineSets.Items) != 1 {
			return -1
		}
		return int(*machineSets.Items[0].Spec.Replicas)
	})

	// Update a MachineDeployment, expect Reconcile to be called and a new MachineSet to appear
	if err := updateMachineDeployment(c, deployment, func(d *machinev1beta1.MachineDeployment) { d.Spec.Template.Labels["updated"] = "true" }); err != nil {
		t.Errorf("error scaling machinedeployment: %v", err)
	}
	if err := c.Update(context.TODO(), deployment); err != nil {
		t.Errorf("error updating instance: %v", err)
	}
	expectReconcile(t, requests, errors)
	expectInt(t, 2, func(ctx context.Context) int {
		if err := c.List(ctx, machineSets); err != nil {
			return -1
		}
		return len(machineSets.Items)
	})

	// Wait for the new MachineSet to get scaled up and set .Status.Replicas and .Status.AvailableReplicas
	// at each step
	var newMachineSet, oldMachineSet *machinev1beta1.MachineSet
	resourceVersion0, err0 := strconv.Atoi(machineSets.Items[0].ResourceVersion)
	resourceVersion1, err1 := strconv.Atoi(machineSets.Items[1].ResourceVersion)
	if err0 != nil {
		t.Fatalf("Unable to convert MS %q ResourceVersion to a number: %v", machineSets.Items[0].Name, err0)
	}
	if err1 != nil {
		t.Fatalf("Unable to convert MS %q ResourceVersion to a number: %v", machineSets.Items[1].Name, err1)
	}

	if resourceVersion0 > resourceVersion1 {
		newMachineSet = &machineSets.Items[0]
		oldMachineSet = &machineSets.Items[1]
	} else {
		newMachineSet = &machineSets.Items[1]
		oldMachineSet = &machineSets.Items[0]
	}

	// Start off by setting .Status.Replicas and .Status.AvailableReplicas of the old MachineSet
	oldMachineSet.Status.AvailableReplicas = *oldMachineSet.Spec.Replicas
	oldMachineSet.Status.Replicas = *oldMachineSet.Spec.Replicas
	if err := c.Status().Update(context.TODO(), oldMachineSet); err != nil {
		t.Errorf("error updating machineset: %v", err)
	}
	expectReconcile(t, requests, errors)

	// Iterate over the scalesteps
	step := 1
	for step < 5 {
		// Wait for newMachineSet to be scaled up
		expectTrue(t, func(ctx context.Context) bool {
			if err = c.Get(ctx, types.NamespacedName{
				Namespace: newMachineSet.Namespace, Name: newMachineSet.Name}, newMachineSet); err != nil {
				return false
			}

			currentReplicas := int(*newMachineSet.Spec.Replicas)
			step = currentReplicas
			return currentReplicas >= step && currentReplicas < 6
		})

		newMachineSet.Status.Replicas = *newMachineSet.Spec.Replicas
		newMachineSet.Status.AvailableReplicas = *newMachineSet.Spec.Replicas
		if err := c.Status().Update(context.TODO(), newMachineSet); err != nil {
			t.Logf("error updating machineset: %v", err)
		}
		expectReconcile(t, requests, errors)

		// Wait for oldMachineSet to be scaled down
		updateOldMachineSet := true
		expectTrue(t, func(ctx context.Context) bool {
			if err := c.Get(ctx, types.NamespacedName{Namespace: oldMachineSet.Namespace, Name: oldMachineSet.Name}, oldMachineSet); err != nil {
				if apierrors.IsNotFound(err) {
					updateOldMachineSet = false
					return true
				}
				return false
			}

			return int(*oldMachineSet.Spec.Replicas) <= 5-step
		})

		if updateOldMachineSet {
			oldMachineSet.Status.Replicas = *oldMachineSet.Spec.Replicas
			oldMachineSet.Status.AvailableReplicas = *oldMachineSet.Spec.Replicas
			oldMachineSet.Status.ObservedGeneration = oldMachineSet.Generation
			if err := c.Status().Update(context.TODO(), oldMachineSet); err != nil {
				t.Logf("error updating machineset: %v", err)
			}
			expectReconcile(t, requests, errors)
		}
	}

	// Expect the old MachineSet to be removed
	expectInt(t, 1, func(ctx context.Context) int {
		if err := c.List(ctx, machineSets); err != nil {
			return -1
		}
		return len(machineSets.Items)
	})
}

func int32Ptr(i int32) *int32 {
	return &i
}

func intstrPtr(i int32) *intstr.IntOrString {
	// FromInt takes an int that must not be greater than int32...
	intstr := intstr.FromInt(int(i))
	return &intstr
}

func expectReconcile(t *testing.T, requests chan reconcile.Request, errors chan error) {
	t.Helper()

	ctx, cancel := context.WithTimeout(context.TODO(), timeout)
	defer cancel()

LOOP:
	for range time.Tick(pollingInterval) {
		select {
		case recv := <-requests:
			if recv == expectedRequest {
				break LOOP
			}
		case <-ctx.Done():
			t.Fatalf("timed out waiting reconcile request")
		}
	}

	for range time.Tick(pollingInterval) {
		select {
		case err := <-errors:
			if err == nil {
				return
			}
		case <-ctx.Done():
			t.Fatalf("timed out waiting reconcile error")
		}
	}
}

func expectInt(t *testing.T, expect int, fn func(context.Context) int) {
	t.Helper()

	ctx, cancel := context.WithTimeout(context.TODO(), timeout)
	defer cancel()

	for range time.Tick(pollingInterval) {
		intCh := make(chan int)
		go func() { intCh <- fn(ctx) }()

		select {
		case n := <-intCh:
			if n == expect {
				return
			}
		case <-ctx.Done():
			t.Fatalf("timed out waiting for value: %d", expect)
			return
		}
	}
}

func expectTrue(t *testing.T, fn func(context.Context) bool) {
	t.Helper()

	ctx, cancel := context.WithTimeout(context.TODO(), timeout)
	defer cancel()

	for range time.Tick(pollingInterval) {
		boolCh := make(chan bool)
		go func() { boolCh <- fn(ctx) }()

		select {
		case n := <-boolCh:
			if n {
				return
			}
		case <-ctx.Done():
			t.Fatal("timed out waiting for condition")
			return
		}
	}
}<|MERGE_RESOLUTION|>--- conflicted
+++ resolved
@@ -60,12 +60,6 @@
 				ObjectMeta: metav1.ObjectMeta{
 					Labels: labels,
 				},
-<<<<<<< HEAD
-				Spec: machinev1beta1.MachineSpec{
-					Versions: machinev1beta1.MachineVersionInfo{Kubelet: "1.10.3"},
-				},
-=======
->>>>>>> 655e2d6c
 			},
 		},
 	}
