--- conflicted
+++ resolved
@@ -19,10 +19,7 @@
 import (
 	"context"
 
-<<<<<<< HEAD
-=======
 	clusterv1 "github.com/openshift/cluster-api/pkg/apis/cluster/v1alpha1"
->>>>>>> 655e2d6c
 	machinev1 "github.com/openshift/cluster-api/pkg/apis/machine/v1beta1"
 )
 
@@ -31,15 +28,6 @@
 // methods should be idempotent unless otherwise specified.
 type Actuator interface {
 	// Create the machine.
-<<<<<<< HEAD
-	Create(context.Context, *machinev1.Cluster, *machinev1.Machine) error
-	// Delete the machine. If no error is returned, it is assumed that all dependent resources have been cleaned up.
-	Delete(context.Context, *machinev1.Cluster, *machinev1.Machine) error
-	// Update the machine to the provided definition.
-	Update(context.Context, *machinev1.Cluster, *machinev1.Machine) error
-	// Checks if the machine currently exists.
-	Exists(context.Context, *machinev1.Cluster, *machinev1.Machine) (bool, error)
-=======
 	Create(context.Context, *clusterv1.Cluster, *machinev1.Machine) error
 	// Delete the machine. If no error is returned, it is assumed that all dependent resources have been cleaned up.
 	Delete(context.Context, *clusterv1.Cluster, *machinev1.Machine) error
@@ -47,7 +35,6 @@
 	Update(context.Context, *clusterv1.Cluster, *machinev1.Machine) error
 	// Checks if the machine currently exists.
 	Exists(context.Context, *clusterv1.Cluster, *machinev1.Machine) (bool, error)
->>>>>>> 655e2d6c
 }
 
 /// [Actuator]