/*
Copyright 2018 The Kubernetes Authors.

Licensed under the Apache License, Version 2.0 (the "License");
you may not use this file except in compliance with the License.
You may obtain a copy of the License at

    http://www.apache.org/licenses/LICENSE-2.0

Unless required by applicable law or agreed to in writing, software
distributed under the License is distributed on an "AS IS" BASIS,
WITHOUT WARRANTIES OR CONDITIONS OF ANY KIND, either express or implied.
See the License for the specific language governing permissions and
limitations under the License.
*/

package machine

import (
	"context"
	"sync"

<<<<<<< HEAD
=======
	"github.com/openshift/cluster-api/pkg/apis/cluster/v1alpha1"
>>>>>>> 655e2d6c
	"github.com/openshift/cluster-api/pkg/apis/machine/v1beta1"
)

var _ Actuator = &TestActuator{}

type TestActuator struct {
	unblock         chan string
	BlockOnCreate   bool
	BlockOnDelete   bool
	BlockOnUpdate   bool
	BlockOnExists   bool
	CreateCallCount int64
	DeleteCallCount int64
	UpdateCallCount int64
	ExistsCallCount int64
	ExistsValue     bool
	Lock            sync.Mutex
}

<<<<<<< HEAD
func (a *TestActuator) Create(context.Context, *v1beta1.Cluster, *v1beta1.Machine) error {
=======
func (a *TestActuator) Create(context.Context, *v1alpha1.Cluster, *v1beta1.Machine) error {
>>>>>>> 655e2d6c
	defer func() {
		if a.BlockOnCreate {
			<-a.unblock
		}
	}()

	a.Lock.Lock()
	defer a.Lock.Unlock()
	a.CreateCallCount++
	return nil
}

<<<<<<< HEAD
func (a *TestActuator) Delete(context.Context, *v1beta1.Cluster, *v1beta1.Machine) error {
=======
func (a *TestActuator) Delete(context.Context, *v1alpha1.Cluster, *v1beta1.Machine) error {
>>>>>>> 655e2d6c
	defer func() {
		if a.BlockOnDelete {
			<-a.unblock
		}
	}()

	a.Lock.Lock()
	defer a.Lock.Unlock()
	a.DeleteCallCount++
	return nil
}

<<<<<<< HEAD
func (a *TestActuator) Update(ctx context.Context, c *v1beta1.Cluster, machine *v1beta1.Machine) error {
=======
func (a *TestActuator) Update(ctx context.Context, c *v1alpha1.Cluster, machine *v1beta1.Machine) error {
>>>>>>> 655e2d6c
	defer func() {
		if a.BlockOnUpdate {
			<-a.unblock
		}
	}()
	a.Lock.Lock()
	defer a.Lock.Unlock()
	a.UpdateCallCount++
	return nil
}

<<<<<<< HEAD
func (a *TestActuator) Exists(context.Context, *v1beta1.Cluster, *v1beta1.Machine) (bool, error) {
=======
func (a *TestActuator) Exists(context.Context, *v1alpha1.Cluster, *v1beta1.Machine) (bool, error) {
>>>>>>> 655e2d6c
	defer func() {
		if a.BlockOnExists {
			<-a.unblock
		}
	}()

	a.Lock.Lock()
	defer a.Lock.Unlock()
	a.ExistsCallCount++
	return a.ExistsValue, nil
}

func newTestActuator() *TestActuator {
	ta := new(TestActuator)
	ta.unblock = make(chan string)
	return ta
}

func (a *TestActuator) Unblock() {
	close(a.unblock)
}<|MERGE_RESOLUTION|>--- conflicted
+++ resolved
@@ -20,10 +20,7 @@
 	"context"
 	"sync"
 
-<<<<<<< HEAD
-=======
 	"github.com/openshift/cluster-api/pkg/apis/cluster/v1alpha1"
->>>>>>> 655e2d6c
 	"github.com/openshift/cluster-api/pkg/apis/machine/v1beta1"
 )
 
@@ -43,11 +40,7 @@
 	Lock            sync.Mutex
 }
 
-<<<<<<< HEAD
-func (a *TestActuator) Create(context.Context, *v1beta1.Cluster, *v1beta1.Machine) error {
-=======
 func (a *TestActuator) Create(context.Context, *v1alpha1.Cluster, *v1beta1.Machine) error {
->>>>>>> 655e2d6c
 	defer func() {
 		if a.BlockOnCreate {
 			<-a.unblock
@@ -60,11 +53,7 @@
 	return nil
 }
 
-<<<<<<< HEAD
-func (a *TestActuator) Delete(context.Context, *v1beta1.Cluster, *v1beta1.Machine) error {
-=======
 func (a *TestActuator) Delete(context.Context, *v1alpha1.Cluster, *v1beta1.Machine) error {
->>>>>>> 655e2d6c
 	defer func() {
 		if a.BlockOnDelete {
 			<-a.unblock
@@ -77,11 +66,7 @@
 	return nil
 }
 
-<<<<<<< HEAD
-func (a *TestActuator) Update(ctx context.Context, c *v1beta1.Cluster, machine *v1beta1.Machine) error {
-=======
 func (a *TestActuator) Update(ctx context.Context, c *v1alpha1.Cluster, machine *v1beta1.Machine) error {
->>>>>>> 655e2d6c
 	defer func() {
 		if a.BlockOnUpdate {
 			<-a.unblock
@@ -93,11 +78,7 @@
 	return nil
 }
 
-<<<<<<< HEAD
-func (a *TestActuator) Exists(context.Context, *v1beta1.Cluster, *v1beta1.Machine) (bool, error) {
-=======
 func (a *TestActuator) Exists(context.Context, *v1alpha1.Cluster, *v1beta1.Machine) (bool, error) {
->>>>>>> 655e2d6c
 	defer func() {
 		if a.BlockOnExists {
 			<-a.unblock
