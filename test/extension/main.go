--- conflicted
+++ resolved
@@ -82,11 +82,8 @@
 	restConfigBurst             int
 	webhookPort                 int
 	webhookCertDir              string
-<<<<<<< HEAD
-=======
 	webhookCertName             string
 	webhookKeyName              string
->>>>>>> a5898a2f
 	healthAddr                  string
 	tlsOptions                  = flags.TLSOptions{}
 	diagnosticsOptions          = flags.DiagnosticsOptions{}
@@ -145,9 +142,6 @@
 		"Webhook Server port")
 
 	fs.StringVar(&webhookCertDir, "webhook-cert-dir", "/tmp/k8s-webhook-server/serving-certs/",
-<<<<<<< HEAD
-		"Webhook cert dir, only used when webhook-port is specified.")
-=======
 		"Webhook cert dir.")
 
 	fs.StringVar(&webhookCertName, "webhook-cert-name", "tls.crt",
@@ -155,7 +149,6 @@
 
 	fs.StringVar(&webhookKeyName, "webhook-key-name", "tls.key",
 		"Webhook key name.")
->>>>>>> a5898a2f
 
 	fs.StringVar(&healthAddr, "health-addr", ":9440",
 		"The address the health endpoint binds to.")
@@ -218,19 +211,12 @@
 
 	// Create an HTTP server for serving Runtime Extensions.
 	runtimeExtensionWebhookServer, err := server.New(server.Options{
-<<<<<<< HEAD
-		Port:    webhookPort,
-		CertDir: webhookCertDir,
-		TLSOpts: tlsOptionOverrides,
-		Catalog: catalog,
-=======
 		Port:     webhookPort,
 		CertDir:  webhookCertDir,
 		CertName: webhookCertName,
 		KeyName:  webhookKeyName,
 		TLSOpts:  tlsOptionOverrides,
 		Catalog:  catalog,
->>>>>>> a5898a2f
 	})
 	if err != nil {
 		setupLog.Error(err, "error creating runtime extension webhook server")
