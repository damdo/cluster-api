--- conflicted
+++ resolved
@@ -20,14 +20,6 @@
 package e2e
 
 import (
-<<<<<<< HEAD
-	"runtime"
-
-	. "github.com/onsi/ginkgo/v2"
-	"k8s.io/utils/pointer"
-
-	clusterv1 "sigs.k8s.io/cluster-api/api/v1beta1"
-=======
 	"fmt"
 	"runtime"
 
@@ -43,7 +35,6 @@
 	providerCAPIPrefix    = "cluster-api:v%s"
 	providerKubeadmPrefix = "kubeadm:v%s"
 	providerDockerPrefix  = "docker:v%s"
->>>>>>> a5898a2f
 )
 
 var _ = Describe("When testing clusterctl upgrades (v0.3=>v1.5=>current)", func() {
@@ -52,13 +43,6 @@
 	// NOTE: The combination of v0.3=>v1.5=>current allows us to verify this without being forced to upgrade
 	// the management cluster in the middle of the test as all 3 versions are ~ compatible with the same mgmt and workload Kubernetes versions.
 	// Additionally, clusterctl v1.5 still allows the upgrade of management clusters from v1alpha3 (v1.6 doesn't).
-<<<<<<< HEAD
-	clusterctlDownloadURL03 := "https://github.com/kubernetes-sigs/cluster-api/releases/download/v0.3.25/clusterctl-{OS}-{ARCH}"
-	if runtime.GOOS == "darwin" {
-		// There is no arm64 binary for v0.3.x, so we'll use the amd64 one.
-		clusterctlDownloadURL03 = "https://github.com/kubernetes-sigs/cluster-api/releases/download/v0.3.25/clusterctl-darwin-amd64"
-	}
-=======
 
 	// Get v0.3 latest stable release
 	version03 := "0.3"
@@ -75,25 +59,13 @@
 	stableRelease15, err := GetStableReleaseOfMinor(ctx, version15)
 	Expect(err).ToNot(HaveOccurred(), "Failed to get stable version for minor release : %s", version15)
 
->>>>>>> a5898a2f
-	ClusterctlUpgradeSpec(ctx, func() ClusterctlUpgradeSpecInput {
-		return ClusterctlUpgradeSpecInput{
-			E2EConfig:              e2eConfig,
-			ClusterctlConfigPath:   clusterctlConfigPath,
-			BootstrapClusterProxy:  bootstrapClusterProxy,
-			ArtifactFolder:         artifactFolder,
-			SkipCleanup:            skipCleanup,
-<<<<<<< HEAD
-			InfrastructureProvider: pointer.String("docker"),
-			// Configuration for the initial provider deployment.
-			InitWithBinary: clusterctlDownloadURL03,
-			// We have to pin the providers because with `InitWithProvidersContract` the test would
-			// use the latest version for the contract.
-			InitWithCoreProvider:            "cluster-api:v0.3.25",
-			InitWithBootstrapProviders:      []string{"kubeadm:v0.3.25"},
-			InitWithControlPlaneProviders:   []string{"kubeadm:v0.3.25"},
-			InitWithInfrastructureProviders: []string{"docker:v0.3.25"},
-=======
+	ClusterctlUpgradeSpec(ctx, func() ClusterctlUpgradeSpecInput {
+		return ClusterctlUpgradeSpecInput{
+			E2EConfig:              e2eConfig,
+			ClusterctlConfigPath:   clusterctlConfigPath,
+			BootstrapClusterProxy:  bootstrapClusterProxy,
+			ArtifactFolder:         artifactFolder,
+			SkipCleanup:            skipCleanup,
 			InfrastructureProvider: ptr.To("docker"),
 			// Configuration for the initial provider deployment.
 			InitWithBinary: fmt.Sprintf(clusterctlDownloadURL03, stableRelease03),
@@ -103,7 +75,6 @@
 			InitWithBootstrapProviders:      []string{fmt.Sprintf(providerKubeadmPrefix, stableRelease03)},
 			InitWithControlPlaneProviders:   []string{fmt.Sprintf(providerKubeadmPrefix, stableRelease03)},
 			InitWithInfrastructureProviders: []string{fmt.Sprintf(providerDockerPrefix, stableRelease03)},
->>>>>>> a5898a2f
 			// We have to set this to an empty array as clusterctl v0.3 doesn't support
 			// runtime extension providers. If we don't do this the test will automatically
 			// try to deploy the latest version of our test-extension from docker.yaml.
@@ -114,19 +85,11 @@
 					// Upgrade to v1.5.
 					// Note: v1.5 is the highest version we can use as it's the last one
 					// that is able to upgrade from a v1alpha3 management cluster.
-<<<<<<< HEAD
-					WithBinary:              "https://github.com/kubernetes-sigs/cluster-api/releases/download/v1.5.0/clusterctl-{OS}-{ARCH}",
-					CoreProvider:            "cluster-api:v1.5.0",
-					BootstrapProviders:      []string{"kubeadm:v1.5.0"},
-					ControlPlaneProviders:   []string{"kubeadm:v1.5.0"},
-					InfrastructureProviders: []string{"docker:v1.5.0"},
-=======
 					WithBinary:              fmt.Sprintf(clusterctlDownloadURL, stableRelease15),
 					CoreProvider:            fmt.Sprintf(providerCAPIPrefix, stableRelease15),
 					BootstrapProviders:      []string{fmt.Sprintf(providerKubeadmPrefix, stableRelease15)},
 					ControlPlaneProviders:   []string{fmt.Sprintf(providerKubeadmPrefix, stableRelease15)},
 					InfrastructureProviders: []string{fmt.Sprintf(providerDockerPrefix, stableRelease15)},
->>>>>>> a5898a2f
 				},
 				{ // Upgrade to latest v1beta1.
 					Contract: clusterv1.GroupVersion.Version,
@@ -147,14 +110,6 @@
 	})
 })
 
-<<<<<<< HEAD
-var _ = Describe("When testing clusterctl upgrades (v0.4=>v1.5=>current)", func() {
-	// We are testing v0.4=>v1.5=>current to ensure that old entries with v1alpha4 in managed files do not cause issues
-	// as described in https://github.com/kubernetes-sigs/cluster-api/issues/10051.
-	// NOTE: The combination of v0.4=>v1.5=>current allows us to verify this without being forced to upgrade
-	// the management cluster in the middle of the test as all 3 versions are ~ compatible with the same mgmt and workload Kubernetes versions.
-	// Additionally, clusterctl v1.5 still allows the upgrade of management clusters from v1alpha4 (v1.6 does as well, but v1.7 doesn't).
-=======
 var _ = Describe("When testing clusterctl upgrades (v0.4=>v1.6=>current)", func() {
 	// We are testing v0.4=>v1.6=>current to ensure that old entries with v1alpha4 in managed files do not cause issues
 	// as described in https://github.com/kubernetes-sigs/cluster-api/issues/10051.
@@ -172,25 +127,13 @@
 	stableRelease16, err := GetStableReleaseOfMinor(ctx, version16)
 	Expect(err).ToNot(HaveOccurred(), "Failed to get stable version for minor release : %s", version16)
 
->>>>>>> a5898a2f
-	ClusterctlUpgradeSpec(ctx, func() ClusterctlUpgradeSpecInput {
-		return ClusterctlUpgradeSpecInput{
-			E2EConfig:              e2eConfig,
-			ClusterctlConfigPath:   clusterctlConfigPath,
-			BootstrapClusterProxy:  bootstrapClusterProxy,
-			ArtifactFolder:         artifactFolder,
-			SkipCleanup:            skipCleanup,
-<<<<<<< HEAD
-			InfrastructureProvider: pointer.String("docker"),
-			// Configuration for the initial provider deployment.
-			InitWithBinary: "https://github.com/kubernetes-sigs/cluster-api/releases/download/v0.4.8/clusterctl-{OS}-{ARCH}",
-			// We have to pin the providers because with `InitWithProvidersContract` the test would
-			// use the latest version for the contract.
-			InitWithCoreProvider:            "cluster-api:v0.4.8",
-			InitWithBootstrapProviders:      []string{"kubeadm:v0.4.8"},
-			InitWithControlPlaneProviders:   []string{"kubeadm:v0.4.8"},
-			InitWithInfrastructureProviders: []string{"docker:v0.4.8"},
-=======
+	ClusterctlUpgradeSpec(ctx, func() ClusterctlUpgradeSpecInput {
+		return ClusterctlUpgradeSpecInput{
+			E2EConfig:              e2eConfig,
+			ClusterctlConfigPath:   clusterctlConfigPath,
+			BootstrapClusterProxy:  bootstrapClusterProxy,
+			ArtifactFolder:         artifactFolder,
+			SkipCleanup:            skipCleanup,
 			InfrastructureProvider: ptr.To("docker"),
 			// Configuration for the initial provider deployment.
 			InitWithBinary: fmt.Sprintf(clusterctlDownloadURL, stableRelease04),
@@ -200,7 +143,6 @@
 			InitWithBootstrapProviders:      []string{fmt.Sprintf(providerKubeadmPrefix, stableRelease04)},
 			InitWithControlPlaneProviders:   []string{fmt.Sprintf(providerKubeadmPrefix, stableRelease04)},
 			InitWithInfrastructureProviders: []string{fmt.Sprintf(providerDockerPrefix, stableRelease04)},
->>>>>>> a5898a2f
 			// We have to set this to an empty array as clusterctl v0.4 doesn't support
 			// runtime extension providers. If we don't do this the test will automatically
 			// try to deploy the latest version of our test-extension from docker.yaml.
@@ -208,16 +150,6 @@
 			// Configuration for the provider upgrades.
 			Upgrades: []ClusterctlUpgradeSpecInputUpgrade{
 				{
-<<<<<<< HEAD
-					// Upgrade to v1.5.
-					// Note: v1.5 is a version we can use as it's
-					// able to upgrade from a v1alpha4 management cluster (v1.6 would be able to as well)
-					WithBinary:              "https://github.com/kubernetes-sigs/cluster-api/releases/download/v1.5.0/clusterctl-{OS}-{ARCH}",
-					CoreProvider:            "cluster-api:v1.5.0",
-					BootstrapProviders:      []string{"kubeadm:v1.5.0"},
-					ControlPlaneProviders:   []string{"kubeadm:v1.5.0"},
-					InfrastructureProviders: []string{"docker:v1.5.0"},
-=======
 					// Upgrade to v1.6.
 					// Note: v1.6 is the highest version we can use as it's the last one
 					// that is able to upgrade from a v1alpha4 management cluster.
@@ -226,7 +158,6 @@
 					BootstrapProviders:      []string{fmt.Sprintf(providerKubeadmPrefix, stableRelease16)},
 					ControlPlaneProviders:   []string{fmt.Sprintf(providerKubeadmPrefix, stableRelease16)},
 					InfrastructureProviders: []string{fmt.Sprintf(providerDockerPrefix, stableRelease16)},
->>>>>>> a5898a2f
 				},
 				{ // Upgrade to latest v1beta1.
 					Contract: clusterv1.GroupVersion.Version,
