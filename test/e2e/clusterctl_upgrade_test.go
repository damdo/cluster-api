//go:build e2e
// +build e2e

/*
Copyright 2020 The Kubernetes Authors.

Licensed under the Apache License, Version 2.0 (the "License");
you may not use this file except in compliance with the License.
You may obtain a copy of the License at

    http://www.apache.org/licenses/LICENSE-2.0

Unless required by applicable law or agreed to in writing, software
distributed under the License is distributed on an "AS IS" BASIS,
WITHOUT WARRANTIES OR CONDITIONS OF ANY KIND, either express or implied.
See the License for the specific language governing permissions and
limitations under the License.
*/

package e2e

import (
	. "github.com/onsi/ginkgo/v2"
<<<<<<< HEAD

	"sigs.k8s.io/cluster-api/test/framework"
)

var _ = Describe("When testing clusterctl upgrades (v0.3=>current)", func() {
	ClusterctlUpgradeSpec(ctx, func() ClusterctlUpgradeSpecInput {
		return ClusterctlUpgradeSpecInput{
			E2EConfig:                 e2eConfig,
			ClusterctlConfigPath:      clusterctlConfigPath,
			BootstrapClusterProxy:     bootstrapClusterProxy,
			ArtifactFolder:            artifactFolder,
			SkipCleanup:               skipCleanup,
			InitWithBinary:            "https://github.com/kubernetes-sigs/cluster-api/releases/download/v0.3.25/clusterctl-{OS}-{ARCH}",
			InitWithProvidersContract: "v1alpha3",
			// CAPI v0.3.x does not work on Kubernetes >= v1.22.
			InitWithKubernetesVersion: "v1.21.14",
			WorkloadKubernetesVersion: "v1.22.17",
			// CAPI does not work with Kubernetes < v1.22 if ClusterClass is enabled, so we have to disable it.
			UpgradeClusterctlVariables: map[string]string{
				"CLUSTER_TOPOLOGY": "false",
			},
			MgmtFlavor:     "topology",
			WorkloadFlavor: "",
			// This check ensures that ownerReference apiVersions are updated for all types after the upgrade.
			PostUpgrade: func(proxy framework.ClusterProxy, namespace, clusterName string) {
				framework.ValidateOwnerReferencesOnUpdate(proxy, namespace,
					framework.CoreOwnerReferenceAssertion,
					framework.ExpOwnerReferenceAssertions,
					framework.DockerInfraOwnerReferenceAssertions,
					framework.KubeadmBootstrapOwnerReferenceAssertions,
					framework.KubeadmControlPlaneOwnerReferenceAssertions,
					framework.KubernetesReferenceAssertions,
				)
			},
		}
	})
})
=======
	"k8s.io/utils/pointer"

	"sigs.k8s.io/cluster-api/test/framework"
)
>>>>>>> 3290c5a2

var _ = Describe("When testing clusterctl upgrades (v0.4=>current)", func() {
	ClusterctlUpgradeSpec(ctx, func() ClusterctlUpgradeSpecInput {
		return ClusterctlUpgradeSpecInput{
			E2EConfig:                 e2eConfig,
			ClusterctlConfigPath:      clusterctlConfigPath,
			BootstrapClusterProxy:     bootstrapClusterProxy,
			ArtifactFolder:            artifactFolder,
			SkipCleanup:               skipCleanup,
			InfrastructureProvider:    pointer.String("docker"),
			InitWithBinary:            "https://github.com/kubernetes-sigs/cluster-api/releases/download/v0.4.8/clusterctl-{OS}-{ARCH}",
			InitWithProvidersContract: "v1alpha4",
<<<<<<< HEAD
=======
			// NOTE: If this version is changed here the image and SHA must also be updated in all DockerMachineTemplates in `test/data/infrastructure-docker/v0.4/bases.
>>>>>>> 3290c5a2
			InitWithKubernetesVersion: "v1.23.17",
			WorkloadKubernetesVersion: "v1.23.17",
			MgmtFlavor:                "topology",
			WorkloadFlavor:            "",
			// This check ensures that ownerReference apiVersions are updated for all types after the upgrade.
			PostUpgrade: func(proxy framework.ClusterProxy, namespace, clusterName string) {
<<<<<<< HEAD
				framework.ValidateOwnerReferencesOnUpdate(proxy, namespace,
=======
				framework.AssertOwnerReferences(namespace, proxy.GetKubeconfigPath(),
>>>>>>> 3290c5a2
					framework.CoreOwnerReferenceAssertion,
					framework.ExpOwnerReferenceAssertions,
					framework.DockerInfraOwnerReferenceAssertions,
					framework.KubeadmBootstrapOwnerReferenceAssertions,
					framework.KubeadmControlPlaneOwnerReferenceAssertions,
					framework.KubernetesReferenceAssertions,
				)
			},
		}
	})
})

var _ = Describe("When testing clusterctl upgrades (v1.0=>current)", func() {
	ClusterctlUpgradeSpec(ctx, func() ClusterctlUpgradeSpecInput {
		return ClusterctlUpgradeSpecInput{
			E2EConfig:              e2eConfig,
			ClusterctlConfigPath:   clusterctlConfigPath,
			BootstrapClusterProxy:  bootstrapClusterProxy,
			ArtifactFolder:         artifactFolder,
			SkipCleanup:            skipCleanup,
			InfrastructureProvider: pointer.String("docker"),
			InitWithBinary:         "https://github.com/kubernetes-sigs/cluster-api/releases/download/v1.0.5/clusterctl-{OS}-{ARCH}",
			// We have to pin the providers because with `InitWithProvidersContract` the test would
			// use the latest version for the contract (which is v1.3.X for v1beta1).
			InitWithCoreProvider:            "cluster-api:v1.0.5",
			InitWithBootstrapProviders:      []string{"kubeadm:v1.0.5"},
			InitWithControlPlaneProviders:   []string{"kubeadm:v1.0.5"},
			InitWithInfrastructureProviders: []string{"docker:v1.0.5"},
			// We have to set this to an empty array as clusterctl v1.0 doesn't support
			// runtime extension providers. If we don't do this the test will automatically
			// try to deploy the latest version of our test-extension from docker.yaml.
			InitWithRuntimeExtensionProviders: []string{},
<<<<<<< HEAD
			InitWithKubernetesVersion:         "v1.23.17",
			WorkloadKubernetesVersion:         "v1.23.17",
			MgmtFlavor:                        "topology",
			WorkloadFlavor:                    "",
			// This check ensures that ownerReference apiVersions are updated for all types after the upgrade.
			PostUpgrade: func(proxy framework.ClusterProxy, namespace, clusterName string) {
				framework.ValidateOwnerReferencesOnUpdate(proxy, namespace,
					framework.CoreOwnerReferenceAssertion,
					framework.ExpOwnerReferenceAssertions,
					framework.DockerInfraOwnerReferenceAssertions,
					framework.KubeadmBootstrapOwnerReferenceAssertions,
					framework.KubeadmControlPlaneOwnerReferenceAssertions,
					framework.KubernetesReferenceAssertions,
				)
			},
=======
			// NOTE: If this version is changed here the image and SHA must also be updated in all DockerMachineTemplates in `test/data/infrastructure-docker/v1.0/bases.
			InitWithKubernetesVersion: "v1.23.17",
			WorkloadKubernetesVersion: "v1.23.17",
			MgmtFlavor:                "topology",
			WorkloadFlavor:            "",
>>>>>>> 3290c5a2
		}
	})
})

var _ = Describe("When testing clusterctl upgrades (v1.3=>current)", func() {
	ClusterctlUpgradeSpec(ctx, func() ClusterctlUpgradeSpecInput {
		return ClusterctlUpgradeSpecInput{
<<<<<<< HEAD
			E2EConfig:             e2eConfig,
			ClusterctlConfigPath:  clusterctlConfigPath,
			BootstrapClusterProxy: bootstrapClusterProxy,
			ArtifactFolder:        artifactFolder,
			SkipCleanup:           skipCleanup,
			InitWithBinary:        "https://github.com/kubernetes-sigs/cluster-api/releases/download/v1.2.12/clusterctl-{OS}-{ARCH}",
			// We have to pin the providers because with `InitWithProvidersContract` the test would
			// use the latest version for the contract (which is v1.3.X for v1beta1).
			InitWithCoreProvider:            "cluster-api:v1.2.12",
			InitWithBootstrapProviders:      []string{"kubeadm:v1.2.12"},
			InitWithControlPlaneProviders:   []string{"kubeadm:v1.2.12"},
			InitWithInfrastructureProviders: []string{"docker:v1.2.12"},
			// We have to set this to an empty array as clusterctl v1.2 doesn't support
			// runtime extension providers. If we don't do this the test will automatically
			// try to deploy the latest version of our test-extension from docker.yaml.
			InitWithRuntimeExtensionProviders: []string{},
			InitWithKubernetesVersion:         "v1.26.0",
			MgmtFlavor:                        "topology",
			WorkloadFlavor:                    "",
			// This check ensures that ownerReference apiVersions are updated for all types after the upgrade.
			PostUpgrade: func(proxy framework.ClusterProxy, namespace, clusterName string) {
				framework.ValidateOwnerReferencesOnUpdate(proxy, namespace,
					framework.CoreOwnerReferenceAssertion,
					framework.ExpOwnerReferenceAssertions,
					framework.DockerInfraOwnerReferenceAssertions,
					framework.KubeadmBootstrapOwnerReferenceAssertions,
					framework.KubeadmControlPlaneOwnerReferenceAssertions,
					framework.KubernetesReferenceAssertions,
				)
			},
=======
			E2EConfig:              e2eConfig,
			ClusterctlConfigPath:   clusterctlConfigPath,
			BootstrapClusterProxy:  bootstrapClusterProxy,
			ArtifactFolder:         artifactFolder,
			SkipCleanup:            skipCleanup,
			InfrastructureProvider: pointer.String("docker"),
			InitWithBinary:         "https://github.com/kubernetes-sigs/cluster-api/releases/download/v1.3.6/clusterctl-{OS}-{ARCH}",
			// We have to pin the providers because with `InitWithProvidersContract` the test would
			// use the latest version for the contract (which is v1.4.X for v1beta1).
			InitWithCoreProvider:            "cluster-api:v1.3.6",
			InitWithBootstrapProviders:      []string{"kubeadm:v1.3.6"},
			InitWithControlPlaneProviders:   []string{"kubeadm:v1.3.6"},
			InitWithInfrastructureProviders: []string{"docker:v1.3.6"},
			// We have to set this to an empty array as clusterctl v1.3 doesn't support
			// runtime extension providers. If we don't do this the test will automatically
			// try to deploy the latest version of our test-extension from docker.yaml.
			InitWithRuntimeExtensionProviders: []string{},
			InitWithProvidersContract:         "v1beta1",
			// NOTE: If this version is changed here the image and SHA must also be updated in all DockerMachineTemplates in `test/data/infrastructure-docker/v1.3/bases.
			InitWithKubernetesVersion: "v1.26.4",
			WorkloadKubernetesVersion: "v1.26.4",
			MgmtFlavor:                "topology",
			WorkloadFlavor:            "",
>>>>>>> 3290c5a2
		}
	})
})

var _ = Describe("When testing clusterctl upgrades using ClusterClass (v1.3=>current) [ClusterClass]", func() {
	ClusterctlUpgradeSpec(ctx, func() ClusterctlUpgradeSpecInput {
		return ClusterctlUpgradeSpecInput{
<<<<<<< HEAD
			E2EConfig:             e2eConfig,
			ClusterctlConfigPath:  clusterctlConfigPath,
			BootstrapClusterProxy: bootstrapClusterProxy,
			ArtifactFolder:        artifactFolder,
			SkipCleanup:           skipCleanup,
			InitWithBinary:        "https://github.com/kubernetes-sigs/cluster-api/releases/download/v1.2.12/clusterctl-{OS}-{ARCH}",
			// We have to pin the providers because with `InitWithProvidersContract` the test would
			// use the latest version for the contract (which is v1.3.X for v1beta1).
			InitWithCoreProvider:            "cluster-api:v1.2.12",
			InitWithBootstrapProviders:      []string{"kubeadm:v1.2.12"},
			InitWithControlPlaneProviders:   []string{"kubeadm:v1.2.12"},
			InitWithInfrastructureProviders: []string{"docker:v1.2.12"},
			// We have to set this to an empty array as clusterctl v1.2 doesn't support
			// runtime extension providers. If we don't do this the test will automatically
			// try to deploy the latest version of our test-extension from docker.yaml.
			InitWithRuntimeExtensionProviders: []string{},
			InitWithKubernetesVersion:         "v1.26.0",
			MgmtFlavor:                        "topology",
			WorkloadFlavor:                    "topology",
			// This check ensures that ownerReference apiVersions are updated for all types after the upgrade.
			PostUpgrade: func(proxy framework.ClusterProxy, namespace, clusterName string) {
				framework.ValidateOwnerReferencesOnUpdate(proxy, namespace,
					framework.CoreOwnerReferenceAssertion,
					framework.ExpOwnerReferenceAssertions,
					framework.DockerInfraOwnerReferenceAssertions,
					framework.KubeadmBootstrapOwnerReferenceAssertions,
					framework.KubeadmControlPlaneOwnerReferenceAssertions,
					framework.KubernetesReferenceAssertions,
				)
			},
=======
			E2EConfig:              e2eConfig,
			ClusterctlConfigPath:   clusterctlConfigPath,
			BootstrapClusterProxy:  bootstrapClusterProxy,
			ArtifactFolder:         artifactFolder,
			SkipCleanup:            skipCleanup,
			InfrastructureProvider: pointer.String("docker"),
			InitWithBinary:         "https://github.com/kubernetes-sigs/cluster-api/releases/download/v1.3.6/clusterctl-{OS}-{ARCH}",
			// We have to pin the providers because with `InitWithProvidersContract` the test would
			// use the latest version for the contract (which is v1.4.X for v1beta1).
			InitWithCoreProvider:            "cluster-api:v1.3.6",
			InitWithBootstrapProviders:      []string{"kubeadm:v1.3.6"},
			InitWithControlPlaneProviders:   []string{"kubeadm:v1.3.6"},
			InitWithInfrastructureProviders: []string{"docker:v1.3.6"},
			// We have to set this to an empty array as clusterctl v1.3 doesn't support
			// runtime extension providers. If we don't do this the test will automatically
			// try to deploy the latest version of our test-extension from docker.yaml.
			InitWithRuntimeExtensionProviders: []string{},
			InitWithProvidersContract:         "v1beta1",
			// NOTE: If this version is changed here the image and SHA must also be updated in all DockerMachineTemplates in `test/data/infrastructure-docker/v1.3/bases.
			InitWithKubernetesVersion: "v1.26.4",
			WorkloadKubernetesVersion: "v1.26.4",
			MgmtFlavor:                "topology",
			WorkloadFlavor:            "topology",
>>>>>>> 3290c5a2
		}
	})
})

var _ = Describe("When testing clusterctl upgrades (v1.4=>current)", func() {
	ClusterctlUpgradeSpec(ctx, func() ClusterctlUpgradeSpecInput {
		return ClusterctlUpgradeSpecInput{
			E2EConfig:                 e2eConfig,
			ClusterctlConfigPath:      clusterctlConfigPath,
			BootstrapClusterProxy:     bootstrapClusterProxy,
			ArtifactFolder:            artifactFolder,
			SkipCleanup:               skipCleanup,
<<<<<<< HEAD
			InitWithBinary:            "https://github.com/kubernetes-sigs/cluster-api/releases/download/v1.3.5/clusterctl-{OS}-{ARCH}",
			InitWithProvidersContract: "v1beta1",
			InitWithKubernetesVersion: "v1.26.3",
			WorkloadKubernetesVersion: "v1.26.3",
			MgmtFlavor:                "topology",
			WorkloadFlavor:            "",
			// This check ensures that ownerReference apiVersions are updated for all types after the upgrade.
			PostUpgrade: func(proxy framework.ClusterProxy, namespace, clusterName string) {
				framework.ValidateOwnerReferencesOnUpdate(proxy, namespace,
					framework.CoreOwnerReferenceAssertion,
					framework.ExpOwnerReferenceAssertions,
					framework.DockerInfraOwnerReferenceAssertions,
					framework.KubeadmBootstrapOwnerReferenceAssertions,
					framework.KubeadmControlPlaneOwnerReferenceAssertions,
					framework.KubernetesReferenceAssertions,
				)
			},
=======
			InfrastructureProvider:    pointer.String("docker"),
			InitWithBinary:            "https://github.com/kubernetes-sigs/cluster-api/releases/download/v1.4.0/clusterctl-{OS}-{ARCH}",
			InitWithProvidersContract: "v1beta1",
			// NOTE: If this version is changed here the image and SHA must also be updated in all DockerMachineTemplates in `test/data/infrastructure-docker/v1.4/bases.
			InitWithKubernetesVersion: "v1.27.3",
			WorkloadKubernetesVersion: "v1.27.3",
			MgmtFlavor:                "topology",
			WorkloadFlavor:            "",
>>>>>>> 3290c5a2
		}
	})
})

var _ = Describe("When testing clusterctl upgrades using ClusterClass (v1.4=>current) [ClusterClass]", func() {
	ClusterctlUpgradeSpec(ctx, func() ClusterctlUpgradeSpecInput {
		return ClusterctlUpgradeSpecInput{
			E2EConfig:                 e2eConfig,
			ClusterctlConfigPath:      clusterctlConfigPath,
			BootstrapClusterProxy:     bootstrapClusterProxy,
			ArtifactFolder:            artifactFolder,
			SkipCleanup:               skipCleanup,
<<<<<<< HEAD
			InitWithBinary:            "https://github.com/kubernetes-sigs/cluster-api/releases/download/v1.3.5/clusterctl-{OS}-{ARCH}",
			InitWithProvidersContract: "v1beta1",
			InitWithKubernetesVersion: "v1.26.3",
			WorkloadKubernetesVersion: "v1.26.3",
=======
			InfrastructureProvider:    pointer.String("docker"),
			InitWithBinary:            "https://github.com/kubernetes-sigs/cluster-api/releases/download/v1.4.0/clusterctl-{OS}-{ARCH}",
			InitWithProvidersContract: "v1beta1",
			// NOTE: If this version is changed here the image and SHA must also be updated in all DockerMachineTemplates in `test/data/infrastructure-docker/v1.4/bases.
			InitWithKubernetesVersion: "v1.27.3",
			WorkloadKubernetesVersion: "v1.27.3",
>>>>>>> 3290c5a2
			MgmtFlavor:                "topology",
			WorkloadFlavor:            "topology",
			// This check ensures that ownerReference apiVersions are updated for all types after the upgrade.
			PostUpgrade: func(proxy framework.ClusterProxy, namespace, clusterName string) {
				framework.ValidateOwnerReferencesOnUpdate(proxy, namespace,
					framework.CoreOwnerReferenceAssertion,
					framework.ExpOwnerReferenceAssertions,
					framework.DockerInfraOwnerReferenceAssertions,
					framework.KubeadmBootstrapOwnerReferenceAssertions,
					framework.KubeadmControlPlaneOwnerReferenceAssertions,
					framework.KubernetesReferenceAssertions,
				)
			},
		}
	})
})<|MERGE_RESOLUTION|>--- conflicted
+++ resolved
@@ -21,50 +21,10 @@
 
 import (
 	. "github.com/onsi/ginkgo/v2"
-<<<<<<< HEAD
-
-	"sigs.k8s.io/cluster-api/test/framework"
-)
-
-var _ = Describe("When testing clusterctl upgrades (v0.3=>current)", func() {
-	ClusterctlUpgradeSpec(ctx, func() ClusterctlUpgradeSpecInput {
-		return ClusterctlUpgradeSpecInput{
-			E2EConfig:                 e2eConfig,
-			ClusterctlConfigPath:      clusterctlConfigPath,
-			BootstrapClusterProxy:     bootstrapClusterProxy,
-			ArtifactFolder:            artifactFolder,
-			SkipCleanup:               skipCleanup,
-			InitWithBinary:            "https://github.com/kubernetes-sigs/cluster-api/releases/download/v0.3.25/clusterctl-{OS}-{ARCH}",
-			InitWithProvidersContract: "v1alpha3",
-			// CAPI v0.3.x does not work on Kubernetes >= v1.22.
-			InitWithKubernetesVersion: "v1.21.14",
-			WorkloadKubernetesVersion: "v1.22.17",
-			// CAPI does not work with Kubernetes < v1.22 if ClusterClass is enabled, so we have to disable it.
-			UpgradeClusterctlVariables: map[string]string{
-				"CLUSTER_TOPOLOGY": "false",
-			},
-			MgmtFlavor:     "topology",
-			WorkloadFlavor: "",
-			// This check ensures that ownerReference apiVersions are updated for all types after the upgrade.
-			PostUpgrade: func(proxy framework.ClusterProxy, namespace, clusterName string) {
-				framework.ValidateOwnerReferencesOnUpdate(proxy, namespace,
-					framework.CoreOwnerReferenceAssertion,
-					framework.ExpOwnerReferenceAssertions,
-					framework.DockerInfraOwnerReferenceAssertions,
-					framework.KubeadmBootstrapOwnerReferenceAssertions,
-					framework.KubeadmControlPlaneOwnerReferenceAssertions,
-					framework.KubernetesReferenceAssertions,
-				)
-			},
-		}
-	})
-})
-=======
 	"k8s.io/utils/pointer"
 
 	"sigs.k8s.io/cluster-api/test/framework"
 )
->>>>>>> 3290c5a2
 
 var _ = Describe("When testing clusterctl upgrades (v0.4=>current)", func() {
 	ClusterctlUpgradeSpec(ctx, func() ClusterctlUpgradeSpecInput {
@@ -77,21 +37,14 @@
 			InfrastructureProvider:    pointer.String("docker"),
 			InitWithBinary:            "https://github.com/kubernetes-sigs/cluster-api/releases/download/v0.4.8/clusterctl-{OS}-{ARCH}",
 			InitWithProvidersContract: "v1alpha4",
-<<<<<<< HEAD
-=======
 			// NOTE: If this version is changed here the image and SHA must also be updated in all DockerMachineTemplates in `test/data/infrastructure-docker/v0.4/bases.
->>>>>>> 3290c5a2
 			InitWithKubernetesVersion: "v1.23.17",
 			WorkloadKubernetesVersion: "v1.23.17",
 			MgmtFlavor:                "topology",
 			WorkloadFlavor:            "",
 			// This check ensures that ownerReference apiVersions are updated for all types after the upgrade.
 			PostUpgrade: func(proxy framework.ClusterProxy, namespace, clusterName string) {
-<<<<<<< HEAD
-				framework.ValidateOwnerReferencesOnUpdate(proxy, namespace,
-=======
 				framework.AssertOwnerReferences(namespace, proxy.GetKubeconfigPath(),
->>>>>>> 3290c5a2
 					framework.CoreOwnerReferenceAssertion,
 					framework.ExpOwnerReferenceAssertions,
 					framework.DockerInfraOwnerReferenceAssertions,
@@ -124,29 +77,11 @@
 			// runtime extension providers. If we don't do this the test will automatically
 			// try to deploy the latest version of our test-extension from docker.yaml.
 			InitWithRuntimeExtensionProviders: []string{},
-<<<<<<< HEAD
-			InitWithKubernetesVersion:         "v1.23.17",
-			WorkloadKubernetesVersion:         "v1.23.17",
-			MgmtFlavor:                        "topology",
-			WorkloadFlavor:                    "",
-			// This check ensures that ownerReference apiVersions are updated for all types after the upgrade.
-			PostUpgrade: func(proxy framework.ClusterProxy, namespace, clusterName string) {
-				framework.ValidateOwnerReferencesOnUpdate(proxy, namespace,
-					framework.CoreOwnerReferenceAssertion,
-					framework.ExpOwnerReferenceAssertions,
-					framework.DockerInfraOwnerReferenceAssertions,
-					framework.KubeadmBootstrapOwnerReferenceAssertions,
-					framework.KubeadmControlPlaneOwnerReferenceAssertions,
-					framework.KubernetesReferenceAssertions,
-				)
-			},
-=======
 			// NOTE: If this version is changed here the image and SHA must also be updated in all DockerMachineTemplates in `test/data/infrastructure-docker/v1.0/bases.
 			InitWithKubernetesVersion: "v1.23.17",
 			WorkloadKubernetesVersion: "v1.23.17",
 			MgmtFlavor:                "topology",
 			WorkloadFlavor:            "",
->>>>>>> 3290c5a2
 		}
 	})
 })
@@ -154,38 +89,6 @@
 var _ = Describe("When testing clusterctl upgrades (v1.3=>current)", func() {
 	ClusterctlUpgradeSpec(ctx, func() ClusterctlUpgradeSpecInput {
 		return ClusterctlUpgradeSpecInput{
-<<<<<<< HEAD
-			E2EConfig:             e2eConfig,
-			ClusterctlConfigPath:  clusterctlConfigPath,
-			BootstrapClusterProxy: bootstrapClusterProxy,
-			ArtifactFolder:        artifactFolder,
-			SkipCleanup:           skipCleanup,
-			InitWithBinary:        "https://github.com/kubernetes-sigs/cluster-api/releases/download/v1.2.12/clusterctl-{OS}-{ARCH}",
-			// We have to pin the providers because with `InitWithProvidersContract` the test would
-			// use the latest version for the contract (which is v1.3.X for v1beta1).
-			InitWithCoreProvider:            "cluster-api:v1.2.12",
-			InitWithBootstrapProviders:      []string{"kubeadm:v1.2.12"},
-			InitWithControlPlaneProviders:   []string{"kubeadm:v1.2.12"},
-			InitWithInfrastructureProviders: []string{"docker:v1.2.12"},
-			// We have to set this to an empty array as clusterctl v1.2 doesn't support
-			// runtime extension providers. If we don't do this the test will automatically
-			// try to deploy the latest version of our test-extension from docker.yaml.
-			InitWithRuntimeExtensionProviders: []string{},
-			InitWithKubernetesVersion:         "v1.26.0",
-			MgmtFlavor:                        "topology",
-			WorkloadFlavor:                    "",
-			// This check ensures that ownerReference apiVersions are updated for all types after the upgrade.
-			PostUpgrade: func(proxy framework.ClusterProxy, namespace, clusterName string) {
-				framework.ValidateOwnerReferencesOnUpdate(proxy, namespace,
-					framework.CoreOwnerReferenceAssertion,
-					framework.ExpOwnerReferenceAssertions,
-					framework.DockerInfraOwnerReferenceAssertions,
-					framework.KubeadmBootstrapOwnerReferenceAssertions,
-					framework.KubeadmControlPlaneOwnerReferenceAssertions,
-					framework.KubernetesReferenceAssertions,
-				)
-			},
-=======
 			E2EConfig:              e2eConfig,
 			ClusterctlConfigPath:   clusterctlConfigPath,
 			BootstrapClusterProxy:  bootstrapClusterProxy,
@@ -209,7 +112,6 @@
 			WorkloadKubernetesVersion: "v1.26.4",
 			MgmtFlavor:                "topology",
 			WorkloadFlavor:            "",
->>>>>>> 3290c5a2
 		}
 	})
 })
@@ -217,38 +119,6 @@
 var _ = Describe("When testing clusterctl upgrades using ClusterClass (v1.3=>current) [ClusterClass]", func() {
 	ClusterctlUpgradeSpec(ctx, func() ClusterctlUpgradeSpecInput {
 		return ClusterctlUpgradeSpecInput{
-<<<<<<< HEAD
-			E2EConfig:             e2eConfig,
-			ClusterctlConfigPath:  clusterctlConfigPath,
-			BootstrapClusterProxy: bootstrapClusterProxy,
-			ArtifactFolder:        artifactFolder,
-			SkipCleanup:           skipCleanup,
-			InitWithBinary:        "https://github.com/kubernetes-sigs/cluster-api/releases/download/v1.2.12/clusterctl-{OS}-{ARCH}",
-			// We have to pin the providers because with `InitWithProvidersContract` the test would
-			// use the latest version for the contract (which is v1.3.X for v1beta1).
-			InitWithCoreProvider:            "cluster-api:v1.2.12",
-			InitWithBootstrapProviders:      []string{"kubeadm:v1.2.12"},
-			InitWithControlPlaneProviders:   []string{"kubeadm:v1.2.12"},
-			InitWithInfrastructureProviders: []string{"docker:v1.2.12"},
-			// We have to set this to an empty array as clusterctl v1.2 doesn't support
-			// runtime extension providers. If we don't do this the test will automatically
-			// try to deploy the latest version of our test-extension from docker.yaml.
-			InitWithRuntimeExtensionProviders: []string{},
-			InitWithKubernetesVersion:         "v1.26.0",
-			MgmtFlavor:                        "topology",
-			WorkloadFlavor:                    "topology",
-			// This check ensures that ownerReference apiVersions are updated for all types after the upgrade.
-			PostUpgrade: func(proxy framework.ClusterProxy, namespace, clusterName string) {
-				framework.ValidateOwnerReferencesOnUpdate(proxy, namespace,
-					framework.CoreOwnerReferenceAssertion,
-					framework.ExpOwnerReferenceAssertions,
-					framework.DockerInfraOwnerReferenceAssertions,
-					framework.KubeadmBootstrapOwnerReferenceAssertions,
-					framework.KubeadmControlPlaneOwnerReferenceAssertions,
-					framework.KubernetesReferenceAssertions,
-				)
-			},
-=======
 			E2EConfig:              e2eConfig,
 			ClusterctlConfigPath:   clusterctlConfigPath,
 			BootstrapClusterProxy:  bootstrapClusterProxy,
@@ -272,7 +142,6 @@
 			WorkloadKubernetesVersion: "v1.26.4",
 			MgmtFlavor:                "topology",
 			WorkloadFlavor:            "topology",
->>>>>>> 3290c5a2
 		}
 	})
 })
@@ -285,25 +154,6 @@
 			BootstrapClusterProxy:     bootstrapClusterProxy,
 			ArtifactFolder:            artifactFolder,
 			SkipCleanup:               skipCleanup,
-<<<<<<< HEAD
-			InitWithBinary:            "https://github.com/kubernetes-sigs/cluster-api/releases/download/v1.3.5/clusterctl-{OS}-{ARCH}",
-			InitWithProvidersContract: "v1beta1",
-			InitWithKubernetesVersion: "v1.26.3",
-			WorkloadKubernetesVersion: "v1.26.3",
-			MgmtFlavor:                "topology",
-			WorkloadFlavor:            "",
-			// This check ensures that ownerReference apiVersions are updated for all types after the upgrade.
-			PostUpgrade: func(proxy framework.ClusterProxy, namespace, clusterName string) {
-				framework.ValidateOwnerReferencesOnUpdate(proxy, namespace,
-					framework.CoreOwnerReferenceAssertion,
-					framework.ExpOwnerReferenceAssertions,
-					framework.DockerInfraOwnerReferenceAssertions,
-					framework.KubeadmBootstrapOwnerReferenceAssertions,
-					framework.KubeadmControlPlaneOwnerReferenceAssertions,
-					framework.KubernetesReferenceAssertions,
-				)
-			},
-=======
 			InfrastructureProvider:    pointer.String("docker"),
 			InitWithBinary:            "https://github.com/kubernetes-sigs/cluster-api/releases/download/v1.4.0/clusterctl-{OS}-{ARCH}",
 			InitWithProvidersContract: "v1beta1",
@@ -312,7 +162,6 @@
 			WorkloadKubernetesVersion: "v1.27.3",
 			MgmtFlavor:                "topology",
 			WorkloadFlavor:            "",
->>>>>>> 3290c5a2
 		}
 	})
 })
@@ -325,32 +174,14 @@
 			BootstrapClusterProxy:     bootstrapClusterProxy,
 			ArtifactFolder:            artifactFolder,
 			SkipCleanup:               skipCleanup,
-<<<<<<< HEAD
-			InitWithBinary:            "https://github.com/kubernetes-sigs/cluster-api/releases/download/v1.3.5/clusterctl-{OS}-{ARCH}",
-			InitWithProvidersContract: "v1beta1",
-			InitWithKubernetesVersion: "v1.26.3",
-			WorkloadKubernetesVersion: "v1.26.3",
-=======
 			InfrastructureProvider:    pointer.String("docker"),
 			InitWithBinary:            "https://github.com/kubernetes-sigs/cluster-api/releases/download/v1.4.0/clusterctl-{OS}-{ARCH}",
 			InitWithProvidersContract: "v1beta1",
 			// NOTE: If this version is changed here the image and SHA must also be updated in all DockerMachineTemplates in `test/data/infrastructure-docker/v1.4/bases.
 			InitWithKubernetesVersion: "v1.27.3",
 			WorkloadKubernetesVersion: "v1.27.3",
->>>>>>> 3290c5a2
 			MgmtFlavor:                "topology",
 			WorkloadFlavor:            "topology",
-			// This check ensures that ownerReference apiVersions are updated for all types after the upgrade.
-			PostUpgrade: func(proxy framework.ClusterProxy, namespace, clusterName string) {
-				framework.ValidateOwnerReferencesOnUpdate(proxy, namespace,
-					framework.CoreOwnerReferenceAssertion,
-					framework.ExpOwnerReferenceAssertions,
-					framework.DockerInfraOwnerReferenceAssertions,
-					framework.KubeadmBootstrapOwnerReferenceAssertions,
-					framework.KubeadmControlPlaneOwnerReferenceAssertions,
-					framework.KubernetesReferenceAssertions,
-				)
-			},
 		}
 	})
 })