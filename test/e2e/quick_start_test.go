--- conflicted
+++ resolved
@@ -31,20 +31,12 @@
 var _ = Describe("When following the Cluster API quick-start", func() {
 	QuickStartSpec(ctx, func() QuickStartSpecInput {
 		return QuickStartSpecInput{
-<<<<<<< HEAD
-			E2EConfig:             e2eConfig,
-			ClusterctlConfigPath:  clusterctlConfigPath,
-			BootstrapClusterProxy: bootstrapClusterProxy,
-			ArtifactFolder:        artifactFolder,
-			SkipCleanup:           skipCleanup,
-=======
 			E2EConfig:              e2eConfig,
 			ClusterctlConfigPath:   clusterctlConfigPath,
 			BootstrapClusterProxy:  bootstrapClusterProxy,
 			ArtifactFolder:         artifactFolder,
 			SkipCleanup:            skipCleanup,
 			InfrastructureProvider: pointer.String("docker"),
->>>>>>> 3290c5a2
 			PostMachinesProvisioned: func(proxy framework.ClusterProxy, namespace, clusterName string) {
 				// This check ensures that owner references are resilient - i.e. correctly re-reconciled - when removed.
 				framework.ValidateOwnerReferencesResilience(ctx, proxy, namespace, clusterName,
@@ -55,8 +47,6 @@
 					framework.KubeadmControlPlaneOwnerReferenceAssertions,
 					framework.KubernetesReferenceAssertions,
 				)
-<<<<<<< HEAD
-=======
 				// This check ensures that owner references are correctly updated to the correct apiVersion.
 				framework.ValidateOwnerReferencesOnUpdate(ctx, proxy, namespace, clusterName,
 					framework.CoreOwnerReferenceAssertion,
@@ -66,7 +56,6 @@
 					framework.KubeadmControlPlaneOwnerReferenceAssertions,
 					framework.KubernetesReferenceAssertions,
 				)
->>>>>>> 3290c5a2
 			},
 		}
 	})
@@ -75,14 +64,6 @@
 var _ = Describe("When following the Cluster API quick-start with ClusterClass [PR-Blocking] [ClusterClass]", func() {
 	QuickStartSpec(ctx, func() QuickStartSpecInput {
 		return QuickStartSpecInput{
-<<<<<<< HEAD
-			E2EConfig:             e2eConfig,
-			ClusterctlConfigPath:  clusterctlConfigPath,
-			BootstrapClusterProxy: bootstrapClusterProxy,
-			ArtifactFolder:        artifactFolder,
-			SkipCleanup:           skipCleanup,
-			Flavor:                pointer.String("topology"),
-=======
 			E2EConfig:              e2eConfig,
 			ClusterctlConfigPath:   clusterctlConfigPath,
 			BootstrapClusterProxy:  bootstrapClusterProxy,
@@ -90,7 +71,6 @@
 			SkipCleanup:            skipCleanup,
 			Flavor:                 pointer.String("topology"),
 			InfrastructureProvider: pointer.String("docker"),
->>>>>>> 3290c5a2
 			// This check ensures that owner references are resilient - i.e. correctly re-reconciled - when removed.
 			PostMachinesProvisioned: func(proxy framework.ClusterProxy, namespace, clusterName string) {
 				framework.ValidateOwnerReferencesResilience(ctx, proxy, namespace, clusterName,
@@ -101,8 +81,6 @@
 					framework.KubeadmControlPlaneOwnerReferenceAssertions,
 					framework.KubernetesReferenceAssertions,
 				)
-<<<<<<< HEAD
-=======
 				// This check ensures that owner references are correctly updated to the correct apiVersion.
 				framework.ValidateOwnerReferencesOnUpdate(ctx, proxy, namespace, clusterName,
 					framework.CoreOwnerReferenceAssertion,
@@ -112,7 +90,6 @@
 					framework.KubeadmControlPlaneOwnerReferenceAssertions,
 					framework.KubernetesReferenceAssertions,
 				)
->>>>>>> 3290c5a2
 			},
 		}
 	})
@@ -145,8 +122,6 @@
 			InfrastructureProvider: pointer.String("docker"),
 		}
 	})
-<<<<<<< HEAD
-=======
 })
 
 var _ = Describe("When following the Cluster API quick-start with dualstack and ipv4 primary [IPv6]", func() {
@@ -205,5 +180,4 @@
 			},
 		}
 	})
->>>>>>> 3290c5a2
 })