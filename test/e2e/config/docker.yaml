---
# CI E2E test configuration scenario using locally build images and manifests for:
# - cluster-api
# - bootstrap kubeadm
# - control-plane kubeadm
# - docker

# For creating local dev images run make docker-build-e2e from the main CAPI repository

images:
# Use local dev images built source tree;
- name: gcr.io/k8s-staging-cluster-api/cluster-api-controller-{ARCH}:dev
  loadBehavior: tryLoad
- name: gcr.io/k8s-staging-cluster-api/kubeadm-bootstrap-controller-{ARCH}:dev
  loadBehavior: tryLoad
- name: gcr.io/k8s-staging-cluster-api/kubeadm-control-plane-controller-{ARCH}:dev
  loadBehavior: tryLoad
- name: gcr.io/k8s-staging-cluster-api/capd-manager-{ARCH}:dev
  loadBehavior: tryLoad
- name: gcr.io/k8s-staging-cluster-api/test-extension-{ARCH}:dev
  loadBehavior: tryLoad
<<<<<<< HEAD
- name: quay.io/jetstack/cert-manager-cainjector:v1.11.0
  loadBehavior: tryLoad
- name: quay.io/jetstack/cert-manager-webhook:v1.11.0
  loadBehavior: tryLoad
- name: quay.io/jetstack/cert-manager-controller:v1.11.0
=======
- name: quay.io/jetstack/cert-manager-cainjector:v1.11.1
  loadBehavior: tryLoad
- name: quay.io/jetstack/cert-manager-webhook:v1.11.1
  loadBehavior: tryLoad
- name: quay.io/jetstack/cert-manager-controller:v1.11.1
>>>>>>> 7b92ce45
  loadBehavior: tryLoad

providers:

- name: cluster-api
  type: CoreProvider
  versions:
  - name: v0.3.25 # latest published release in the v1alpha3 series; this is used for v1alpha3 --> v1beta1 clusterctl upgrades test only.
    value: "https://github.com/kubernetes-sigs/cluster-api/releases/download/v0.3.25/core-components.yaml"
    type: "url"
    contract: v1alpha3
    replacements:
    - old: --metrics-addr=127.0.0.1:8080
      new: --metrics-addr=:8080
    files:
    - sourcePath: "../data/shared/v0.3/metadata.yaml"
  - name: v0.4.8 # latest published release in the v1alpha4 series; this is used for v1alpha4 --> v1beta1 clusterctl upgrades test only.
    value: "https://github.com/kubernetes-sigs/cluster-api/releases/download/v0.4.8/core-components.yaml"
    type: "url"
    contract: v1alpha4
    replacements:
    - old: --metrics-addr=127.0.0.1:8080
      new: --metrics-addr=:8080
    files:
    - sourcePath: "../data/shared/v0.4/metadata.yaml"
<<<<<<< HEAD
  - name: v1.2.8 # supported release in the v1beta1 series; this is used for v1beta1 --> main clusterctl upgrades test only.
    value: "https://github.com/kubernetes-sigs/cluster-api/releases/download/v1.2.8/core-components.yaml"
=======
  - name: v1.0.5 # supported release in the v1beta1 series; this is used for v1beta1 --> main clusterctl upgrades test only.
    value: "https://github.com/kubernetes-sigs/cluster-api/releases/download/v1.0.5/core-components.yaml"
>>>>>>> 7b92ce45
    type: "url"
    contract: v1beta1
    replacements:
    - old: --metrics-addr=127.0.0.1:8080
      new: --metrics-addr=:8080
    files:
<<<<<<< HEAD
    - sourcePath: "../data/shared/v1.2/metadata.yaml"
  - name: v1.3.99 # next; use manifest from source files
=======
    - sourcePath: "../data/shared/v1.0/metadata.yaml"
  - name: v1.2.12 # supported release in the v1beta1 series; this is used for v1beta1 --> main clusterctl upgrades test only.
    value: "https://github.com/kubernetes-sigs/cluster-api/releases/download/v1.2.12/core-components.yaml"
    type: "url"
    contract: v1beta1
    replacements:
    - old: --metrics-addr=127.0.0.1:8080
      new: --metrics-addr=:8080
    files:
    - sourcePath: "../data/shared/v1.2/metadata.yaml"
  - name: v1.3.5 # latest published release in the v1beta1 series; this is used for v1beta1 --> main clusterctl upgrades test only.
    value: "https://github.com/kubernetes-sigs/cluster-api/releases/download/v1.3.5/core-components.yaml"
    type: "url"
    contract: v1beta1
    replacements:
      - old: --metrics-addr=127.0.0.1:8080
        new: --metrics-addr=:8080
    files:
      - sourcePath: "../data/shared/v1.3/metadata.yaml"
  - name: v1.4.99 # next; use manifest from source files
>>>>>>> 7b92ce45
    value: ../../../config/default
    replacements:
    - old: --metrics-bind-addr=localhost:8080
      new: "--metrics-bind-addr=:8080\n        - --logging-format=json"
    files:
    - sourcePath: "../data/shared/main/metadata.yaml"

- name: kubeadm
  type: BootstrapProvider
  versions:
  - name: v0.3.25 # latest published release in the v1alpha3 series; this is used for v1alpha3 --> v1beta1 clusterctl upgrades test only.
    value: "https://github.com/kubernetes-sigs/cluster-api/releases/download/v0.3.25/bootstrap-components.yaml"
    type: "url"
    contract: v1alpha3
    replacements:
    - old: --metrics-addr=127.0.0.1:8080
      new: --metrics-addr=:8080
    files:
    - sourcePath: "../data/shared/v0.3/metadata.yaml"
  - name: v0.4.8 # latest published release in the v1alpha4 series; this is used for v1alpha4 --> v1beta1 clusterctl upgrades test only.
    value: "https://github.com/kubernetes-sigs/cluster-api/releases/download/v0.4.8/bootstrap-components.yaml"
    type: "url"
    contract: v1alpha4
    replacements:
    - old: --metrics-addr=127.0.0.1:8080
      new: --metrics-addr=:8080
    files:
    - sourcePath: "../data/shared/v0.4/metadata.yaml"
<<<<<<< HEAD
  - name: v1.2.8 # supported release in the v1beta1 series; this is used for v1beta1 --> main clusterctl upgrades test only.
    value: "https://github.com/kubernetes-sigs/cluster-api/releases/download/v1.2.8/bootstrap-components.yaml"
=======
  - name: v1.0.5 # supported release in the v1beta1 series; this is used for v1beta1 --> main clusterctl upgrades test only.
    value: "https://github.com/kubernetes-sigs/cluster-api/releases/download/v1.0.5/bootstrap-components.yaml"
>>>>>>> 7b92ce45
    type: "url"
    contract: v1beta1
    replacements:
    - old: --metrics-addr=127.0.0.1:8080
      new: --metrics-addr=:8080
    files:
<<<<<<< HEAD
    - sourcePath: "../data/shared/v1.2/metadata.yaml"
  - name: v1.3.99 # next; use manifest from source files
=======
    - sourcePath: "../data/shared/v1.0/metadata.yaml"
  - name: v1.2.12 # supported release in the v1beta1 series; this is used for v1beta1 --> main clusterctl upgrades test only.
    value: "https://github.com/kubernetes-sigs/cluster-api/releases/download/v1.2.12/bootstrap-components.yaml"
    type: "url"
    contract: v1beta1
    replacements:
    - old: --metrics-addr=127.0.0.1:8080
      new: --metrics-addr=:8080
    files:
    - sourcePath: "../data/shared/v1.2/metadata.yaml"
  - name: v1.3.5 # latest published release in the v1beta1 series; this is used for v1beta1 --> main clusterctl upgrades test only.
    value: "https://github.com/kubernetes-sigs/cluster-api/releases/download/v1.3.5/bootstrap-components.yaml"
    type: "url"
    contract: v1beta1
    replacements:
    - old: --metrics-addr=127.0.0.1:8080
      new: --metrics-addr=:8080
    files:
    - sourcePath: "../data/shared/v1.3/metadata.yaml"
  - name: v1.4.99 # next; use manifest from source files
>>>>>>> 7b92ce45
    value: ../../../bootstrap/kubeadm/config/default
    replacements:
    - old: --metrics-bind-addr=localhost:8080
      new: "--metrics-bind-addr=:8080\n        - --logging-format=json"
    files:
    - sourcePath: "../data/shared/main/metadata.yaml"

- name: kubeadm
  type: ControlPlaneProvider
  versions:
  - name: v0.3.25 # latest published release in the v1alpha3 series; this is used for v1alpha3 --> v1beta1 clusterctl upgrades test only.
    value: "https://github.com/kubernetes-sigs/cluster-api/releases/download/v0.3.25/control-plane-components.yaml"
    type: "url"
    contract: v1alpha3
    replacements:
    - old: --metrics-addr=127.0.0.1:8080
      new: --metrics-addr=:8080
    files:
    - sourcePath: "../data/shared/v0.3/metadata.yaml"
  - name: v0.4.8 # latest published release in the v1alpha4 series; this is used for v1alpha4 --> v1beta1 clusterctl upgrades test only.
    value: "https://github.com/kubernetes-sigs/cluster-api/releases/download/v0.4.8/control-plane-components.yaml"
    type: "url"
    contract: v1alpha4
    replacements:
    - old: --metrics-addr=127.0.0.1:8080
      new: --metrics-addr=:8080
    files:
    - sourcePath: "../data/shared/v0.4/metadata.yaml"
<<<<<<< HEAD
  - name: v1.2.8 # supported release in the v1beta1 series; this is used for v1beta1 --> main clusterctl upgrades test only.
    value: "https://github.com/kubernetes-sigs/cluster-api/releases/download/v1.2.8/control-plane-components.yaml"
=======
  - name: v1.0.5 # supported release in the v1beta1 series; this is used for v1beta1 --> main clusterctl upgrades test only.
    value: "https://github.com/kubernetes-sigs/cluster-api/releases/download/v1.0.5/control-plane-components.yaml"
    type: "url"
    contract: v1beta1
    replacements:
    - old: --metrics-addr=127.0.0.1:8080
      new: --metrics-addr=:8080
    files:
    - sourcePath: "../data/shared/v1.0/metadata.yaml"
  - name: v1.2.12 # supported release in the v1beta1 series; this is used for v1beta1 --> main clusterctl upgrades test only.
    value: "https://github.com/kubernetes-sigs/cluster-api/releases/download/v1.2.12/control-plane-components.yaml"
    type: "url"
    contract: v1beta1
    replacements:
    - old: --metrics-addr=127.0.0.1:8080
      new: --metrics-addr=:8080
    files:
    - sourcePath: "../data/shared/v1.2/metadata.yaml"
  - name: v1.3.5 # latest published release in the v1beta1 series; this is used for v1beta1 --> main clusterctl upgrades test only.
    value: "https://github.com/kubernetes-sigs/cluster-api/releases/download/v1.3.5/control-plane-components.yaml"
>>>>>>> 7b92ce45
    type: "url"
    contract: v1beta1
    replacements:
    - old: --metrics-addr=127.0.0.1:8080
      new: --metrics-addr=:8080
    files:
<<<<<<< HEAD
    - sourcePath: "../data/shared/v1.2/metadata.yaml"
  - name: v1.3.99 # next; use manifest from source files
=======
    - sourcePath: "../data/shared/v1.3/metadata.yaml"
  - name: v1.4.99 # next; use manifest from source files
>>>>>>> 7b92ce45
    value: ../../../controlplane/kubeadm/config/default
    replacements:
    - old: --metrics-bind-addr=localhost:8080
      new: "--metrics-bind-addr=:8080\n        - --logging-format=json"
    files:
    - sourcePath: "../data/shared/main/metadata.yaml"

- name: docker
  type: InfrastructureProvider
  versions:
  - name: v0.3.25 # latest published release in the v1alpha3 series; this is used for v1alpha3 --> v1beta1 clusterctl upgrades test only.
    value: "https://github.com/kubernetes-sigs/cluster-api/releases/download/v0.3.25/infrastructure-components-development.yaml"
    type: "url"
    contract: v1alpha3
    replacements:
    - old: --metrics-addr=127.0.0.1:8080
      new: --metrics-addr=:8080
    files:
    - sourcePath: "../data/shared/v0.3/metadata.yaml"
    - sourcePath: "../data/infrastructure-docker/v0.3/cluster-template.yaml"
  - name: v0.4.8 # latest published release in the v1alpha4 series; this is used for v1alpha4 --> v1beta1 clusterctl upgrades test only.
    value: "https://github.com/kubernetes-sigs/cluster-api/releases/download/v0.4.8/infrastructure-components-development.yaml"
    type: "url"
    contract: v1alpha4
    replacements:
    - old: --metrics-addr=127.0.0.1:8080
      new: --metrics-addr=:8080
    files:
    - sourcePath: "../data/shared/v0.4/metadata.yaml"
    - sourcePath: "../data/infrastructure-docker/v0.4/cluster-template.yaml"
<<<<<<< HEAD
  - name: v1.2.8 # supported release in the v1beta1 series; this is used for v1beta1 --> main clusterctl upgrades test only.
    value: "https://github.com/kubernetes-sigs/cluster-api/releases/download/v1.2.8/infrastructure-components-development.yaml"
=======
  - name: v1.0.5 # supported release in the v1beta1 series; this is used for v1beta1 --> main clusterctl upgrades test only.
    value: "https://github.com/kubernetes-sigs/cluster-api/releases/download/v1.0.5/infrastructure-components-development.yaml"
    type: "url"
    contract: v1beta1
    replacements:
    - old: --metrics-addr=127.0.0.1:8080
      new: --metrics-addr=:8080
    files:
    - sourcePath: "../data/shared/v1.0/metadata.yaml"
    - sourcePath: "../data/infrastructure-docker/v1.0/cluster-template.yaml"
  - name: v1.2.12 # supported release in the v1beta1 series; this is used for v1beta1 --> main clusterctl upgrades test only.
    value: "https://github.com/kubernetes-sigs/cluster-api/releases/download/v1.2.12/infrastructure-components-development.yaml"
    type: "url"
    contract: v1beta1
    replacements:
    - old: --metrics-addr=127.0.0.1:8080
      new: --metrics-addr=:8080
    files:
    - sourcePath: "../data/shared/v1.2/metadata.yaml"
    - sourcePath: "../data/infrastructure-docker/v1.2/cluster-template.yaml"
    - sourcePath: "../data/infrastructure-docker/v1.2/cluster-template-topology.yaml"
    - sourcePath: "../data/infrastructure-docker/v1.2/clusterclass-quick-start.yaml"
  - name: v1.3.5 # latest published release in the v1beta1 series; this is used for v1beta1 --> main clusterctl upgrades test only.
    value: "https://github.com/kubernetes-sigs/cluster-api/releases/download/v1.3.5/infrastructure-components-development.yaml"
>>>>>>> 7b92ce45
    type: "url"
    contract: v1beta1
    replacements:
    - old: --metrics-addr=127.0.0.1:8080
      new: --metrics-addr=:8080
    files:
<<<<<<< HEAD
    - sourcePath: "../data/shared/v1.2/metadata.yaml"
    - sourcePath: "../data/infrastructure-docker/v1.2/cluster-template.yaml"
    - sourcePath: "../data/infrastructure-docker/v1.2/cluster-template-topology.yaml"
    - sourcePath: "../data/infrastructure-docker/v1.2/clusterclass-quick-start.yaml"
  - name: v1.3.99 # next; use manifest from source files
=======
    - sourcePath: "../data/shared/v1.3/metadata.yaml"
    - sourcePath: "../data/infrastructure-docker/v1.3/cluster-template.yaml"
    - sourcePath: "../data/infrastructure-docker/v1.3/cluster-template-topology.yaml"
    - sourcePath: "../data/infrastructure-docker/v1.3/clusterclass-quick-start.yaml"
  - name: v1.4.99 # next; use manifest from source files
>>>>>>> 7b92ce45
    value: ../../../test/infrastructure/docker/config/default
    replacements:
    - old: --metrics-bind-addr=localhost:8080
      new: "--metrics-bind-addr=:8080\n        - --logging-format=json"
    files:
    # Add cluster templates
    - sourcePath: "../data/infrastructure-docker/main/cluster-template.yaml"
    - sourcePath: "../data/infrastructure-docker/main/cluster-template-md-remediation.yaml"
    - sourcePath: "../data/infrastructure-docker/main/cluster-template-kcp-remediation.yaml"
    - sourcePath: "../data/infrastructure-docker/main/cluster-template-kcp-adoption.yaml"
    - sourcePath: "../data/infrastructure-docker/main/cluster-template-machine-pool.yaml"
    - sourcePath: "../data/infrastructure-docker/main/cluster-template-node-drain.yaml"
    - sourcePath: "../data/infrastructure-docker/main/cluster-template-upgrades.yaml"
    - sourcePath: "../data/infrastructure-docker/main/cluster-template-upgrades-cgroupfs.yaml"
    - sourcePath: "../data/infrastructure-docker/main/cluster-template-upgrades-runtimesdk.yaml"
    - sourcePath: "../data/infrastructure-docker/main/cluster-template-kcp-scale-in.yaml"
    - sourcePath: "../data/infrastructure-docker/main/cluster-template-ipv6.yaml"
    - sourcePath: "../data/infrastructure-docker/main/cluster-template-topology-single-node-cluster.yaml"
    - sourcePath: "../data/infrastructure-docker/main/cluster-template-topology.yaml"
    - sourcePath: "../data/infrastructure-docker/main/cluster-template-ignition.yaml"
    - sourcePath: "../data/infrastructure-docker/main/clusterclass-quick-start.yaml"
    - sourcePath: "../data/infrastructure-docker/main/clusterclass-quick-start-runtimesdk.yaml"
    - sourcePath: "../data/shared/main/metadata.yaml"

- name: test-extension
  type: RuntimeExtensionProvider
  versions:
    - name: v1.4.99 # next; use manifest from source files
      value: ../../../test/extension/config/default
      files:
      - sourcePath: "../data/shared/main/metadata.yaml"

variables:
  # Default variables for the e2e test; those values could be overridden via env variables, thus
  # allowing the same e2e config file to be re-used in different Prow jobs e.g. each one with a K8s version permutation.
  # The following Kubernetes versions should be the latest versions with already published kindest/node images.
  # This avoids building node images in the default case which improves the test duration significantly.
<<<<<<< HEAD
  KUBERNETES_VERSION_MANAGEMENT: "v1.26.0"
  KUBERNETES_VERSION: "v1.26.0"
  KUBERNETES_VERSION_UPGRADE_FROM: "v1.25.3"
  KUBERNETES_VERSION_UPGRADE_TO: "v1.26.0"
  ETCD_VERSION_UPGRADE_TO: "3.5.6-0"
  COREDNS_VERSION_UPGRADE_TO: "v1.9.3"
=======
  KUBERNETES_VERSION_MANAGEMENT: "v1.27.0"
  KUBERNETES_VERSION: "v1.27.0"
  KUBERNETES_VERSION_UPGRADE_FROM: "v1.26.3"
  KUBERNETES_VERSION_UPGRADE_TO: "v1.27.0"
  ETCD_VERSION_UPGRADE_TO: "3.5.7-0"
  COREDNS_VERSION_UPGRADE_TO: "v1.10.1"
>>>>>>> 7b92ce45
  DOCKER_SERVICE_DOMAIN: "cluster.local"
  IP_FAMILY: "IPv4"
  DOCKER_SERVICE_CIDRS: "10.128.0.0/12"
  DOCKER_POD_CIDRS: "192.168.0.0/16"
  DOCKER_SERVICE_IPV6_CIDRS: "fd00:100:64::/108"
  DOCKER_POD_IPV6_CIDRS: "fd00:100:96::/48"
  CNI: "./data/cni/kindnet/kindnet.yaml"
  KUBETEST_CONFIGURATION: "./data/kubetest/conformance.yaml"
  NODE_DRAIN_TIMEOUT: "60s"
  # Enabling the feature flags by setting the env variables.
  EXP_CLUSTER_RESOURCE_SET: "true"
  EXP_KUBEADM_BOOTSTRAP_FORMAT_IGNITION: "true"
  EXP_MACHINE_POOL: "true"
  CLUSTER_TOPOLOGY: "true"
  EXP_RUNTIME_SDK: "true"
  EXP_LAZY_RESTMAPPER: "true"

intervals:
  default/wait-controllers: ["3m", "10s"]
  default/wait-cluster: ["5m", "10s"]
  default/wait-control-plane: ["10m", "10s"]
  default/wait-worker-nodes: ["5m", "10s"]
  default/wait-machine-pool-nodes: ["5m", "10s"]
  default/wait-delete-cluster: ["3m", "10s"]
  default/wait-machine-upgrade: ["20m", "10s"]
  default/wait-machine-pool-upgrade: ["5m", "10s"]
  default/wait-nodes-ready: ["10m", "10s"]
  default/wait-machine-remediation: ["5m", "10s"]
  node-drain/wait-deployment-available: ["3m", "10s"]
  node-drain/wait-control-plane: ["15m", "10s"]
  node-drain/wait-machine-deleted: ["2m", "10s"]
  kcp-remediation/wait-machines: ["5m", "10s"]
  kcp-remediation/check-machines-stable: ["30s", "5s"]
  kcp-remediation/wait-machine-provisioned: ["5m", "10s"]<|MERGE_RESOLUTION|>--- conflicted
+++ resolved
@@ -19,19 +19,11 @@
   loadBehavior: tryLoad
 - name: gcr.io/k8s-staging-cluster-api/test-extension-{ARCH}:dev
   loadBehavior: tryLoad
-<<<<<<< HEAD
-- name: quay.io/jetstack/cert-manager-cainjector:v1.11.0
-  loadBehavior: tryLoad
-- name: quay.io/jetstack/cert-manager-webhook:v1.11.0
-  loadBehavior: tryLoad
-- name: quay.io/jetstack/cert-manager-controller:v1.11.0
-=======
 - name: quay.io/jetstack/cert-manager-cainjector:v1.11.1
   loadBehavior: tryLoad
 - name: quay.io/jetstack/cert-manager-webhook:v1.11.1
   loadBehavior: tryLoad
 - name: quay.io/jetstack/cert-manager-controller:v1.11.1
->>>>>>> 7b92ce45
   loadBehavior: tryLoad
 
 providers:
@@ -57,23 +49,14 @@
       new: --metrics-addr=:8080
     files:
     - sourcePath: "../data/shared/v0.4/metadata.yaml"
-<<<<<<< HEAD
-  - name: v1.2.8 # supported release in the v1beta1 series; this is used for v1beta1 --> main clusterctl upgrades test only.
-    value: "https://github.com/kubernetes-sigs/cluster-api/releases/download/v1.2.8/core-components.yaml"
-=======
   - name: v1.0.5 # supported release in the v1beta1 series; this is used for v1beta1 --> main clusterctl upgrades test only.
     value: "https://github.com/kubernetes-sigs/cluster-api/releases/download/v1.0.5/core-components.yaml"
->>>>>>> 7b92ce45
-    type: "url"
-    contract: v1beta1
-    replacements:
-    - old: --metrics-addr=127.0.0.1:8080
-      new: --metrics-addr=:8080
-    files:
-<<<<<<< HEAD
-    - sourcePath: "../data/shared/v1.2/metadata.yaml"
-  - name: v1.3.99 # next; use manifest from source files
-=======
+    type: "url"
+    contract: v1beta1
+    replacements:
+    - old: --metrics-addr=127.0.0.1:8080
+      new: --metrics-addr=:8080
+    files:
     - sourcePath: "../data/shared/v1.0/metadata.yaml"
   - name: v1.2.12 # supported release in the v1beta1 series; this is used for v1beta1 --> main clusterctl upgrades test only.
     value: "https://github.com/kubernetes-sigs/cluster-api/releases/download/v1.2.12/core-components.yaml"
@@ -94,7 +77,6 @@
     files:
       - sourcePath: "../data/shared/v1.3/metadata.yaml"
   - name: v1.4.99 # next; use manifest from source files
->>>>>>> 7b92ce45
     value: ../../../config/default
     replacements:
     - old: --metrics-bind-addr=localhost:8080
@@ -123,23 +105,14 @@
       new: --metrics-addr=:8080
     files:
     - sourcePath: "../data/shared/v0.4/metadata.yaml"
-<<<<<<< HEAD
-  - name: v1.2.8 # supported release in the v1beta1 series; this is used for v1beta1 --> main clusterctl upgrades test only.
-    value: "https://github.com/kubernetes-sigs/cluster-api/releases/download/v1.2.8/bootstrap-components.yaml"
-=======
   - name: v1.0.5 # supported release in the v1beta1 series; this is used for v1beta1 --> main clusterctl upgrades test only.
     value: "https://github.com/kubernetes-sigs/cluster-api/releases/download/v1.0.5/bootstrap-components.yaml"
->>>>>>> 7b92ce45
-    type: "url"
-    contract: v1beta1
-    replacements:
-    - old: --metrics-addr=127.0.0.1:8080
-      new: --metrics-addr=:8080
-    files:
-<<<<<<< HEAD
-    - sourcePath: "../data/shared/v1.2/metadata.yaml"
-  - name: v1.3.99 # next; use manifest from source files
-=======
+    type: "url"
+    contract: v1beta1
+    replacements:
+    - old: --metrics-addr=127.0.0.1:8080
+      new: --metrics-addr=:8080
+    files:
     - sourcePath: "../data/shared/v1.0/metadata.yaml"
   - name: v1.2.12 # supported release in the v1beta1 series; this is used for v1beta1 --> main clusterctl upgrades test only.
     value: "https://github.com/kubernetes-sigs/cluster-api/releases/download/v1.2.12/bootstrap-components.yaml"
@@ -160,7 +133,6 @@
     files:
     - sourcePath: "../data/shared/v1.3/metadata.yaml"
   - name: v1.4.99 # next; use manifest from source files
->>>>>>> 7b92ce45
     value: ../../../bootstrap/kubeadm/config/default
     replacements:
     - old: --metrics-bind-addr=localhost:8080
@@ -189,10 +161,6 @@
       new: --metrics-addr=:8080
     files:
     - sourcePath: "../data/shared/v0.4/metadata.yaml"
-<<<<<<< HEAD
-  - name: v1.2.8 # supported release in the v1beta1 series; this is used for v1beta1 --> main clusterctl upgrades test only.
-    value: "https://github.com/kubernetes-sigs/cluster-api/releases/download/v1.2.8/control-plane-components.yaml"
-=======
   - name: v1.0.5 # supported release in the v1beta1 series; this is used for v1beta1 --> main clusterctl upgrades test only.
     value: "https://github.com/kubernetes-sigs/cluster-api/releases/download/v1.0.5/control-plane-components.yaml"
     type: "url"
@@ -213,20 +181,14 @@
     - sourcePath: "../data/shared/v1.2/metadata.yaml"
   - name: v1.3.5 # latest published release in the v1beta1 series; this is used for v1beta1 --> main clusterctl upgrades test only.
     value: "https://github.com/kubernetes-sigs/cluster-api/releases/download/v1.3.5/control-plane-components.yaml"
->>>>>>> 7b92ce45
-    type: "url"
-    contract: v1beta1
-    replacements:
-    - old: --metrics-addr=127.0.0.1:8080
-      new: --metrics-addr=:8080
-    files:
-<<<<<<< HEAD
-    - sourcePath: "../data/shared/v1.2/metadata.yaml"
-  - name: v1.3.99 # next; use manifest from source files
-=======
+    type: "url"
+    contract: v1beta1
+    replacements:
+    - old: --metrics-addr=127.0.0.1:8080
+      new: --metrics-addr=:8080
+    files:
     - sourcePath: "../data/shared/v1.3/metadata.yaml"
   - name: v1.4.99 # next; use manifest from source files
->>>>>>> 7b92ce45
     value: ../../../controlplane/kubeadm/config/default
     replacements:
     - old: --metrics-bind-addr=localhost:8080
@@ -257,10 +219,6 @@
     files:
     - sourcePath: "../data/shared/v0.4/metadata.yaml"
     - sourcePath: "../data/infrastructure-docker/v0.4/cluster-template.yaml"
-<<<<<<< HEAD
-  - name: v1.2.8 # supported release in the v1beta1 series; this is used for v1beta1 --> main clusterctl upgrades test only.
-    value: "https://github.com/kubernetes-sigs/cluster-api/releases/download/v1.2.8/infrastructure-components-development.yaml"
-=======
   - name: v1.0.5 # supported release in the v1beta1 series; this is used for v1beta1 --> main clusterctl upgrades test only.
     value: "https://github.com/kubernetes-sigs/cluster-api/releases/download/v1.0.5/infrastructure-components-development.yaml"
     type: "url"
@@ -285,26 +243,17 @@
     - sourcePath: "../data/infrastructure-docker/v1.2/clusterclass-quick-start.yaml"
   - name: v1.3.5 # latest published release in the v1beta1 series; this is used for v1beta1 --> main clusterctl upgrades test only.
     value: "https://github.com/kubernetes-sigs/cluster-api/releases/download/v1.3.5/infrastructure-components-development.yaml"
->>>>>>> 7b92ce45
-    type: "url"
-    contract: v1beta1
-    replacements:
-    - old: --metrics-addr=127.0.0.1:8080
-      new: --metrics-addr=:8080
-    files:
-<<<<<<< HEAD
-    - sourcePath: "../data/shared/v1.2/metadata.yaml"
-    - sourcePath: "../data/infrastructure-docker/v1.2/cluster-template.yaml"
-    - sourcePath: "../data/infrastructure-docker/v1.2/cluster-template-topology.yaml"
-    - sourcePath: "../data/infrastructure-docker/v1.2/clusterclass-quick-start.yaml"
-  - name: v1.3.99 # next; use manifest from source files
-=======
+    type: "url"
+    contract: v1beta1
+    replacements:
+    - old: --metrics-addr=127.0.0.1:8080
+      new: --metrics-addr=:8080
+    files:
     - sourcePath: "../data/shared/v1.3/metadata.yaml"
     - sourcePath: "../data/infrastructure-docker/v1.3/cluster-template.yaml"
     - sourcePath: "../data/infrastructure-docker/v1.3/cluster-template-topology.yaml"
     - sourcePath: "../data/infrastructure-docker/v1.3/clusterclass-quick-start.yaml"
   - name: v1.4.99 # next; use manifest from source files
->>>>>>> 7b92ce45
     value: ../../../test/infrastructure/docker/config/default
     replacements:
     - old: --metrics-bind-addr=localhost:8080
@@ -342,21 +291,12 @@
   # allowing the same e2e config file to be re-used in different Prow jobs e.g. each one with a K8s version permutation.
   # The following Kubernetes versions should be the latest versions with already published kindest/node images.
   # This avoids building node images in the default case which improves the test duration significantly.
-<<<<<<< HEAD
-  KUBERNETES_VERSION_MANAGEMENT: "v1.26.0"
-  KUBERNETES_VERSION: "v1.26.0"
-  KUBERNETES_VERSION_UPGRADE_FROM: "v1.25.3"
-  KUBERNETES_VERSION_UPGRADE_TO: "v1.26.0"
-  ETCD_VERSION_UPGRADE_TO: "3.5.6-0"
-  COREDNS_VERSION_UPGRADE_TO: "v1.9.3"
-=======
   KUBERNETES_VERSION_MANAGEMENT: "v1.27.0"
   KUBERNETES_VERSION: "v1.27.0"
   KUBERNETES_VERSION_UPGRADE_FROM: "v1.26.3"
   KUBERNETES_VERSION_UPGRADE_TO: "v1.27.0"
   ETCD_VERSION_UPGRADE_TO: "3.5.7-0"
   COREDNS_VERSION_UPGRADE_TO: "v1.10.1"
->>>>>>> 7b92ce45
   DOCKER_SERVICE_DOMAIN: "cluster.local"
   IP_FAMILY: "IPv4"
   DOCKER_SERVICE_CIDRS: "10.128.0.0/12"
