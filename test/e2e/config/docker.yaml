--- conflicted
+++ resolved
@@ -38,8 +38,8 @@
       new: --metrics-addr=:8080
     files:
       - sourcePath: "../data/shared/v1alpha3/metadata.yaml"
-  - name: v0.4.3 # latest published release in the v1alpha4 series; this is used for v1alpha4 --> v1beta1 clusterctl upgrades test only.
-    value: "https://github.com/kubernetes-sigs/cluster-api/releases/download/v0.4.3/core-components.yaml"
+  - name: v0.4.4 # latest published release in the v1alpha4 series; this is used for v1alpha4 --> v1beta1 clusterctl upgrades test only.
+    value: "https://github.com/kubernetes-sigs/cluster-api/releases/download/v0.4.4/core-components.yaml"
     type: "url"
     contract: v1alpha4
     replacements:
@@ -76,8 +76,8 @@
         new: --metrics-addr=:8080
     files:
       - sourcePath: "../data/shared/v1alpha3/metadata.yaml"
-  - name: v0.4.3 # latest published release in the v1alpha4 series; this is used for v1alpha4 --> v1beta1 clusterctl upgrades test only.
-    value: "https://github.com/kubernetes-sigs/cluster-api/releases/download/v0.4.3/bootstrap-components.yaml"
+  - name: v0.4.4 # latest published release in the v1alpha4 series; this is used for v1alpha4 --> v1beta1 clusterctl upgrades test only.
+    value: "https://github.com/kubernetes-sigs/cluster-api/releases/download/v0.4.4/bootstrap-components.yaml"
     type: "url"
     contract: v1alpha4
     replacements:
@@ -114,8 +114,8 @@
         new: --metrics-addr=:8080
     files:
       - sourcePath: "../data/shared/v1alpha3/metadata.yaml"
-  - name: v0.4.3 # latest published release in the v1alpha4 series; this is used for v1alpha4 --> v1beta1 clusterctl upgrades test only.
-    value: "https://github.com/kubernetes-sigs/cluster-api/releases/download/v0.4.3/control-plane-components.yaml"
+  - name: v0.4.4 # latest published release in the v1alpha4 series; this is used for v1alpha4 --> v1beta1 clusterctl upgrades test only.
+    value: "https://github.com/kubernetes-sigs/cluster-api/releases/download/v0.4.4/control-plane-components.yaml"
     type: "url"
     contract: v1alpha4
     replacements:
@@ -153,8 +153,8 @@
     files:
       - sourcePath: "../data/shared/v1alpha3/metadata.yaml"
       - sourcePath: "../data/infrastructure-docker/v1alpha3/cluster-template.yaml"
-  - name: v0.4.3 # latest published release in the v1alpha4 series; this is used for v1alpha4 --> v1beta1 clusterctl upgrades test only.
-    value: "https://github.com/kubernetes-sigs/cluster-api/releases/download/v0.4.3/infrastructure-components-development.yaml"
+  - name: v0.4.4 # latest published release in the v1alpha4 series; this is used for v1alpha4 --> v1beta1 clusterctl upgrades test only.
+    value: "https://github.com/kubernetes-sigs/cluster-api/releases/download/v0.4.4/infrastructure-components-development.yaml"
     type: "url"
     contract: v1alpha4
     replacements:
@@ -221,12 +221,8 @@
   CLUSTER_TOPOLOGY: "true"
   # NOTE: INIT_WITH_BINARY and INIT_WITH_KUBERNETES_VERSION are only used by the clusterctl upgrade test to initialize
   # the management cluster to be upgraded.
-<<<<<<< HEAD
-  INIT_WITH_BINARY: "https://github.com/kubernetes-sigs/cluster-api/releases/download/v0.4.3/clusterctl-{OS}-{ARCH}"
-=======
   # NOTE: We test the latest release with a previous contract.
   INIT_WITH_BINARY: "https://github.com/kubernetes-sigs/cluster-api/releases/download/v0.4.7/clusterctl-{OS}-{ARCH}"
->>>>>>> 3433f7b7
   INIT_WITH_PROVIDERS_CONTRACT: "v1alpha4"
   INIT_WITH_KUBERNETES_VERSION: "v1.23.3"
 
