/*
Copyright 2023 The Kubernetes Authors.

Licensed under the Apache License, Version 2.0 (the "License");
you may not use this file except in compliance with the License.
You may obtain a copy of the License at

    http://www.apache.org/licenses/LICENSE-2.0

Unless required by applicable law or agreed to in writing, software
distributed under the License is distributed on an "AS IS" BASIS,
WITHOUT WARRANTIES OR CONDITIONS OF ANY KIND, either express or implied.
See the License for the specific language governing permissions and
limitations under the License.
*/

package framework

import (
	"context"
	"fmt"
	"reflect"
	"sort"
	"time"

	. "github.com/onsi/gomega"
	"github.com/pkg/errors"
	metav1 "k8s.io/apimachinery/pkg/apis/meta/v1"
	"k8s.io/apimachinery/pkg/apis/meta/v1/unstructured"
	"k8s.io/apimachinery/pkg/runtime/schema"
	"k8s.io/apimachinery/pkg/types"
	kerrors "k8s.io/apimachinery/pkg/util/errors"
	"k8s.io/utils/pointer"
	"sigs.k8s.io/controller-runtime/pkg/client"

	clusterv1 "sigs.k8s.io/cluster-api/api/v1beta1"
	bootstrapv1 "sigs.k8s.io/cluster-api/bootstrap/kubeadm/api/v1beta1"
	clusterctlcluster "sigs.k8s.io/cluster-api/cmd/clusterctl/client/cluster"
	controlplanev1 "sigs.k8s.io/cluster-api/controlplane/kubeadm/api/v1beta1"
	addonsv1 "sigs.k8s.io/cluster-api/exp/addons/api/v1beta1"
	expv1 "sigs.k8s.io/cluster-api/exp/api/v1beta1"
	"sigs.k8s.io/cluster-api/util/patch"
)

// ValidateOwnerReferencesOnUpdate checks that expected owner references are updated to the correct apiVersion.
<<<<<<< HEAD
func ValidateOwnerReferencesOnUpdate(proxy ClusterProxy, namespace string, assertFuncs ...map[string]func(reference []metav1.OwnerReference) error) {
	// Check that the ownerReferences are as expected on the first iteration.
=======
func ValidateOwnerReferencesOnUpdate(ctx context.Context, proxy ClusterProxy, namespace, clusterName string, assertFuncs ...map[string]func(reference []metav1.OwnerReference) error) {
	clusterKey := client.ObjectKey{Namespace: namespace, Name: clusterName}

	// Pause the cluster.
	setClusterPause(ctx, proxy.GetClient(), clusterKey, true)

	// Change the version of the OwnerReferences on each object in the Graph to "v1alpha1"
	changeOwnerReferencesAPIVersion(ctx, proxy, namespace)

	// Unpause the cluster.
	setClusterPause(ctx, proxy.GetClient(), clusterKey, false)

	// Force ClusterClass reconciliation. This ensures ClusterClass ownerReferences  are re-reconciled before asserting
	// the owner reference graph.
	forceClusterClassReconcile(ctx, proxy.GetClient(), clusterKey)

	// Force ClusterResourceSet reconciliation. This ensures ClusterResourceBinding ownerReferences are re-reconciled before
	// asserting the owner reference graph.
	forceClusterResourceSetReconcile(ctx, proxy.GetClient(), namespace)

	// Check that the ownerReferences have updated their apiVersions to current versions after reconciliation.
>>>>>>> 3290c5a2
	AssertOwnerReferences(namespace, proxy.GetKubeconfigPath(), assertFuncs...)
}

// ValidateOwnerReferencesResilience checks that expected owner references are in place, deletes them, and verifies that expect owner references are properly rebuilt.
func ValidateOwnerReferencesResilience(ctx context.Context, proxy ClusterProxy, namespace, clusterName string, assertFuncs ...map[string]func(reference []metav1.OwnerReference) error) {
	// Check that the ownerReferences are as expected on the first iteration.
	AssertOwnerReferences(namespace, proxy.GetKubeconfigPath(), assertFuncs...)

	clusterKey := client.ObjectKey{Namespace: namespace, Name: clusterName}

	// Removes all the owner references.
	// NOTE: we are testing the worst-case scenario, where all the owner references are removed while the
	// reconcilers are not working; this mimics what happens with the current velero backup/restore, which is an
	// edge case where an external system intentionally nukes all the owner references in a single operation.
	// The assumption is that if the system can recover from this edge case, it can also handle use cases where an owner
	// reference is deleted by mistake.
	setClusterPause(ctx, proxy.GetClient(), clusterKey, true)

	// Once all Clusters are paused remove the OwnerReference from all objects in the graph.
	removeOwnerReferences(ctx, proxy, namespace)

	// Unpause the cluster.
	setClusterPause(ctx, proxy.GetClient(), clusterKey, false)

	// Annotate the clusterClass, if one is in use, to speed up reconciliation. This ensures ClusterClass ownerReferences
	// are re-reconciled before asserting the owner reference graph.
	forceClusterClassReconcile(ctx, proxy.GetClient(), clusterKey)

	// Check that the ownerReferences are as expected after additional reconciliations.
	AssertOwnerReferences(namespace, proxy.GetKubeconfigPath(), assertFuncs...)
}

func AssertOwnerReferences(namespace, kubeconfigPath string, assertFuncs ...map[string]func(reference []metav1.OwnerReference) error) {
	allAssertFuncs := map[string]func(reference []metav1.OwnerReference) error{}
	for _, m := range assertFuncs {
		for k, v := range m {
			allAssertFuncs[k] = v
		}
	}
	Eventually(func() error {
		allErrs := []error{}
		graph, err := clusterctlcluster.GetOwnerGraph(namespace, kubeconfigPath)
<<<<<<< HEAD
		Expect(err).To(BeNil())
=======
		Expect(err).ToNot(HaveOccurred())
>>>>>>> 3290c5a2
		for _, v := range graph {
			if _, ok := allAssertFuncs[v.Object.Kind]; !ok {
				allErrs = append(allErrs, fmt.Errorf("kind %s does not have an associated ownerRef assertion function", v.Object.Kind))
				continue
			}
			if err := allAssertFuncs[v.Object.Kind](v.Owners); err != nil {
				allErrs = append(allErrs, errors.Wrapf(err, "Unexpected ownerReferences for %s/%s", v.Object.Kind, v.Object.Name))
			}
		}
		return kerrors.NewAggregate(allErrs)
	}).WithTimeout(5 * time.Minute).WithPolling(2 * time.Second).Should(Succeed())
}

// Kinds and Owners for types in the core API package.
var (
<<<<<<< HEAD
=======
	coreGroupVersion = clusterv1.GroupVersion.String()

>>>>>>> 3290c5a2
	extensionConfigKind    = "ExtensionConfig"
	clusterClassKind       = "ClusterClass"
	clusterKind            = "Cluster"
	machineKind            = "Machine"
	machineSetKind         = "MachineSet"
	machineDeploymentKind  = "MachineDeployment"
	machineHealthCheckKind = "MachineHealthCheck"

	clusterOwner                = metav1.OwnerReference{Kind: clusterKind, APIVersion: coreGroupVersion}
	clusterController           = metav1.OwnerReference{Kind: clusterKind, APIVersion: coreGroupVersion, Controller: pointer.Bool(true)}
	clusterClassOwner           = metav1.OwnerReference{Kind: clusterClassKind, APIVersion: coreGroupVersion}
	machineDeploymentController = metav1.OwnerReference{Kind: machineDeploymentKind, APIVersion: coreGroupVersion, Controller: pointer.Bool(true)}
	machineSetController        = metav1.OwnerReference{Kind: machineSetKind, APIVersion: coreGroupVersion, Controller: pointer.Bool(true)}
	machineController           = metav1.OwnerReference{Kind: machineKind, APIVersion: coreGroupVersion, Controller: pointer.Bool(true)}
)

// CoreOwnerReferenceAssertion maps Cluster API core types to functions which return an error if the passed
// OwnerReferences aren't as expected.
<<<<<<< HEAD
var CoreOwnerReferenceAssertion = map[string]func([]metav1.OwnerReference) error{
	extensionConfigKind: func(owners []metav1.OwnerReference) error {
		// ExtensionConfig should have no owners.
		return hasExactOwnersByGVK(owners, []schema.GroupVersionKind{})
=======
// Note: These relationships are documented in https://github.com/kubernetes-sigs/cluster-api/tree/main/docs/book/src/reference/owner_references.md.
// That document should be updated if these references change.
var CoreOwnerReferenceAssertion = map[string]func([]metav1.OwnerReference) error{
	extensionConfigKind: func(owners []metav1.OwnerReference) error {
		// ExtensionConfig should have no owners.
		return HasExactOwners(owners)
>>>>>>> 3290c5a2
	},
	clusterClassKind: func(owners []metav1.OwnerReference) error {
		// ClusterClass doesn't have ownerReferences (it is a clusterctl move-hierarchy root).
		return HasExactOwners(owners)
	},
	clusterKind: func(owners []metav1.OwnerReference) error {
		// Cluster doesn't have ownerReferences (it is a clusterctl move-hierarchy root).
		return HasExactOwners(owners)
	},
	machineDeploymentKind: func(owners []metav1.OwnerReference) error {
		// MachineDeployments must be owned by a Cluster.
		return HasExactOwners(owners, clusterOwner)
	},
	machineSetKind: func(owners []metav1.OwnerReference) error {
		// MachineSets must be owned and controlled by a MachineDeployment.
		return HasExactOwners(owners, machineDeploymentController)
	},
	machineKind: func(owners []metav1.OwnerReference) error {
		// Machines must be owned and controlled by a MachineSet or a KubeadmControlPlane, depending on if this Machine is part of a ControlPlane or not.
		return HasOneOfExactOwners(owners, []metav1.OwnerReference{machineSetController}, []metav1.OwnerReference{kubeadmControlPlaneController})
	},
	machineHealthCheckKind: func(owners []metav1.OwnerReference) error {
		// MachineHealthChecks must be owned by the Cluster.
		return HasExactOwners(owners, clusterOwner)
	},
}

// Kinds and Owners for types in the exp package.
var (
	clusterResourceSetKind        = "ClusterResourceSet"
	clusterResourceSetBindingKind = "ClusterResourceSetBinding"
	machinePoolKind               = "MachinePool"
<<<<<<< HEAD

	machinePoolGVK        = expv1.GroupVersion.WithKind(machinePoolKind)
	clusterResourceSetGVK = addonsv1.GroupVersion.WithKind(clusterResourceSetKind)
=======

	machinePoolOwner      = metav1.OwnerReference{Kind: machinePoolKind, APIVersion: expv1.GroupVersion.String()}
	machinePoolController = metav1.OwnerReference{Kind: machinePoolKind, APIVersion: expv1.GroupVersion.String(), Controller: pointer.Bool(true)}

	clusterResourceSetOwner = metav1.OwnerReference{Kind: clusterResourceSetKind, APIVersion: addonsv1.GroupVersion.String()}
>>>>>>> 3290c5a2
)

// ExpOwnerReferenceAssertions maps experimental types to functions which return an error if the passed OwnerReferences
// aren't as expected.
// Note: These relationships are documented in https://github.com/kubernetes-sigs/cluster-api/tree/main/docs/book/src/reference/owner_references.md.
// That document should be updated if these references change.
var ExpOwnerReferenceAssertions = map[string]func([]metav1.OwnerReference) error{
	clusterResourceSetKind: func(owners []metav1.OwnerReference) error {
		// ClusterResourcesSet doesn't have ownerReferences (it is a clusterctl move-hierarchy root).
		return HasExactOwners(owners)
	},
	// ClusterResourcesSetBinding has ClusterResourceSet set as owners on creation.
	clusterResourceSetBindingKind: func(owners []metav1.OwnerReference) error {
		return HasOneOfExactOwners(owners, []metav1.OwnerReference{clusterResourceSetOwner}, []metav1.OwnerReference{clusterResourceSetOwner, clusterResourceSetOwner})
	},
	// MachinePool must be owned by a Cluster.
	machinePoolKind: func(owners []metav1.OwnerReference) error {
		// MachinePools must be owned by a Cluster.
		return HasExactOwners(owners, clusterOwner)
	},
	// MachinePool must be owned by a Cluster.
	machinePoolKind: func(owners []metav1.OwnerReference) error {
		// MachinePools must be owned by a Cluster.
		return hasExactOwnersByGVK(owners, []schema.GroupVersionKind{clusterGVK})
	},
}

var (
	configMapKind = "ConfigMap"
	secretKind    = "Secret"
)

// KubernetesReferenceAssertions maps Kubernetes types to functions which return an error if the passed OwnerReferences
// aren't as expected.
// Note: These relationships are documented in https://github.com/kubernetes-sigs/cluster-api/tree/main/docs/book/src/reference/owner_references.md.
// That document should be updated if these references change.
var KubernetesReferenceAssertions = map[string]func([]metav1.OwnerReference) error{
	secretKind: func(owners []metav1.OwnerReference) error {
		// Secrets for cluster certificates must be owned and controlled by the KubeadmControlPlane. The bootstrap secret should be owned and controlled by a KubeadmControlPlane.
		return HasOneOfExactOwners(owners, []metav1.OwnerReference{kubeadmControlPlaneController}, []metav1.OwnerReference{kubeadmConfigController})
	},
	configMapKind: func(owners []metav1.OwnerReference) error {
		// The only configMaps considered here are those owned by a ClusterResourceSet.
		return HasExactOwners(owners, clusterResourceSetOwner)
	},
}

// Kind and Owners for types in the Kubeadm ControlPlane package.
var (
	kubeadmControlPlaneKind         = "KubeadmControlPlane"
	kubeadmControlPlaneTemplateKind = "KubeadmControlPlaneTemplate"

	kubeadmControlPlaneGroupVersion = controlplanev1.GroupVersion.String()

	kubeadmControlPlaneController = metav1.OwnerReference{Kind: kubeadmControlPlaneKind, APIVersion: kubeadmControlPlaneGroupVersion, Controller: pointer.Bool(true)}
)

// KubeadmControlPlaneOwnerReferenceAssertions maps Kubeadm control plane types to functions which return an error if the passed
// OwnerReferences aren't as expected.
// Note: These relationships are documented in https://github.com/kubernetes-sigs/cluster-api/tree/main/docs/book/src/reference/owner_references.md.
// That document should be updated if these references change.
var KubeadmControlPlaneOwnerReferenceAssertions = map[string]func([]metav1.OwnerReference) error{
	kubeadmControlPlaneKind: func(owners []metav1.OwnerReference) error {
		// The KubeadmControlPlane must be owned and controlled by a Cluster.
		return HasExactOwners(owners, clusterController)
	},
	kubeadmControlPlaneTemplateKind: func(owners []metav1.OwnerReference) error {
		// The KubeadmControlPlaneTemplate must be owned by a ClusterClass.
		return HasExactOwners(owners, clusterClassOwner)
	},
}

// Owners and kinds for types in the Kubeadm Bootstrap package.
var (
	kubeadmConfigKind         = "KubeadmConfig"
	kubeadmConfigTemplateKind = "KubeadmConfigTemplate"

	kubeadmConfigGroupVersion = bootstrapv1.GroupVersion.String()
	kubeadmConfigController   = metav1.OwnerReference{Kind: kubeadmConfigKind, APIVersion: kubeadmConfigGroupVersion, Controller: pointer.Bool(true)}
)

// KubeadmBootstrapOwnerReferenceAssertions maps KubeadmBootstrap types to functions which return an error if the passed OwnerReferences
// aren't as expected.
// Note: These relationships are documented in https://github.com/kubernetes-sigs/cluster-api/tree/main/docs/book/src/reference/owner_references.md.
// That document should be updated if these references change.
var KubeadmBootstrapOwnerReferenceAssertions = map[string]func([]metav1.OwnerReference) error{
	kubeadmConfigKind: func(owners []metav1.OwnerReference) error {
<<<<<<< HEAD
		// The KubeadmConfig must be owned by a Cluster or by a MachinePool.
		return hasOneOfExactOwnersByGVK(owners, []schema.GroupVersionKind{machineGVK}, []schema.GroupVersionKind{machinePoolGVK})
=======
		// The KubeadmConfig must be owned and controlled by a Machine or MachinePool.
		return HasOneOfExactOwners(owners, []metav1.OwnerReference{machineController}, []metav1.OwnerReference{machinePoolController})
>>>>>>> 3290c5a2
	},
	kubeadmConfigTemplateKind: func(owners []metav1.OwnerReference) error {
		// The KubeadmConfigTemplate must be owned by a ClusterClass.
		return HasOneOfExactOwners(owners, []metav1.OwnerReference{clusterOwner}, []metav1.OwnerReference{clusterClassOwner})
	},
}

// Kinds for types in the Docker infrastructure package.
var (
	dockerMachineKind         = "DockerMachine"
	dockerMachineTemplateKind = "DockerMachineTemplate"
	dockerMachinePoolKind     = "DockerMachinePool"
	dockerClusterKind         = "DockerCluster"
	dockerClusterTemplateKind = "DockerClusterTemplate"
)

// DockerInfraOwnerReferenceAssertions maps Docker Infrastructure types to functions which return an error if the passed
// OwnerReferences aren't as expected.
// Note: These relationships are documented in https://github.com/kubernetes-sigs/cluster-api/tree/main/docs/book/src/reference/owner_references.md.
// That document should be updated if these references change.
var DockerInfraOwnerReferenceAssertions = map[string]func([]metav1.OwnerReference) error{
	dockerMachineKind: func(owners []metav1.OwnerReference) error {
		// The DockerMachine must be owned and controlled by a Machine.
		return HasExactOwners(owners, machineController)
	},
	dockerMachineTemplateKind: func(owners []metav1.OwnerReference) error {
		// Base DockerMachineTemplates referenced in a ClusterClass must be owned by the ClusterClass.
		// DockerMachineTemplates created for specific Clusters in the Topology controller must be owned by a Cluster.
		return HasOneOfExactOwners(owners, []metav1.OwnerReference{clusterOwner}, []metav1.OwnerReference{clusterClassOwner})
	},
	dockerClusterKind: func(owners []metav1.OwnerReference) error {
		// DockerCluster must be owned and controlled by a Cluster.
		return HasExactOwners(owners, clusterController)
	},
	dockerClusterTemplateKind: func(owners []metav1.OwnerReference) error {
		// DockerClusterTemplate must be owned by a ClusterClass.
		return HasExactOwners(owners, clusterClassOwner)
	},
	dockerMachinePoolKind: func(owners []metav1.OwnerReference) error {
		// DockerMachinePool must be owned by a MachinePool.
		return HasExactOwners(owners, machinePoolOwner)
	},
	dockerMachinePoolKind: func(owners []metav1.OwnerReference) error {
		// DockerMachinePool must be owned by a MachinePool.
		return hasExactOwnersByGVK(owners, []schema.GroupVersionKind{machinePoolGVK})
	},
}

func HasExactOwners(gotOwners []metav1.OwnerReference, wantOwners ...metav1.OwnerReference) error {
	wantComparable := []string{}
	gotComparable := []string{}
	for _, ref := range gotOwners {
		gotComparable = append(gotComparable, ownerReferenceString(ref))
	}
	for _, ref := range wantOwners {
		wantComparable = append(wantComparable, ownerReferenceString(ref))
	}
	sort.Strings(gotComparable)
	sort.Strings(wantComparable)

	if !reflect.DeepEqual(gotComparable, wantComparable) {
		return fmt.Errorf("wanted %v, actual %v", wantOwners, gotOwners)
	}
	return nil
}

func ownerReferenceString(ref metav1.OwnerReference) string {
	controller := false
	if ref.Controller != nil && *ref.Controller {
		controller = true
	}
	return fmt.Sprintf("%s/%s/%v", ref.APIVersion, ref.Kind, controller)
}

// HasOneOfExactOwners is a convenience approach for checking owner references on objects that can have different owner references depending on the cluster.
// In a follow-up iteration we can make improvements to check owner references according to the specific use cases vs checking generically "oneOf".
func HasOneOfExactOwners(refList []metav1.OwnerReference, possibleOwners ...[]metav1.OwnerReference) error {
	var allErrs []error
	for _, wantOwner := range possibleOwners {
		err := HasExactOwners(refList, wantOwner...)
		if err != nil {
			allErrs = append(allErrs, err)
			continue
		}
		return nil
	}
	return kerrors.NewAggregate(allErrs)
}

func setClusterPause(ctx context.Context, cli client.Client, clusterKey types.NamespacedName, value bool) {
	cluster := &clusterv1.Cluster{}
	Expect(cli.Get(ctx, clusterKey, cluster)).To(Succeed())

	pausePatch := client.RawPatch(types.MergePatchType, []byte(fmt.Sprintf("{\"spec\":{\"paused\":%v}}", value)))
	Expect(cli.Patch(ctx, cluster, pausePatch)).To(Succeed())
}

// forceClusterClassReconcile force reconciliation of the ClusterClass associated with the Cluster if one exists. If the
// Cluster has no ClusterClass this is a no-op.
func forceClusterClassReconcile(ctx context.Context, cli client.Client, clusterKey types.NamespacedName) {
	cluster := &clusterv1.Cluster{}
	Expect(cli.Get(ctx, clusterKey, cluster)).To(Succeed())

	if cluster.Spec.Topology != nil {
		class := &clusterv1.ClusterClass{}
		Expect(cli.Get(ctx, client.ObjectKey{Namespace: clusterKey.Namespace, Name: cluster.Spec.Topology.Class}, class)).To(Succeed())
		annotationPatch := client.RawPatch(types.MergePatchType, []byte(fmt.Sprintf("{\"metadata\":{\"annotations\":{\"cluster.x-k8s.io/modifiedAt\":\"%v\"}}}", time.Now().Format(time.RFC3339))))
		Expect(cli.Patch(ctx, class, annotationPatch)).To(Succeed())
	}
}

// forceClusterResourceSetReconcile forces reconciliation of all ClusterResourceSets.
func forceClusterResourceSetReconcile(ctx context.Context, cli client.Client, namespace string) {
	crsList := &addonsv1.ClusterResourceSetList{}
	Expect(cli.List(ctx, crsList, client.InNamespace(namespace))).To(Succeed())
	for _, crs := range crsList.Items {
		annotationPatch := client.RawPatch(types.MergePatchType, []byte(fmt.Sprintf("{\"metadata\":{\"annotations\":{\"cluster.x-k8s.io/modifiedAt\":\"%v\"}}}", time.Now().Format(time.RFC3339))))
		Expect(cli.Patch(ctx, crs.DeepCopy(), annotationPatch)).To(Succeed())
	}
}

func changeOwnerReferencesAPIVersion(ctx context.Context, proxy ClusterProxy, namespace string) {
	graph, err := clusterctlcluster.GetOwnerGraph(namespace, proxy.GetKubeconfigPath())
	Expect(err).ToNot(HaveOccurred())
	for _, object := range graph {
		ref := object.Object
		obj := new(unstructured.Unstructured)
		obj.SetAPIVersion(ref.APIVersion)
		obj.SetKind(ref.Kind)
		obj.SetName(ref.Name)

		Expect(proxy.GetClient().Get(ctx, client.ObjectKey{Namespace: namespace, Name: object.Object.Name}, obj)).To(Succeed())
		helper, err := patch.NewHelper(obj, proxy.GetClient())
		Expect(err).ToNot(HaveOccurred())

		newOwners := []metav1.OwnerReference{}
		for _, owner := range obj.GetOwnerReferences() {
			gv, err := schema.ParseGroupVersion(owner.APIVersion)
			Expect(err).To(Succeed())
			gv.Version = "v1alpha1"
			owner.APIVersion = gv.String()
			newOwners = append(newOwners, owner)
		}

		obj.SetOwnerReferences(newOwners)
		Expect(helper.Patch(ctx, obj)).To(Succeed())
	}
}

func removeOwnerReferences(ctx context.Context, proxy ClusterProxy, namespace string) {
	graph, err := clusterctlcluster.GetOwnerGraph(namespace, proxy.GetKubeconfigPath())
	Expect(err).ToNot(HaveOccurred())
	for _, object := range graph {
		ref := object.Object
		obj := new(unstructured.Unstructured)
		obj.SetAPIVersion(ref.APIVersion)
		obj.SetKind(ref.Kind)
		obj.SetName(ref.Name)

		Expect(proxy.GetClient().Get(ctx, client.ObjectKey{Namespace: namespace, Name: object.Object.Name}, obj)).To(Succeed())
		helper, err := patch.NewHelper(obj, proxy.GetClient())
		Expect(err).ToNot(HaveOccurred())
		obj.SetOwnerReferences([]metav1.OwnerReference{})
		Expect(helper.Patch(ctx, obj)).To(Succeed())
	}
}<|MERGE_RESOLUTION|>--- conflicted
+++ resolved
@@ -43,10 +43,6 @@
 )
 
 // ValidateOwnerReferencesOnUpdate checks that expected owner references are updated to the correct apiVersion.
-<<<<<<< HEAD
-func ValidateOwnerReferencesOnUpdate(proxy ClusterProxy, namespace string, assertFuncs ...map[string]func(reference []metav1.OwnerReference) error) {
-	// Check that the ownerReferences are as expected on the first iteration.
-=======
 func ValidateOwnerReferencesOnUpdate(ctx context.Context, proxy ClusterProxy, namespace, clusterName string, assertFuncs ...map[string]func(reference []metav1.OwnerReference) error) {
 	clusterKey := client.ObjectKey{Namespace: namespace, Name: clusterName}
 
@@ -68,7 +64,6 @@
 	forceClusterResourceSetReconcile(ctx, proxy.GetClient(), namespace)
 
 	// Check that the ownerReferences have updated their apiVersions to current versions after reconciliation.
->>>>>>> 3290c5a2
 	AssertOwnerReferences(namespace, proxy.GetKubeconfigPath(), assertFuncs...)
 }
 
@@ -111,11 +106,7 @@
 	Eventually(func() error {
 		allErrs := []error{}
 		graph, err := clusterctlcluster.GetOwnerGraph(namespace, kubeconfigPath)
-<<<<<<< HEAD
-		Expect(err).To(BeNil())
-=======
 		Expect(err).ToNot(HaveOccurred())
->>>>>>> 3290c5a2
 		for _, v := range graph {
 			if _, ok := allAssertFuncs[v.Object.Kind]; !ok {
 				allErrs = append(allErrs, fmt.Errorf("kind %s does not have an associated ownerRef assertion function", v.Object.Kind))
@@ -131,11 +122,8 @@
 
 // Kinds and Owners for types in the core API package.
 var (
-<<<<<<< HEAD
-=======
 	coreGroupVersion = clusterv1.GroupVersion.String()
 
->>>>>>> 3290c5a2
 	extensionConfigKind    = "ExtensionConfig"
 	clusterClassKind       = "ClusterClass"
 	clusterKind            = "Cluster"
@@ -154,19 +142,12 @@
 
 // CoreOwnerReferenceAssertion maps Cluster API core types to functions which return an error if the passed
 // OwnerReferences aren't as expected.
-<<<<<<< HEAD
-var CoreOwnerReferenceAssertion = map[string]func([]metav1.OwnerReference) error{
-	extensionConfigKind: func(owners []metav1.OwnerReference) error {
-		// ExtensionConfig should have no owners.
-		return hasExactOwnersByGVK(owners, []schema.GroupVersionKind{})
-=======
 // Note: These relationships are documented in https://github.com/kubernetes-sigs/cluster-api/tree/main/docs/book/src/reference/owner_references.md.
 // That document should be updated if these references change.
 var CoreOwnerReferenceAssertion = map[string]func([]metav1.OwnerReference) error{
 	extensionConfigKind: func(owners []metav1.OwnerReference) error {
 		// ExtensionConfig should have no owners.
 		return HasExactOwners(owners)
->>>>>>> 3290c5a2
 	},
 	clusterClassKind: func(owners []metav1.OwnerReference) error {
 		// ClusterClass doesn't have ownerReferences (it is a clusterctl move-hierarchy root).
@@ -199,17 +180,11 @@
 	clusterResourceSetKind        = "ClusterResourceSet"
 	clusterResourceSetBindingKind = "ClusterResourceSetBinding"
 	machinePoolKind               = "MachinePool"
-<<<<<<< HEAD
-
-	machinePoolGVK        = expv1.GroupVersion.WithKind(machinePoolKind)
-	clusterResourceSetGVK = addonsv1.GroupVersion.WithKind(clusterResourceSetKind)
-=======
 
 	machinePoolOwner      = metav1.OwnerReference{Kind: machinePoolKind, APIVersion: expv1.GroupVersion.String()}
 	machinePoolController = metav1.OwnerReference{Kind: machinePoolKind, APIVersion: expv1.GroupVersion.String(), Controller: pointer.Bool(true)}
 
 	clusterResourceSetOwner = metav1.OwnerReference{Kind: clusterResourceSetKind, APIVersion: addonsv1.GroupVersion.String()}
->>>>>>> 3290c5a2
 )
 
 // ExpOwnerReferenceAssertions maps experimental types to functions which return an error if the passed OwnerReferences
@@ -230,11 +205,6 @@
 		// MachinePools must be owned by a Cluster.
 		return HasExactOwners(owners, clusterOwner)
 	},
-	// MachinePool must be owned by a Cluster.
-	machinePoolKind: func(owners []metav1.OwnerReference) error {
-		// MachinePools must be owned by a Cluster.
-		return hasExactOwnersByGVK(owners, []schema.GroupVersionKind{clusterGVK})
-	},
 }
 
 var (
@@ -297,13 +267,8 @@
 // That document should be updated if these references change.
 var KubeadmBootstrapOwnerReferenceAssertions = map[string]func([]metav1.OwnerReference) error{
 	kubeadmConfigKind: func(owners []metav1.OwnerReference) error {
-<<<<<<< HEAD
-		// The KubeadmConfig must be owned by a Cluster or by a MachinePool.
-		return hasOneOfExactOwnersByGVK(owners, []schema.GroupVersionKind{machineGVK}, []schema.GroupVersionKind{machinePoolGVK})
-=======
 		// The KubeadmConfig must be owned and controlled by a Machine or MachinePool.
 		return HasOneOfExactOwners(owners, []metav1.OwnerReference{machineController}, []metav1.OwnerReference{machinePoolController})
->>>>>>> 3290c5a2
 	},
 	kubeadmConfigTemplateKind: func(owners []metav1.OwnerReference) error {
 		// The KubeadmConfigTemplate must be owned by a ClusterClass.
@@ -345,10 +310,6 @@
 	dockerMachinePoolKind: func(owners []metav1.OwnerReference) error {
 		// DockerMachinePool must be owned by a MachinePool.
 		return HasExactOwners(owners, machinePoolOwner)
-	},
-	dockerMachinePoolKind: func(owners []metav1.OwnerReference) error {
-		// DockerMachinePool must be owned by a MachinePool.
-		return hasExactOwnersByGVK(owners, []schema.GroupVersionKind{machinePoolGVK})
 	},
 }
 
