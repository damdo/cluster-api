--- conflicted
+++ resolved
@@ -269,8 +269,6 @@
 	return out
 }
 
-<<<<<<< HEAD
-=======
 // ResolveReleases converts release markers to release version.
 func (c *E2EConfig) ResolveReleases(ctx context.Context) error {
 	for i := range c.Providers {
@@ -359,7 +357,6 @@
 	return picked.String(), nil
 }
 
->>>>>>> a5898a2f
 // Defaults assigns default values to the object. More specifically:
 // - ManagementClusterName gets a default name if empty.
 // - Providers version gets type KustomizeSource if not otherwise specified.
