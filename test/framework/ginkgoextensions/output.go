/*
Copyright 2020 The Kubernetes Authors.

Licensed under the Apache License, Version 2.0 (the "License");
you may not use this file except in compliance with the License.
You may obtain a copy of the License at

    http://www.apache.org/licenses/LICENSE-2.0

Unless required by applicable law or agreed to in writing, software
distributed under the License is distributed on an "AS IS" BASIS,
WITHOUT WARRANTIES OR CONDITIONS OF ANY KIND, either express or implied.
See the License for the specific language governing permissions and
limitations under the License.
*/

// Package ginkgoextensions extends ginko.
package ginkgoextensions

import (
	"fmt"

	"github.com/onsi/ginkgo"
)

// TestOutput can be used for writing testing output.
var TestOutput = ginkgo.GinkgoWriter

// Byf provides formatted output to the GinkoWriter.
func Byf(format string, a ...interface{}) {
	ginkgo.By(fmt.Sprintf(format, a...))
<<<<<<< HEAD
=======
}

type writerRedirecter interface {
	AndRedirectTo(writer io.Writer)
}

// EnableFileLogging enables additional file logging.
// Logs are written to the given path with timestamps.
func EnableFileLogging(path string) (io.WriteCloser, error) {
	w, err := newFileWriter(path)
	if err != nil {
		return nil, errors.Wrapf(err, "failed to create fileWriter")
	}

	ginkgoWriter, ok := ginkgo.GinkgoWriter.(writerRedirecter)
	if !ok {
		return nil, errors.Errorf("GinkgoWriter does not have an AndRedirectTo method")
	}

	ginkgoWriter.AndRedirectTo(w)

	return w, nil
}

func newFileWriter(path string) (io.WriteCloser, error) {
	f, err := os.Create(path)
	if err != nil {
		return nil, errors.Wrap(err, "failed to create file")
	}
	return &fileWriter{
		file: f,
	}, nil
}

type fileWriter struct {
	file *os.File
}

func (w *fileWriter) Write(data []byte) (n int, err error) {
	return w.file.WriteString("[" + time.Now().Format(time.RFC3339) + "] " + string(data))
}

func (w *fileWriter) Close() error {
	return w.file.Close()
>>>>>>> 3433f7b7
}<|MERGE_RESOLUTION|>--- conflicted
+++ resolved
@@ -14,23 +14,25 @@
 limitations under the License.
 */
 
-// Package ginkgoextensions extends ginko.
+// Package ginkgoextensions extends ginkgo.
 package ginkgoextensions
 
 import (
 	"fmt"
+	"io"
+	"os"
+	"time"
 
 	"github.com/onsi/ginkgo"
+	"github.com/pkg/errors"
 )
 
 // TestOutput can be used for writing testing output.
 var TestOutput = ginkgo.GinkgoWriter
 
-// Byf provides formatted output to the GinkoWriter.
+// Byf provides formatted output to the GinkgoWriter.
 func Byf(format string, a ...interface{}) {
 	ginkgo.By(fmt.Sprintf(format, a...))
-<<<<<<< HEAD
-=======
 }
 
 type writerRedirecter interface {
@@ -75,5 +77,4 @@
 
 func (w *fileWriter) Close() error {
 	return w.file.Close()
->>>>>>> 3433f7b7
 }