--- conflicted
+++ resolved
@@ -20,20 +20,6 @@
     name: v1alpha3
     schema:
       openAPIV3Schema:
-<<<<<<< HEAD
-        description: "DockerMachineTemplate is the Schema for the dockermachinetemplates
-          API. \n Deprecated: This type will be removed in one of the next releases."
-        properties:
-          apiVersion:
-            description: 'APIVersion defines the versioned schema of this representation
-              of an object. Servers should convert recognized schemas to the latest
-              internal value, and may reject unrecognized values. More info: https://git.k8s.io/community/contributors/devel/sig-architecture/api-conventions.md#resources'
-            type: string
-          kind:
-            description: 'Kind is a string value representing the REST resource this
-              object represents. Servers may infer this from the endpoint the client
-              submits requests to. Cannot be updated. In CamelCase. More info: https://git.k8s.io/community/contributors/devel/sig-architecture/api-conventions.md#types-kinds'
-=======
         description: |-
           DockerMachineTemplate is the Schema for the dockermachinetemplates API.
 
@@ -54,7 +40,6 @@
               Cannot be updated.
               In CamelCase.
               More info: https://git.k8s.io/community/contributors/devel/sig-architecture/api-conventions.md#types-kinds
->>>>>>> a5898a2f
             type: string
           metadata:
             type: object
@@ -70,22 +55,6 @@
                       of the machine.
                     properties:
                       bootstrapped:
-<<<<<<< HEAD
-                        description: Bootstrapped is true when the kubeadm bootstrapping
-                          has been run against this machine
-                        type: boolean
-                      customImage:
-                        description: CustomImage allows customizing the container
-                          image that is used for running the machine
-                        type: string
-                      extraMounts:
-                        description: ExtraMounts describes additional mount points
-                          for the node container These may be used to bind a hostPath
-                        items:
-                          description: Mount specifies a host volume to mount into
-                            a container. This is a simplified version of kind v1alpha4.Mount
-                            types.
-=======
                         description: |-
                           Bootstrapped is true when the kubeadm bootstrapping has been run
                           against this machine
@@ -103,24 +72,15 @@
                           description: |-
                             Mount specifies a host volume to mount into a container.
                             This is a simplified version of kind v1alpha4.Mount types.
->>>>>>> a5898a2f
                           properties:
                             containerPath:
                               description: Path of the mount within the container.
                               type: string
                             hostPath:
-<<<<<<< HEAD
-                              description: Path of the mount on the host. If the hostPath
-                                doesn't exist, then runtimes should report error.
-                                If the hostpath is a symbolic link, runtimes should
-                                follow the symlink and mount the real destination
-                                to container.
-=======
                               description: |-
                                 Path of the mount on the host. If the hostPath doesn't exist, then runtimes
                                 should report error. If the hostpath is a symbolic link, runtimes should
                                 follow the symlink and mount the real destination to container.
->>>>>>> a5898a2f
                               type: string
                             readOnly:
                               description: If set, the mount is read-only.
@@ -128,15 +88,9 @@
                           type: object
                         type: array
                       preLoadImages:
-<<<<<<< HEAD
-                        description: PreLoadImages allows to pre-load images in a
-                          newly created machine. This can be used to speed up tests
-                          by avoiding e.g. to download CNI images on all the containers.
-=======
                         description: |-
                           PreLoadImages allows to pre-load images in a newly created machine. This can be used to
                           speed up tests by avoiding e.g. to download CNI images on all the containers.
->>>>>>> a5898a2f
                         items:
                           type: string
                         type: array
