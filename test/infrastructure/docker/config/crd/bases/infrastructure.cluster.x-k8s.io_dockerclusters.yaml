--- conflicted
+++ resolved
@@ -20,20 +20,6 @@
     name: v1alpha3
     schema:
       openAPIV3Schema:
-<<<<<<< HEAD
-        description: "DockerCluster is the Schema for the dockerclusters API. \n Deprecated:
-          This type will be removed in one of the next releases."
-        properties:
-          apiVersion:
-            description: 'APIVersion defines the versioned schema of this representation
-              of an object. Servers should convert recognized schemas to the latest
-              internal value, and may reject unrecognized values. More info: https://git.k8s.io/community/contributors/devel/sig-architecture/api-conventions.md#resources'
-            type: string
-          kind:
-            description: 'Kind is a string value representing the REST resource this
-              object represents. Servers may infer this from the endpoint the client
-              submits requests to. Cannot be updated. In CamelCase. More info: https://git.k8s.io/community/contributors/devel/sig-architecture/api-conventions.md#types-kinds'
-=======
         description: |-
           DockerCluster is the Schema for the dockerclusters API.
 
@@ -54,7 +40,6 @@
               Cannot be updated.
               In CamelCase.
               More info: https://git.k8s.io/community/contributors/devel/sig-architecture/api-conventions.md#types-kinds
->>>>>>> a5898a2f
             type: string
           metadata:
             type: object
@@ -77,15 +62,9 @@
                 type: object
               failureDomains:
                 additionalProperties:
-<<<<<<< HEAD
-                  description: FailureDomainSpec is the Schema for Cluster API failure
-                    domains. It allows controllers to understand how many failure
-                    domains a cluster can optionally span across.
-=======
                   description: |-
                     FailureDomainSpec is the Schema for Cluster API failure domains.
                     It allows controllers to understand how many failure domains a cluster can optionally span across.
->>>>>>> a5898a2f
                   properties:
                     attributes:
                       additionalProperties:
@@ -98,17 +77,10 @@
                         is suitable for use by control plane machines.
                       type: boolean
                   type: object
-<<<<<<< HEAD
-                description: FailureDomains are not usulaly defined on the spec. The
-                  docker provider is special since failure domains don't mean anything
-                  in a local docker environment. Instead, the docker cluster controller
-                  will simply copy these into the Status and allow the Cluster API
-=======
                 description: |-
                   FailureDomains are not usulaly defined on the spec.
                   The docker provider is special since failure domains don't mean anything in a local docker environment.
                   Instead, the docker cluster controller will simply copy these into the Status and allow the Cluster API
->>>>>>> a5898a2f
                   controllers to do what they will with the defined failure domains.
                 type: object
             type: object
@@ -122,29 +94,6 @@
                     operational state.
                   properties:
                     lastTransitionTime:
-<<<<<<< HEAD
-                      description: Last time the condition transitioned from one status
-                        to another. This should be when the underlying condition changed.
-                        If that is not known, then using the time when the API field
-                        changed is acceptable.
-                      format: date-time
-                      type: string
-                    message:
-                      description: A human readable message indicating details about
-                        the transition. This field may be empty.
-                      type: string
-                    reason:
-                      description: The reason for the condition's last transition
-                        in CamelCase. The specific API may choose whether or not this
-                        field is considered a guaranteed API. This field may not be
-                        empty.
-                      type: string
-                    severity:
-                      description: Severity provides an explicit classification of
-                        Reason code, so the users or machines can immediately understand
-                        the current situation and act accordingly. The Severity field
-                        MUST be set only when Status=False.
-=======
                       description: |-
                         Last time the condition transitioned from one status to another.
                         This should be when the underlying condition changed. If that is not known, then using the time when
@@ -167,24 +116,15 @@
                         Severity provides an explicit classification of Reason code, so the users or machines can immediately
                         understand the current situation and act accordingly.
                         The Severity field MUST be set only when Status=False.
->>>>>>> a5898a2f
                       type: string
                     status:
                       description: Status of the condition, one of True, False, Unknown.
                       type: string
                     type:
-<<<<<<< HEAD
-                      description: Type of condition in CamelCase or in foo.example.com/CamelCase.
-                        Many .condition.type values are consistent across resources
-                        like Available, but because arbitrary conditions can be useful
-                        (see .node.status.conditions), the ability to deconflict is
-                        important.
-=======
                       description: |-
                         Type of condition in CamelCase or in foo.example.com/CamelCase.
                         Many .condition.type values are consistent across resources like Available, but because arbitrary conditions
                         can be useful (see .node.status.conditions), the ability to deconflict is important.
->>>>>>> a5898a2f
                       type: string
                   required:
                   - status
@@ -193,15 +133,9 @@
                 type: array
               failureDomains:
                 additionalProperties:
-<<<<<<< HEAD
-                  description: FailureDomainSpec is the Schema for Cluster API failure
-                    domains. It allows controllers to understand how many failure
-                    domains a cluster can optionally span across.
-=======
                   description: |-
                     FailureDomainSpec is the Schema for Cluster API failure domains.
                     It allows controllers to understand how many failure domains a cluster can optionally span across.
->>>>>>> a5898a2f
                   properties:
                     attributes:
                       additionalProperties:
@@ -214,15 +148,9 @@
                         is suitable for use by control plane machines.
                       type: boolean
                   type: object
-<<<<<<< HEAD
-                description: FailureDomains don't mean much in CAPD since it's all
-                  local, but we can see how the rest of cluster API will use this
-                  if we populate it.
-=======
                 description: |-
                   FailureDomains don't mean much in CAPD since it's all local, but we can see how the rest of cluster API
                   will use this if we populate it.
->>>>>>> a5898a2f
                 type: object
               ready:
                 description: Ready denotes that the docker cluster (infrastructure)
