--- conflicted
+++ resolved
@@ -50,11 +50,7 @@
 
 const (
 	defaultImageName = "kindest/node"
-<<<<<<< HEAD
-	defaultImageTag  = "v1.26.0"
-=======
 	defaultImageTag  = "v1.27.0"
->>>>>>> 7b92ce45
 )
 
 type nodeCreator interface {
