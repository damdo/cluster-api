# Creates a cluster with one control-plane node and one worker node
apiVersion: cluster.x-k8s.io/v1beta1
kind: Cluster
metadata:
  name: my-cluster
  namespace: default
spec:
  clusterNetwork:
    services:
      cidrBlocks: ["10.96.0.0/12"]
    pods:
      cidrBlocks: ["192.168.0.0/16"]
    serviceDomain: cluster.local
  infrastructureRef:
    apiVersion: infrastructure.cluster.x-k8s.io/v1beta1
    kind: DockerCluster
    name: my-cluster
    namespace: default
---
apiVersion: infrastructure.cluster.x-k8s.io/v1beta1
kind: DockerCluster
metadata:
  name: my-cluster
  namespace: default
---
apiVersion: cluster.x-k8s.io/v1beta1
kind: Machine
metadata:
  labels:
    cluster.x-k8s.io/cluster-name: my-cluster
    cluster.x-k8s.io/control-plane: "true"
  name: controlplane-0
  namespace: default
spec:
<<<<<<< HEAD
  version: v1.27.0
=======
  version: v1.28.0
>>>>>>> 3290c5a2
  clusterName: my-cluster
  bootstrap:
    configRef:
      apiVersion: bootstrap.cluster.x-k8s.io/v1beta1
      kind: KubeadmConfig
      name: controlplane-0-config
      namespace: default
  infrastructureRef:
    apiVersion: infrastructure.cluster.x-k8s.io/v1beta1
    kind: DockerMachine
    name: controlplane-0
    namespace: default
---
apiVersion: bootstrap.cluster.x-k8s.io/v1beta1
kind: KubeadmConfig
metadata:
  name: controlplane-0-config
  namespace: default
spec:
  clusterConfiguration:
    controllerManager:
      extraArgs:
        enable-hostpath-provisioner: "true"
  initConfiguration:
    nodeRegistration:
      kubeletExtraArgs:
        eviction-hard: nodefs.available<0%,nodefs.inodesFree<0%,imagefs.available<0%
---
apiVersion: infrastructure.cluster.x-k8s.io/v1beta1
kind: DockerMachine
metadata:
  name: controlplane-0
  namespace: default
---
apiVersion: cluster.x-k8s.io/v1beta1
kind: MachineDeployment
metadata:
  name: worker-md-0
  namespace: default
spec:
  clusterName: my-cluster
  replicas: 1
  selector:
    matchLabels:
      cluster.x-k8s.io/cluster-name: my-cluster
  template:
    spec:
<<<<<<< HEAD
      version: v1.27.0
=======
      version: v1.28.0
>>>>>>> 3290c5a2
      clusterName: my-cluster
      bootstrap:
        configRef:
          apiVersion: bootstrap.cluster.x-k8s.io/v1beta1
          kind: KubeadmConfigTemplate
          name: worker
          namespace: default
      infrastructureRef:
        apiVersion: infrastructure.cluster.x-k8s.io/v1beta1
        kind: DockerMachineTemplate
        name: worker
        namespace: default
---
apiVersion: infrastructure.cluster.x-k8s.io/v1beta1
kind: DockerMachineTemplate
metadata:
  name: worker
  namespace: default
spec:
  template:
    spec: {}
---
apiVersion: bootstrap.cluster.x-k8s.io/v1beta1
kind: KubeadmConfigTemplate
metadata:
  name: worker
  namespace: default
spec:
  template:
    spec:
      joinConfiguration:
        nodeRegistration:
          kubeletExtraArgs:
            eviction-hard: nodefs.available<0%,nodefs.inodesFree<0%,imagefs.available<0%<|MERGE_RESOLUTION|>--- conflicted
+++ resolved
@@ -32,11 +32,7 @@
   name: controlplane-0
   namespace: default
 spec:
-<<<<<<< HEAD
-  version: v1.27.0
-=======
   version: v1.28.0
->>>>>>> 3290c5a2
   clusterName: my-cluster
   bootstrap:
     configRef:
@@ -84,11 +80,7 @@
       cluster.x-k8s.io/cluster-name: my-cluster
   template:
     spec:
-<<<<<<< HEAD
-      version: v1.27.0
-=======
       version: v1.28.0
->>>>>>> 3290c5a2
       clusterName: my-cluster
       bootstrap:
         configRef:
