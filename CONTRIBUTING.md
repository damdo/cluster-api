--- conflicted
+++ resolved
@@ -420,15 +420,11 @@
 ```bash
 NAMESPACE            NAME                               INITIALIZED   API SERVER AVAILABLE   REPLICAS   READY   UPDATED   UNAVAILABLE   AGE     VERSION
 quick-start-d5ufye   quick-start-ntysk0-control-plane   true          true                   1          1       1                       2m44s   v1.23.3
-<<<<<<< HEAD
-$ kubectl get machinedeployment
-=======
 ```
 ```bash
 kubectl get machinedeployment
 ```
 ```bash
->>>>>>> 3abb9089
 NAMESPACE            NAME                      CLUSTER              REPLICAS   READY   UPDATED   UNAVAILABLE   PHASE       AGE     VERSION
 quick-start-d5ufye   quick-start-ntysk0-md-0   quick-start-ntysk0   1                  1         1             ScalingUp   3m28s   v1.23.3
 ```
