/*
Copyright 2019 The Kubernetes Authors.

Licensed under the Apache License, Version 2.0 (the "License");
you may not use this file except in compliance with the License.
You may obtain a copy of the License at

    http://www.apache.org/licenses/LICENSE-2.0

Unless required by applicable law or agreed to in writing, software
distributed under the License is distributed on an "AS IS" BASIS,
WITHOUT WARRANTIES OR CONDITIONS OF ANY KIND, either express or implied.
See the License for the specific language governing permissions and
limitations under the License.
*/

package controllers

import (
	"context"
	"fmt"
	"strconv"
	"time"

	"github.com/blang/semver"
	"github.com/go-logr/logr"
	"github.com/pkg/errors"
	corev1 "k8s.io/api/core/v1"
	apierrors "k8s.io/apimachinery/pkg/api/errors"
	metav1 "k8s.io/apimachinery/pkg/apis/meta/v1"
	"k8s.io/apimachinery/pkg/runtime"
	"k8s.io/apimachinery/pkg/types"
	kerrors "k8s.io/apimachinery/pkg/util/errors"
	"k8s.io/klog/v2"
	"k8s.io/utils/pointer"
	ctrl "sigs.k8s.io/controller-runtime"
	"sigs.k8s.io/controller-runtime/pkg/builder"
	"sigs.k8s.io/controller-runtime/pkg/client"
	"sigs.k8s.io/controller-runtime/pkg/controller"
	"sigs.k8s.io/controller-runtime/pkg/handler"

	clusterv1 "sigs.k8s.io/cluster-api/api/v1beta1"
	bootstrapv1 "sigs.k8s.io/cluster-api/bootstrap/kubeadm/api/v1beta1"
	"sigs.k8s.io/cluster-api/bootstrap/kubeadm/internal/cloudinit"
	"sigs.k8s.io/cluster-api/bootstrap/kubeadm/internal/ignition"
	"sigs.k8s.io/cluster-api/bootstrap/kubeadm/internal/locking"
	kubeadmtypes "sigs.k8s.io/cluster-api/bootstrap/kubeadm/types"
	bsutil "sigs.k8s.io/cluster-api/bootstrap/util"
	"sigs.k8s.io/cluster-api/controllers/remote"
	expv1 "sigs.k8s.io/cluster-api/exp/api/v1beta1"
	"sigs.k8s.io/cluster-api/feature"
	"sigs.k8s.io/cluster-api/internal/util/taints"
	"sigs.k8s.io/cluster-api/util"
	"sigs.k8s.io/cluster-api/util/annotations"
	"sigs.k8s.io/cluster-api/util/conditions"
	clog "sigs.k8s.io/cluster-api/util/log"
	"sigs.k8s.io/cluster-api/util/patch"
	"sigs.k8s.io/cluster-api/util/predicates"
	"sigs.k8s.io/cluster-api/util/secret"
)

const (
<<<<<<< HEAD
	// KubeadmConfigControllerName defines the controller used when creating clients.
	KubeadmConfigControllerName = "kubeadmconfig-controller"
)

const (
=======
>>>>>>> 3290c5a2
	// DefaultTokenTTL is the default TTL used for tokens.
	DefaultTokenTTL = 15 * time.Minute
)

// InitLocker is a lock that is used around kubeadm init.
type InitLocker interface {
	Lock(ctx context.Context, cluster *clusterv1.Cluster, machine *clusterv1.Machine) bool
	Unlock(ctx context.Context, cluster *clusterv1.Cluster) bool
}

// +kubebuilder:rbac:groups=bootstrap.cluster.x-k8s.io,resources=kubeadmconfigs;kubeadmconfigs/status;kubeadmconfigs/finalizers,verbs=get;list;watch;create;update;patch;delete
// +kubebuilder:rbac:groups=cluster.x-k8s.io,resources=clusters;clusters/status;machinesets;machines;machines/status;machinepools;machinepools/status,verbs=get;list;watch
// +kubebuilder:rbac:groups="",resources=secrets;events;configmaps,verbs=get;list;watch;create;update;patch;delete

// KubeadmConfigReconciler reconciles a KubeadmConfig object.
type KubeadmConfigReconciler struct {
	Client              client.Client
	SecretCachingClient client.Client
	Tracker             *remote.ClusterCacheTracker
	KubeadmInitLock     InitLocker

	// WatchFilterValue is the label value used to filter events prior to reconciliation.
	WatchFilterValue string

	// TokenTTL is the amount of time a bootstrap token (and therefore a KubeadmConfig) will be valid.
	TokenTTL time.Duration
}

// Scope is a scoped struct used during reconciliation.
type Scope struct {
	logr.Logger
	Config      *bootstrapv1.KubeadmConfig
	ConfigOwner *bsutil.ConfigOwner
	Cluster     *clusterv1.Cluster
}

// SetupWithManager sets up the reconciler with the Manager.
func (r *KubeadmConfigReconciler) SetupWithManager(ctx context.Context, mgr ctrl.Manager, options controller.Options) error {
	if r.KubeadmInitLock == nil {
		r.KubeadmInitLock = locking.NewControlPlaneInitMutex(mgr.GetClient())
	}
	if r.TokenTTL == 0 {
		r.TokenTTL = DefaultTokenTTL
	}

	b := ctrl.NewControllerManagedBy(mgr).
		For(&bootstrapv1.KubeadmConfig{}).
		WithOptions(options).
		Watches(
			&clusterv1.Machine{},
			handler.EnqueueRequestsFromMapFunc(r.MachineToBootstrapMapFunc),
		).WithEventFilter(predicates.ResourceNotPausedAndHasFilterLabel(ctrl.LoggerFrom(ctx), r.WatchFilterValue))

	if feature.Gates.Enabled(feature.MachinePool) {
		b = b.Watches(
			&expv1.MachinePool{},
			handler.EnqueueRequestsFromMapFunc(r.MachinePoolToBootstrapMapFunc),
		)
	}

	b = b.Watches(
		&clusterv1.Cluster{},
		handler.EnqueueRequestsFromMapFunc(r.ClusterToKubeadmConfigs),
		builder.WithPredicates(
			predicates.All(ctrl.LoggerFrom(ctx),
				predicates.ClusterUnpausedAndInfrastructureReady(ctrl.LoggerFrom(ctx)),
				predicates.ResourceHasFilterLabel(ctrl.LoggerFrom(ctx), r.WatchFilterValue),
			),
		),
	)

	if err := b.Complete(r); err != nil {
		return errors.Wrap(err, "failed setting up with a controller manager")
	}
	return nil
}

// Reconcile handles KubeadmConfig events.
func (r *KubeadmConfigReconciler) Reconcile(ctx context.Context, req ctrl.Request) (_ ctrl.Result, rerr error) {
	log := ctrl.LoggerFrom(ctx)

	// Look up the kubeadm config
	config := &bootstrapv1.KubeadmConfig{}
	if err := r.Client.Get(ctx, req.NamespacedName, config); err != nil {
		if apierrors.IsNotFound(err) {
			return ctrl.Result{}, nil
		}
		log.Error(err, "Failed to get config")
		return ctrl.Result{}, err
	}

	// AddOwners adds the owners of KubeadmConfig as k/v pairs to the logger.
	// Specifically, it will add KubeadmControlPlane, MachineSet and MachineDeployment.
	ctx, log, err := clog.AddOwners(ctx, r.Client, config)
	if err != nil {
		return ctrl.Result{}, err
	}

	// Look up the owner of this kubeadm config if there is one
	configOwner, err := bsutil.GetTypedConfigOwner(ctx, r.Client, config)
	if apierrors.IsNotFound(err) {
		// Could not find the owner yet, this is not an error and will rereconcile when the owner gets set.
		return ctrl.Result{}, nil
	}
	if err != nil {
		log.Error(err, "Failed to get owner")
		return ctrl.Result{}, err
	}
	if configOwner == nil {
		return ctrl.Result{}, nil
	}
	log = log.WithValues(configOwner.GetKind(), klog.KRef(configOwner.GetNamespace(), configOwner.GetName()), "resourceVersion", configOwner.GetResourceVersion())

	log = log.WithValues("Cluster", klog.KRef(configOwner.GetNamespace(), configOwner.ClusterName()))
	ctx = ctrl.LoggerInto(ctx, log)

	// Lookup the cluster the config owner is associated with
	cluster, err := util.GetClusterByName(ctx, r.Client, configOwner.GetNamespace(), configOwner.ClusterName())
	if err != nil {
		if errors.Cause(err) == util.ErrNoCluster {
			log.Info(fmt.Sprintf("%s does not belong to a cluster yet, waiting until it's part of a cluster", configOwner.GetKind()))
			return ctrl.Result{}, nil
		}

		if apierrors.IsNotFound(err) {
			log.Info("Cluster does not exist yet, waiting until it is created")
			return ctrl.Result{}, nil
		}
		log.Error(err, "Could not get cluster with metadata")
		return ctrl.Result{}, err
	}

	if annotations.IsPaused(cluster, config) {
		log.Info("Reconciliation is paused for this object")
		return ctrl.Result{}, nil
	}

	scope := &Scope{
		Logger:      log,
		Config:      config,
		ConfigOwner: configOwner,
		Cluster:     cluster,
	}

	// Initialize the patch helper.
	patchHelper, err := patch.NewHelper(config, r.Client)
	if err != nil {
		return ctrl.Result{}, err
	}

	// Attempt to Patch the KubeadmConfig object and status after each reconciliation if no error occurs.
	defer func() {
		// always update the readyCondition; the summary is represented using the "1 of x completed" notation.
		conditions.SetSummary(config,
			conditions.WithConditions(
				bootstrapv1.DataSecretAvailableCondition,
				bootstrapv1.CertificatesAvailableCondition,
			),
		)
		// Patch ObservedGeneration only if the reconciliation completed successfully
		patchOpts := []patch.Option{}
		if rerr == nil {
			patchOpts = append(patchOpts, patch.WithStatusObservedGeneration{})
		}
		if err := patchHelper.Patch(ctx, config, patchOpts...); err != nil {
			rerr = kerrors.NewAggregate([]error{rerr, errors.Wrapf(err, "failed to patch %s", klog.KObj(config))})
		}
	}()

	// Ignore deleted KubeadmConfigs.
	if !config.DeletionTimestamp.IsZero() {
		return ctrl.Result{}, nil
	}

	res, err := r.reconcile(ctx, scope, cluster, config, configOwner)
	if err != nil && errors.Is(err, remote.ErrClusterLocked) {
		// Requeue if the reconcile failed because the ClusterCacheTracker was locked for
		// the current cluster because of concurrent access.
		log.V(5).Info("Requeuing because another worker has the lock on the ClusterCacheTracker")
		return ctrl.Result{Requeue: true}, nil
	}
	return res, err
}

func (r *KubeadmConfigReconciler) reconcile(ctx context.Context, scope *Scope, cluster *clusterv1.Cluster, config *bootstrapv1.KubeadmConfig, configOwner *bsutil.ConfigOwner) (ctrl.Result, error) {
	log := ctrl.LoggerFrom(ctx)

	// Ensure the bootstrap secret associated with this KubeadmConfig has the correct ownerReference.
	if err := r.ensureBootstrapSecretOwnersRef(ctx, scope); err != nil {
		return ctrl.Result{}, err
	}
	switch {
	// Wait for the infrastructure to be ready.
	case !cluster.Status.InfrastructureReady:
		log.Info("Cluster infrastructure is not ready, waiting")
		conditions.MarkFalse(config, bootstrapv1.DataSecretAvailableCondition, bootstrapv1.WaitingForClusterInfrastructureReason, clusterv1.ConditionSeverityInfo, "")
		return ctrl.Result{}, nil
	// Reconcile status for machines that already have a secret reference, but our status isn't up to date.
	// This case solves the pivoting scenario (or a backup restore) which doesn't preserve the status subresource on objects.
	case configOwner.DataSecretName() != nil && (!config.Status.Ready || config.Status.DataSecretName == nil):
		config.Status.Ready = true
		config.Status.DataSecretName = configOwner.DataSecretName()
		conditions.MarkTrue(config, bootstrapv1.DataSecretAvailableCondition)
		return ctrl.Result{}, nil
	// Status is ready means a config has been generated.
	case config.Status.Ready:
		if config.Spec.JoinConfiguration != nil && config.Spec.JoinConfiguration.Discovery.BootstrapToken != nil {
			if !configOwner.HasNodeRefs() {
				// If the BootstrapToken has been generated for a join but the config owner has no nodeRefs,
				// this indicates that the node has not yet joined and the token in the join config has not
				// been consumed and it may need a refresh.
				return r.refreshBootstrapToken(ctx, config, cluster)
			}
			if configOwner.IsMachinePool() {
				// If the BootstrapToken has been generated and infrastructure is ready but the configOwner is a MachinePool,
				// we rotate the token to keep it fresh for future scale ups.
				return r.rotateMachinePoolBootstrapToken(ctx, config, cluster, scope)
			}
		}
		// In any other case just return as the config is already generated and need not be generated again.
		return ctrl.Result{}, nil
	}

	// Note: can't use IsFalse here because we need to handle the absence of the condition as well as false.
	if !conditions.IsTrue(cluster, clusterv1.ControlPlaneInitializedCondition) {
		return r.handleClusterNotInitialized(ctx, scope)
	}

	// Every other case it's a join scenario
	// Nb. in this case ClusterConfiguration and InitConfiguration should not be defined by users, but in case of misconfigurations, CABPK simply ignore them

	// Unlock any locks that might have been set during init process
	r.KubeadmInitLock.Unlock(ctx, cluster)

	// if the JoinConfiguration is missing, create a default one
	if config.Spec.JoinConfiguration == nil {
		log.Info("Creating default JoinConfiguration")
		config.Spec.JoinConfiguration = &bootstrapv1.JoinConfiguration{}
	}

	// it's a control plane join
	if configOwner.IsControlPlaneMachine() {
		return r.joinControlplane(ctx, scope)
	}

	// It's a worker join
	return r.joinWorker(ctx, scope)
}

func (r *KubeadmConfigReconciler) refreshBootstrapToken(ctx context.Context, config *bootstrapv1.KubeadmConfig, cluster *clusterv1.Cluster) (ctrl.Result, error) {
	log := ctrl.LoggerFrom(ctx)
	token := config.Spec.JoinConfiguration.Discovery.BootstrapToken.Token

	remoteClient, err := r.Tracker.GetClient(ctx, util.ObjectKey(cluster))
	if err != nil {
		return ctrl.Result{}, err
	}

	log.Info("Refreshing token until the infrastructure has a chance to consume it")
	if err := refreshToken(ctx, remoteClient, token, r.TokenTTL); err != nil {
		return ctrl.Result{}, errors.Wrapf(err, "failed to refresh bootstrap token")
	}
	return ctrl.Result{
		RequeueAfter: r.TokenTTL / 2,
	}, nil
}

func (r *KubeadmConfigReconciler) rotateMachinePoolBootstrapToken(ctx context.Context, config *bootstrapv1.KubeadmConfig, cluster *clusterv1.Cluster, scope *Scope) (ctrl.Result, error) {
	log := ctrl.LoggerFrom(ctx)
	log.V(2).Info("Config is owned by a MachinePool, checking if token should be rotated")
	remoteClient, err := r.Tracker.GetClient(ctx, util.ObjectKey(cluster))
	if err != nil {
		return ctrl.Result{}, err
	}

	token := config.Spec.JoinConfiguration.Discovery.BootstrapToken.Token
	shouldRotate, err := shouldRotate(ctx, remoteClient, token, r.TokenTTL)
	if err != nil {
		return ctrl.Result{}, err
	}
	if shouldRotate {
		log.Info("Creating new bootstrap token, the existing one should be rotated")
		token, err := createToken(ctx, remoteClient, r.TokenTTL)
		if err != nil {
			return ctrl.Result{}, errors.Wrapf(err, "failed to create new bootstrap token")
		}

		config.Spec.JoinConfiguration.Discovery.BootstrapToken.Token = token
		log.V(3).Info("Altering JoinConfiguration.Discovery.BootstrapToken.Token")

		// update the bootstrap data
		return r.joinWorker(ctx, scope)
	}
	return ctrl.Result{
		RequeueAfter: r.TokenTTL / 3,
	}, nil
}

func (r *KubeadmConfigReconciler) handleClusterNotInitialized(ctx context.Context, scope *Scope) (_ ctrl.Result, reterr error) {
	// initialize the DataSecretAvailableCondition if missing.
	// this is required in order to avoid the condition's LastTransitionTime to flicker in case of errors surfacing
	// using the DataSecretGeneratedFailedReason
	if conditions.GetReason(scope.Config, bootstrapv1.DataSecretAvailableCondition) != bootstrapv1.DataSecretGenerationFailedReason {
		conditions.MarkFalse(scope.Config, bootstrapv1.DataSecretAvailableCondition, clusterv1.WaitingForControlPlaneAvailableReason, clusterv1.ConditionSeverityInfo, "")
	}

	// if it's NOT a control plane machine, requeue
	if !scope.ConfigOwner.IsControlPlaneMachine() {
		return ctrl.Result{RequeueAfter: 30 * time.Second}, nil
	}

	// if the machine has not ClusterConfiguration and InitConfiguration, requeue
	if scope.Config.Spec.InitConfiguration == nil && scope.Config.Spec.ClusterConfiguration == nil {
		scope.Info("Control plane is not ready, requeuing joining control planes until ready.")
		return ctrl.Result{RequeueAfter: 30 * time.Second}, nil
	}

	machine := &clusterv1.Machine{}
	if err := runtime.DefaultUnstructuredConverter.FromUnstructured(scope.ConfigOwner.Object, machine); err != nil {
		return ctrl.Result{}, errors.Wrapf(err, "cannot convert %s to Machine", scope.ConfigOwner.GetKind())
	}

	// acquire the init lock so that only the first machine configured
	// as control plane get processed here
	// if not the first, requeue
	if !r.KubeadmInitLock.Lock(ctx, scope.Cluster, machine) {
		scope.Info("A control plane is already being initialized, requeuing until control plane is ready")
		return ctrl.Result{RequeueAfter: 30 * time.Second}, nil
	}

	defer func() {
		if reterr != nil {
			if !r.KubeadmInitLock.Unlock(ctx, scope.Cluster) {
				reterr = kerrors.NewAggregate([]error{reterr, errors.New("failed to unlock the kubeadm init lock")})
			}
		}
	}()

	scope.Info("Creating BootstrapData for the first control plane")

	// Nb. in this case JoinConfiguration should not be defined by users, but in case of misconfigurations, CABPK simply ignore it

	// get both of ClusterConfiguration and InitConfiguration strings to pass to the cloud init control plane generator
	// kubeadm allows one of these values to be empty; CABPK replace missing values with an empty config, so the cloud init generation
	// should not handle special cases.

	kubernetesVersion := scope.ConfigOwner.KubernetesVersion()
	parsedVersion, err := semver.ParseTolerant(kubernetesVersion)
	if err != nil {
		return ctrl.Result{}, errors.Wrapf(err, "failed to parse kubernetes version %q", kubernetesVersion)
	}

	if scope.Config.Spec.InitConfiguration == nil {
		scope.Config.Spec.InitConfiguration = &bootstrapv1.InitConfiguration{
			TypeMeta: metav1.TypeMeta{
				APIVersion: "kubeadm.k8s.io/v1beta1",
				Kind:       "InitConfiguration",
			},
		}
	}

	initdata, err := kubeadmtypes.MarshalInitConfigurationForVersion(scope.Config.Spec.InitConfiguration, parsedVersion)
	if err != nil {
		scope.Error(err, "Failed to marshal init configuration")
		return ctrl.Result{}, err
	}

	if scope.Config.Spec.ClusterConfiguration == nil {
		scope.Config.Spec.ClusterConfiguration = &bootstrapv1.ClusterConfiguration{
			TypeMeta: metav1.TypeMeta{
				APIVersion: "kubeadm.k8s.io/v1beta1",
				Kind:       "ClusterConfiguration",
			},
		}
	}

	// injects into config.ClusterConfiguration values from top level object
	r.reconcileTopLevelObjectSettings(ctx, scope.Cluster, machine, scope.Config)

	clusterdata, err := kubeadmtypes.MarshalClusterConfigurationForVersion(scope.Config.Spec.ClusterConfiguration, parsedVersion)
	if err != nil {
		scope.Error(err, "Failed to marshal cluster configuration")
		return ctrl.Result{}, err
	}

	certificates := secret.NewCertificatesForInitialControlPlane(scope.Config.Spec.ClusterConfiguration)

	// If the Cluster does not have a ControlPlane reference look up and generate the certificates.
	// Otherwise rely on certificates generated by the ControlPlane controller.
	// Note: A cluster does not have a ControlPlane reference when using standalone CP machines.
	if scope.Cluster.Spec.ControlPlaneRef == nil {
		err = certificates.LookupOrGenerateCached(
			ctx,
			r.SecretCachingClient,
			r.Client,
			util.ObjectKey(scope.Cluster),
			*metav1.NewControllerRef(scope.Config, bootstrapv1.GroupVersion.WithKind("KubeadmConfig")))
	} else {
		err = certificates.LookupCached(ctx,
			r.SecretCachingClient,
			r.Client,
			util.ObjectKey(scope.Cluster))
	}
	if err != nil {
		conditions.MarkFalse(scope.Config, bootstrapv1.CertificatesAvailableCondition, bootstrapv1.CertificatesGenerationFailedReason, clusterv1.ConditionSeverityWarning, err.Error())
		return ctrl.Result{}, err
	}

	conditions.MarkTrue(scope.Config, bootstrapv1.CertificatesAvailableCondition)

	verbosityFlag := ""
	if scope.Config.Spec.Verbosity != nil {
		verbosityFlag = fmt.Sprintf("--v %s", strconv.Itoa(int(*scope.Config.Spec.Verbosity)))
	}

	files, err := r.resolveFiles(ctx, scope.Config)
	if err != nil {
		conditions.MarkFalse(scope.Config, bootstrapv1.DataSecretAvailableCondition, bootstrapv1.DataSecretGenerationFailedReason, clusterv1.ConditionSeverityWarning, err.Error())
		return ctrl.Result{}, err
	}

	users, err := r.resolveUsers(ctx, scope.Config)
	if err != nil {
		conditions.MarkFalse(scope.Config, bootstrapv1.DataSecretAvailableCondition, bootstrapv1.DataSecretGenerationFailedReason, clusterv1.ConditionSeverityWarning, err.Error())
		return ctrl.Result{}, err
	}

	controlPlaneInput := &cloudinit.ControlPlaneInput{
		BaseUserData: cloudinit.BaseUserData{
			AdditionalFiles:     files,
			NTP:                 scope.Config.Spec.NTP,
			PreKubeadmCommands:  scope.Config.Spec.PreKubeadmCommands,
			PostKubeadmCommands: scope.Config.Spec.PostKubeadmCommands,
			Users:               users,
			Mounts:              scope.Config.Spec.Mounts,
			DiskSetup:           scope.Config.Spec.DiskSetup,
			KubeadmVerbosity:    verbosityFlag,
		},
		InitConfiguration:    initdata,
		ClusterConfiguration: clusterdata,
		Certificates:         certificates,
	}

	var bootstrapInitData []byte
	switch scope.Config.Spec.Format {
	case bootstrapv1.Ignition:
		bootstrapInitData, _, err = ignition.NewInitControlPlane(&ignition.ControlPlaneInput{
			ControlPlaneInput: controlPlaneInput,
			Ignition:          scope.Config.Spec.Ignition,
		})
	default:
		bootstrapInitData, err = cloudinit.NewInitControlPlane(controlPlaneInput)
	}

	if err != nil {
		scope.Error(err, "Failed to generate user data for bootstrap control plane")
		return ctrl.Result{}, err
	}

	if err := r.storeBootstrapData(ctx, scope, bootstrapInitData); err != nil {
		scope.Error(err, "Failed to store bootstrap data")
		return ctrl.Result{}, err
	}

	return ctrl.Result{}, nil
}

func (r *KubeadmConfigReconciler) joinWorker(ctx context.Context, scope *Scope) (ctrl.Result, error) {
	scope.Info("Creating BootstrapData for the worker node")

	certificates := secret.NewCertificatesForWorker(scope.Config.Spec.JoinConfiguration.CACertPath)
	err := certificates.LookupCached(
		ctx,
		r.SecretCachingClient,
		r.Client,
		util.ObjectKey(scope.Cluster),
	)
	if err != nil {
		conditions.MarkFalse(scope.Config, bootstrapv1.CertificatesAvailableCondition, bootstrapv1.CertificatesCorruptedReason, clusterv1.ConditionSeverityError, err.Error())
		return ctrl.Result{}, err
	}
	if err := certificates.EnsureAllExist(); err != nil {
		conditions.MarkFalse(scope.Config, bootstrapv1.CertificatesAvailableCondition, bootstrapv1.CertificatesCorruptedReason, clusterv1.ConditionSeverityError, err.Error())
		return ctrl.Result{}, err
	}
	conditions.MarkTrue(scope.Config, bootstrapv1.CertificatesAvailableCondition)

	// Ensure that joinConfiguration.Discovery is properly set for joining node on the current cluster.
	if res, err := r.reconcileDiscovery(ctx, scope.Cluster, scope.Config, certificates); err != nil {
		return ctrl.Result{}, err
	} else if !res.IsZero() {
		return res, nil
	}

	kubernetesVersion := scope.ConfigOwner.KubernetesVersion()
	parsedVersion, err := semver.ParseTolerant(kubernetesVersion)
	if err != nil {
		return ctrl.Result{}, errors.Wrapf(err, "failed to parse kubernetes version %q", kubernetesVersion)
	}

	// Add the node uninitialized taint to the list of taints.
	// DeepCopy the JoinConfiguration to prevent updating the actual KubeadmConfig.
	// Do not modify the KubeadmConfig in etcd as this is a temporary taint that will be dropped after the node
	// is initialized by ClusterAPI.
	joinConfiguration := scope.Config.Spec.JoinConfiguration.DeepCopy()
<<<<<<< HEAD
	if !hasTaint(joinConfiguration.NodeRegistration.Taints, clusterv1.NodeUninitializedTaint) {
=======
	if !taints.HasTaint(joinConfiguration.NodeRegistration.Taints, clusterv1.NodeUninitializedTaint) {
>>>>>>> 3290c5a2
		joinConfiguration.NodeRegistration.Taints = append(joinConfiguration.NodeRegistration.Taints, clusterv1.NodeUninitializedTaint)
	}

	joinData, err := kubeadmtypes.MarshalJoinConfigurationForVersion(joinConfiguration, parsedVersion)
	if err != nil {
		scope.Error(err, "Failed to marshal join configuration")
		return ctrl.Result{}, err
	}

	if scope.Config.Spec.JoinConfiguration.ControlPlane != nil {
		return ctrl.Result{}, errors.New("Machine is a Worker, but JoinConfiguration.ControlPlane is set in the KubeadmConfig object")
	}

	verbosityFlag := ""
	if scope.Config.Spec.Verbosity != nil {
		verbosityFlag = fmt.Sprintf("--v %s", strconv.Itoa(int(*scope.Config.Spec.Verbosity)))
	}

	files, err := r.resolveFiles(ctx, scope.Config)
	if err != nil {
		conditions.MarkFalse(scope.Config, bootstrapv1.DataSecretAvailableCondition, bootstrapv1.DataSecretGenerationFailedReason, clusterv1.ConditionSeverityWarning, err.Error())
		return ctrl.Result{}, err
	}

	users, err := r.resolveUsers(ctx, scope.Config)
	if err != nil {
		conditions.MarkFalse(scope.Config, bootstrapv1.DataSecretAvailableCondition, bootstrapv1.DataSecretGenerationFailedReason, clusterv1.ConditionSeverityWarning, err.Error())
		return ctrl.Result{}, err
	}

	nodeInput := &cloudinit.NodeInput{
		BaseUserData: cloudinit.BaseUserData{
			AdditionalFiles:      files,
			NTP:                  scope.Config.Spec.NTP,
			PreKubeadmCommands:   scope.Config.Spec.PreKubeadmCommands,
			PostKubeadmCommands:  scope.Config.Spec.PostKubeadmCommands,
			Users:                users,
			Mounts:               scope.Config.Spec.Mounts,
			DiskSetup:            scope.Config.Spec.DiskSetup,
			KubeadmVerbosity:     verbosityFlag,
			UseExperimentalRetry: scope.Config.Spec.UseExperimentalRetryJoin,
		},
		JoinConfiguration: joinData,
	}

	var bootstrapJoinData []byte
	switch scope.Config.Spec.Format {
	case bootstrapv1.Ignition:
		bootstrapJoinData, _, err = ignition.NewNode(&ignition.NodeInput{
			NodeInput: nodeInput,
			Ignition:  scope.Config.Spec.Ignition,
		})
	default:
		bootstrapJoinData, err = cloudinit.NewNode(nodeInput)
	}

	if err != nil {
		scope.Error(err, "Failed to create a worker join configuration")
		return ctrl.Result{}, err
	}

	if err := r.storeBootstrapData(ctx, scope, bootstrapJoinData); err != nil {
		scope.Error(err, "Failed to store bootstrap data")
		return ctrl.Result{}, err
	}
	return ctrl.Result{}, nil
}

func (r *KubeadmConfigReconciler) joinControlplane(ctx context.Context, scope *Scope) (ctrl.Result, error) {
	scope.Info("Creating BootstrapData for the joining control plane")

	if !scope.ConfigOwner.IsControlPlaneMachine() {
		return ctrl.Result{}, fmt.Errorf("%s is not a valid control plane kind, only Machine is supported", scope.ConfigOwner.GetKind())
	}

	if scope.Config.Spec.JoinConfiguration.ControlPlane == nil {
		scope.Config.Spec.JoinConfiguration.ControlPlane = &bootstrapv1.JoinControlPlane{}
	}

	certificates := secret.NewControlPlaneJoinCerts(scope.Config.Spec.ClusterConfiguration)
	err := certificates.LookupCached(
		ctx,
		r.SecretCachingClient,
		r.Client,
		util.ObjectKey(scope.Cluster),
	)
	if err != nil {
		conditions.MarkFalse(scope.Config, bootstrapv1.CertificatesAvailableCondition, bootstrapv1.CertificatesCorruptedReason, clusterv1.ConditionSeverityError, err.Error())
		return ctrl.Result{}, err
	}
	if err := certificates.EnsureAllExist(); err != nil {
		conditions.MarkFalse(scope.Config, bootstrapv1.CertificatesAvailableCondition, bootstrapv1.CertificatesCorruptedReason, clusterv1.ConditionSeverityError, err.Error())
		return ctrl.Result{}, err
	}

	conditions.MarkTrue(scope.Config, bootstrapv1.CertificatesAvailableCondition)

	// Ensure that joinConfiguration.Discovery is properly set for joining node on the current cluster.
	if res, err := r.reconcileDiscovery(ctx, scope.Cluster, scope.Config, certificates); err != nil {
		return ctrl.Result{}, err
	} else if !res.IsZero() {
		return res, nil
	}

	kubernetesVersion := scope.ConfigOwner.KubernetesVersion()
	parsedVersion, err := semver.ParseTolerant(kubernetesVersion)
	if err != nil {
		return ctrl.Result{}, errors.Wrapf(err, "failed to parse kubernetes version %q", kubernetesVersion)
	}

	joinData, err := kubeadmtypes.MarshalJoinConfigurationForVersion(scope.Config.Spec.JoinConfiguration, parsedVersion)
	if err != nil {
		scope.Error(err, "Failed to marshal join configuration")
		return ctrl.Result{}, err
	}

	verbosityFlag := ""
	if scope.Config.Spec.Verbosity != nil {
		verbosityFlag = fmt.Sprintf("--v %s", strconv.Itoa(int(*scope.Config.Spec.Verbosity)))
	}

	files, err := r.resolveFiles(ctx, scope.Config)
	if err != nil {
		conditions.MarkFalse(scope.Config, bootstrapv1.DataSecretAvailableCondition, bootstrapv1.DataSecretGenerationFailedReason, clusterv1.ConditionSeverityWarning, err.Error())
		return ctrl.Result{}, err
	}

	users, err := r.resolveUsers(ctx, scope.Config)
	if err != nil {
		conditions.MarkFalse(scope.Config, bootstrapv1.DataSecretAvailableCondition, bootstrapv1.DataSecretGenerationFailedReason, clusterv1.ConditionSeverityWarning, err.Error())
		return ctrl.Result{}, err
	}

	controlPlaneJoinInput := &cloudinit.ControlPlaneJoinInput{
		JoinConfiguration: joinData,
		Certificates:      certificates,
		BaseUserData: cloudinit.BaseUserData{
			AdditionalFiles:      files,
			NTP:                  scope.Config.Spec.NTP,
			PreKubeadmCommands:   scope.Config.Spec.PreKubeadmCommands,
			PostKubeadmCommands:  scope.Config.Spec.PostKubeadmCommands,
			Users:                users,
			Mounts:               scope.Config.Spec.Mounts,
			DiskSetup:            scope.Config.Spec.DiskSetup,
			KubeadmVerbosity:     verbosityFlag,
			UseExperimentalRetry: scope.Config.Spec.UseExperimentalRetryJoin,
		},
	}

	var bootstrapJoinData []byte
	switch scope.Config.Spec.Format {
	case bootstrapv1.Ignition:
		bootstrapJoinData, _, err = ignition.NewJoinControlPlane(&ignition.ControlPlaneJoinInput{
			ControlPlaneJoinInput: controlPlaneJoinInput,
			Ignition:              scope.Config.Spec.Ignition,
		})
	default:
		bootstrapJoinData, err = cloudinit.NewJoinControlPlane(controlPlaneJoinInput)
	}

	if err != nil {
		scope.Error(err, "Failed to create a control plane join configuration")
		return ctrl.Result{}, err
	}

	if err := r.storeBootstrapData(ctx, scope, bootstrapJoinData); err != nil {
		scope.Error(err, "Failed to store bootstrap data")
		return ctrl.Result{}, err
	}

	return ctrl.Result{}, nil
}

// resolveFiles maps .Spec.Files into cloudinit.Files, resolving any object references
// along the way.
func (r *KubeadmConfigReconciler) resolveFiles(ctx context.Context, cfg *bootstrapv1.KubeadmConfig) ([]bootstrapv1.File, error) {
	collected := make([]bootstrapv1.File, 0, len(cfg.Spec.Files))

	for i := range cfg.Spec.Files {
		in := cfg.Spec.Files[i]
		if in.ContentFrom != nil {
			data, err := r.resolveSecretFileContent(ctx, cfg.Namespace, in)
			if err != nil {
				return nil, errors.Wrapf(err, "failed to resolve file source")
			}
			in.ContentFrom = nil
			in.Content = string(data)
		}
		collected = append(collected, in)
	}

	return collected, nil
}

// resolveSecretFileContent returns file content fetched from a referenced secret object.
func (r *KubeadmConfigReconciler) resolveSecretFileContent(ctx context.Context, ns string, source bootstrapv1.File) ([]byte, error) {
	secret := &corev1.Secret{}
	key := types.NamespacedName{Namespace: ns, Name: source.ContentFrom.Secret.Name}
	if err := r.Client.Get(ctx, key, secret); err != nil {
		if apierrors.IsNotFound(err) {
			return nil, errors.Wrapf(err, "secret not found: %s", key)
		}
		return nil, errors.Wrapf(err, "failed to retrieve Secret %q", key)
	}
	data, ok := secret.Data[source.ContentFrom.Secret.Key]
	if !ok {
		return nil, errors.Errorf("secret references non-existent secret key: %q", source.ContentFrom.Secret.Key)
	}
	return data, nil
}

// resolveUsers maps .Spec.Users into cloudinit.Users, resolving any object references
// along the way.
func (r *KubeadmConfigReconciler) resolveUsers(ctx context.Context, cfg *bootstrapv1.KubeadmConfig) ([]bootstrapv1.User, error) {
	collected := make([]bootstrapv1.User, 0, len(cfg.Spec.Users))

	for i := range cfg.Spec.Users {
		in := cfg.Spec.Users[i]
		if in.PasswdFrom != nil {
			data, err := r.resolveSecretPasswordContent(ctx, cfg.Namespace, in)
			if err != nil {
				return nil, errors.Wrapf(err, "failed to resolve passwd source")
			}
			in.PasswdFrom = nil
			passwdContent := string(data)
			in.Passwd = &passwdContent
		}
		collected = append(collected, in)
	}

	return collected, nil
}

// resolveSecretUserContent returns passwd fetched from a referenced secret object.
func (r *KubeadmConfigReconciler) resolveSecretPasswordContent(ctx context.Context, ns string, source bootstrapv1.User) ([]byte, error) {
	secret := &corev1.Secret{}
	key := types.NamespacedName{Namespace: ns, Name: source.PasswdFrom.Secret.Name}
	if err := r.Client.Get(ctx, key, secret); err != nil {
		if apierrors.IsNotFound(err) {
			return nil, errors.Wrapf(err, "secret not found: %s", key)
		}
		return nil, errors.Wrapf(err, "failed to retrieve Secret %q", key)
	}
	data, ok := secret.Data[source.PasswdFrom.Secret.Key]
	if !ok {
		return nil, errors.Errorf("secret references non-existent secret key: %q", source.PasswdFrom.Secret.Key)
	}
	return data, nil
}

// ClusterToKubeadmConfigs is a handler.ToRequestsFunc to be used to enqueue
// requests for reconciliation of KubeadmConfigs.
func (r *KubeadmConfigReconciler) ClusterToKubeadmConfigs(ctx context.Context, o client.Object) []ctrl.Request {
	result := []ctrl.Request{}

	c, ok := o.(*clusterv1.Cluster)
	if !ok {
		panic(fmt.Sprintf("Expected a Cluster but got a %T", o))
	}

	selectors := []client.ListOption{
		client.InNamespace(c.Namespace),
		client.MatchingLabels{
			clusterv1.ClusterNameLabel: c.Name,
		},
	}

	machineList := &clusterv1.MachineList{}
	if err := r.Client.List(ctx, machineList, selectors...); err != nil {
		return nil
	}

	for _, m := range machineList.Items {
		if m.Spec.Bootstrap.ConfigRef != nil &&
			m.Spec.Bootstrap.ConfigRef.GroupVersionKind().GroupKind() == bootstrapv1.GroupVersion.WithKind("KubeadmConfig").GroupKind() {
			name := client.ObjectKey{Namespace: m.Namespace, Name: m.Spec.Bootstrap.ConfigRef.Name}
			result = append(result, ctrl.Request{NamespacedName: name})
		}
	}

	if feature.Gates.Enabled(feature.MachinePool) {
		machinePoolList := &expv1.MachinePoolList{}
		if err := r.Client.List(ctx, machinePoolList, selectors...); err != nil {
			return nil
		}

		for _, mp := range machinePoolList.Items {
			if mp.Spec.Template.Spec.Bootstrap.ConfigRef != nil &&
				mp.Spec.Template.Spec.Bootstrap.ConfigRef.GroupVersionKind().GroupKind() == bootstrapv1.GroupVersion.WithKind("KubeadmConfig").GroupKind() {
				name := client.ObjectKey{Namespace: mp.Namespace, Name: mp.Spec.Template.Spec.Bootstrap.ConfigRef.Name}
				result = append(result, ctrl.Request{NamespacedName: name})
			}
		}
	}

	return result
}

// MachineToBootstrapMapFunc is a handler.ToRequestsFunc to be used to enqueue
// request for reconciliation of KubeadmConfig.
func (r *KubeadmConfigReconciler) MachineToBootstrapMapFunc(_ context.Context, o client.Object) []ctrl.Request {
	m, ok := o.(*clusterv1.Machine)
	if !ok {
		panic(fmt.Sprintf("Expected a Machine but got a %T", o))
	}

	result := []ctrl.Request{}
	if m.Spec.Bootstrap.ConfigRef != nil && m.Spec.Bootstrap.ConfigRef.GroupVersionKind() == bootstrapv1.GroupVersion.WithKind("KubeadmConfig") {
		name := client.ObjectKey{Namespace: m.Namespace, Name: m.Spec.Bootstrap.ConfigRef.Name}
		result = append(result, ctrl.Request{NamespacedName: name})
	}
	return result
}

// MachinePoolToBootstrapMapFunc is a handler.ToRequestsFunc to be used to enqueue
// request for reconciliation of KubeadmConfig.
func (r *KubeadmConfigReconciler) MachinePoolToBootstrapMapFunc(_ context.Context, o client.Object) []ctrl.Request {
	m, ok := o.(*expv1.MachinePool)
	if !ok {
		panic(fmt.Sprintf("Expected a MachinePool but got a %T", o))
	}

	result := []ctrl.Request{}
	configRef := m.Spec.Template.Spec.Bootstrap.ConfigRef
	if configRef != nil && configRef.GroupVersionKind().GroupKind() == bootstrapv1.GroupVersion.WithKind("KubeadmConfig").GroupKind() {
		name := client.ObjectKey{Namespace: m.Namespace, Name: configRef.Name}
		result = append(result, ctrl.Request{NamespacedName: name})
	}
	return result
}

// reconcileDiscovery ensures that config.JoinConfiguration.Discovery is properly set for the joining node.
// The implementation func respect user provided discovery configurations, but in case some of them are missing, a valid BootstrapToken object
// is automatically injected into config.JoinConfiguration.Discovery.
// This allows to simplify configuration UX, by providing the option to delegate to CABPK the configuration of kubeadm join discovery.
func (r *KubeadmConfigReconciler) reconcileDiscovery(ctx context.Context, cluster *clusterv1.Cluster, config *bootstrapv1.KubeadmConfig, certificates secret.Certificates) (ctrl.Result, error) {
	log := ctrl.LoggerFrom(ctx)

	// if config already contains a file discovery configuration, respect it without further validations
	if config.Spec.JoinConfiguration.Discovery.File != nil {
		return ctrl.Result{}, nil
	}

	// otherwise it is necessary to ensure token discovery is properly configured
	if config.Spec.JoinConfiguration.Discovery.BootstrapToken == nil {
		config.Spec.JoinConfiguration.Discovery.BootstrapToken = &bootstrapv1.BootstrapTokenDiscovery{}
	}

	// calculate the ca cert hashes if they are not already set
	if len(config.Spec.JoinConfiguration.Discovery.BootstrapToken.CACertHashes) == 0 {
		hashes, err := certificates.GetByPurpose(secret.ClusterCA).Hashes()
		if err != nil {
			log.Error(err, "Unable to generate Cluster CA certificate hashes")
			return ctrl.Result{}, err
		}
		config.Spec.JoinConfiguration.Discovery.BootstrapToken.CACertHashes = hashes
	}

	// if BootstrapToken already contains an APIServerEndpoint, respect it; otherwise inject the APIServerEndpoint endpoint defined in cluster status
	apiServerEndpoint := config.Spec.JoinConfiguration.Discovery.BootstrapToken.APIServerEndpoint
	if apiServerEndpoint == "" {
		if !cluster.Spec.ControlPlaneEndpoint.IsValid() {
			log.V(1).Info("Waiting for Cluster Controller to set Cluster.Spec.ControlPlaneEndpoint")
			return ctrl.Result{RequeueAfter: 10 * time.Second}, nil
		}

		apiServerEndpoint = cluster.Spec.ControlPlaneEndpoint.String()
		config.Spec.JoinConfiguration.Discovery.BootstrapToken.APIServerEndpoint = apiServerEndpoint
		log.V(3).Info("Altering JoinConfiguration.Discovery.BootstrapToken.APIServerEndpoint", "APIServerEndpoint", apiServerEndpoint)
	}

	// if BootstrapToken already contains a token, respect it; otherwise create a new bootstrap token for the node to join
	if config.Spec.JoinConfiguration.Discovery.BootstrapToken.Token == "" {
		remoteClient, err := r.Tracker.GetClient(ctx, util.ObjectKey(cluster))
		if err != nil {
			return ctrl.Result{}, err
		}

		token, err := createToken(ctx, remoteClient, r.TokenTTL)
		if err != nil {
			return ctrl.Result{}, errors.Wrapf(err, "failed to create new bootstrap token")
		}

		config.Spec.JoinConfiguration.Discovery.BootstrapToken.Token = token
		log.V(3).Info("Altering JoinConfiguration.Discovery.BootstrapToken.Token")
	}

	// If the BootstrapToken does not contain any CACertHashes then force skip CA Verification
	if len(config.Spec.JoinConfiguration.Discovery.BootstrapToken.CACertHashes) == 0 {
		log.Info("No CAs were provided. Falling back to insecure discover method by skipping CA Cert validation")
		config.Spec.JoinConfiguration.Discovery.BootstrapToken.UnsafeSkipCAVerification = true
	}

	return ctrl.Result{}, nil
}

// reconcileTopLevelObjectSettings injects into config.ClusterConfiguration values from top level objects like cluster and machine.
// The implementation func respect user provided config values, but in case some of them are missing, values from top level objects are used.
func (r *KubeadmConfigReconciler) reconcileTopLevelObjectSettings(ctx context.Context, cluster *clusterv1.Cluster, machine *clusterv1.Machine, config *bootstrapv1.KubeadmConfig) {
	log := ctrl.LoggerFrom(ctx)

	// If there is no ControlPlaneEndpoint defined in ClusterConfiguration but
	// there is a ControlPlaneEndpoint defined at Cluster level (e.g. the load balancer endpoint),
	// then use Cluster's ControlPlaneEndpoint as a control plane endpoint for the Kubernetes cluster.
	if config.Spec.ClusterConfiguration.ControlPlaneEndpoint == "" && cluster.Spec.ControlPlaneEndpoint.IsValid() {
		config.Spec.ClusterConfiguration.ControlPlaneEndpoint = cluster.Spec.ControlPlaneEndpoint.String()
		log.V(3).Info("Altering ClusterConfiguration.ControlPlaneEndpoint", "ControlPlaneEndpoint", config.Spec.ClusterConfiguration.ControlPlaneEndpoint)
	}

	// If there are no ClusterName defined in ClusterConfiguration, use Cluster.Name
	if config.Spec.ClusterConfiguration.ClusterName == "" {
		config.Spec.ClusterConfiguration.ClusterName = cluster.Name
		log.V(3).Info("Altering ClusterConfiguration.ClusterName", "ClusterName", config.Spec.ClusterConfiguration.ClusterName)
	}

	// If there are no Network settings defined in ClusterConfiguration, use ClusterNetwork settings, if defined
	if cluster.Spec.ClusterNetwork != nil {
		if config.Spec.ClusterConfiguration.Networking.DNSDomain == "" && cluster.Spec.ClusterNetwork.ServiceDomain != "" {
			config.Spec.ClusterConfiguration.Networking.DNSDomain = cluster.Spec.ClusterNetwork.ServiceDomain
			log.V(3).Info("Altering ClusterConfiguration.Networking.DNSDomain", "DNSDomain", config.Spec.ClusterConfiguration.Networking.DNSDomain)
		}
		if config.Spec.ClusterConfiguration.Networking.ServiceSubnet == "" &&
			cluster.Spec.ClusterNetwork.Services != nil &&
			len(cluster.Spec.ClusterNetwork.Services.CIDRBlocks) > 0 {
			config.Spec.ClusterConfiguration.Networking.ServiceSubnet = cluster.Spec.ClusterNetwork.Services.String()
			log.V(3).Info("Altering ClusterConfiguration.Networking.ServiceSubnet", "ServiceSubnet", config.Spec.ClusterConfiguration.Networking.ServiceSubnet)
		}
		if config.Spec.ClusterConfiguration.Networking.PodSubnet == "" &&
			cluster.Spec.ClusterNetwork.Pods != nil &&
			len(cluster.Spec.ClusterNetwork.Pods.CIDRBlocks) > 0 {
			config.Spec.ClusterConfiguration.Networking.PodSubnet = cluster.Spec.ClusterNetwork.Pods.String()
			log.V(3).Info("Altering ClusterConfiguration.Networking.PodSubnet", "PodSubnet", config.Spec.ClusterConfiguration.Networking.PodSubnet)
		}
	}

	// If there are no KubernetesVersion settings defined in ClusterConfiguration, use Version from machine, if defined
	if config.Spec.ClusterConfiguration.KubernetesVersion == "" && machine.Spec.Version != nil {
		config.Spec.ClusterConfiguration.KubernetesVersion = *machine.Spec.Version
		log.V(3).Info("Altering ClusterConfiguration.KubernetesVersion", "KubernetesVersion", config.Spec.ClusterConfiguration.KubernetesVersion)
	}
}

// storeBootstrapData creates a new secret with the data passed in as input,
// sets the reference in the configuration status and ready to true.
func (r *KubeadmConfigReconciler) storeBootstrapData(ctx context.Context, scope *Scope, data []byte) error {
	log := ctrl.LoggerFrom(ctx)

	secret := &corev1.Secret{
		ObjectMeta: metav1.ObjectMeta{
			Name:      scope.Config.Name,
			Namespace: scope.Config.Namespace,
			Labels: map[string]string{
				clusterv1.ClusterNameLabel: scope.Cluster.Name,
			},
			OwnerReferences: []metav1.OwnerReference{
				{
					APIVersion: bootstrapv1.GroupVersion.String(),
					Kind:       "KubeadmConfig",
					Name:       scope.Config.Name,
					UID:        scope.Config.UID,
					Controller: pointer.Bool(true),
				},
			},
		},
		Data: map[string][]byte{
			"value":  data,
			"format": []byte(scope.Config.Spec.Format),
		},
		Type: clusterv1.ClusterSecretType,
	}

	// as secret creation and scope.Config status patch are not atomic operations
	// it is possible that secret creation happens but the config.Status patches are not applied
	if err := r.Client.Create(ctx, secret); err != nil {
		if !apierrors.IsAlreadyExists(err) {
			return errors.Wrapf(err, "failed to create bootstrap data secret for KubeadmConfig %s/%s", scope.Config.Namespace, scope.Config.Name)
		}
		log.Info("bootstrap data secret for KubeadmConfig already exists, updating", "Secret", klog.KObj(secret))
		if err := r.Client.Update(ctx, secret); err != nil {
			return errors.Wrapf(err, "failed to update bootstrap data secret for KubeadmConfig %s/%s", scope.Config.Namespace, scope.Config.Name)
		}
	}
	scope.Config.Status.DataSecretName = pointer.String(secret.Name)
	scope.Config.Status.Ready = true
	conditions.MarkTrue(scope.Config, bootstrapv1.DataSecretAvailableCondition)
	return nil
}

// Ensure the bootstrap secret has the KubeadmConfig as a controller OwnerReference.
func (r *KubeadmConfigReconciler) ensureBootstrapSecretOwnersRef(ctx context.Context, scope *Scope) error {
	secret := &corev1.Secret{}
	err := r.SecretCachingClient.Get(ctx, client.ObjectKey{Namespace: scope.Config.Namespace, Name: scope.Config.Name}, secret)
	if err != nil {
		// If the secret has not been created yet return early.
		if apierrors.IsNotFound(err) {
			return nil
		}
		return errors.Wrapf(err, "failed to add KubeadmConfig %s as ownerReference to bootstrap Secret %s", scope.ConfigOwner.GetName(), secret.GetName())
	}
	patchHelper, err := patch.NewHelper(secret, r.Client)
	if err != nil {
		return errors.Wrapf(err, "failed to add KubeadmConfig %s as ownerReference to bootstrap Secret %s", scope.ConfigOwner.GetName(), secret.GetName())
	}
	if c := metav1.GetControllerOf(secret); c != nil && c.Kind != "KubeadmConfig" {
		secret.SetOwnerReferences(util.RemoveOwnerRef(secret.GetOwnerReferences(), *c))
	}
	secret.SetOwnerReferences(util.EnsureOwnerRef(secret.GetOwnerReferences(), metav1.OwnerReference{
		APIVersion: bootstrapv1.GroupVersion.String(),
		Kind:       "KubeadmConfig",
		UID:        scope.Config.UID,
		Name:       scope.Config.Name,
		Controller: pointer.Bool(true),
	}))
	err = patchHelper.Patch(ctx, secret)
	if err != nil {
		return errors.Wrapf(err, "could not add KubeadmConfig %s as ownerReference to bootstrap Secret %s", scope.ConfigOwner.GetName(), secret.GetName())
	}
	return nil
<<<<<<< HEAD
}

func hasTaint(taints []corev1.Taint, targetTaint corev1.Taint) bool {
	for _, taint := range taints {
		if taint.MatchTaint(&targetTaint) {
			return true
		}
	}
	return false
=======
>>>>>>> 3290c5a2
}<|MERGE_RESOLUTION|>--- conflicted
+++ resolved
@@ -60,14 +60,6 @@
 )
 
 const (
-<<<<<<< HEAD
-	// KubeadmConfigControllerName defines the controller used when creating clients.
-	KubeadmConfigControllerName = "kubeadmconfig-controller"
-)
-
-const (
-=======
->>>>>>> 3290c5a2
 	// DefaultTokenTTL is the default TTL used for tokens.
 	DefaultTokenTTL = 15 * time.Minute
 )
@@ -573,11 +565,7 @@
 	// Do not modify the KubeadmConfig in etcd as this is a temporary taint that will be dropped after the node
 	// is initialized by ClusterAPI.
 	joinConfiguration := scope.Config.Spec.JoinConfiguration.DeepCopy()
-<<<<<<< HEAD
-	if !hasTaint(joinConfiguration.NodeRegistration.Taints, clusterv1.NodeUninitializedTaint) {
-=======
 	if !taints.HasTaint(joinConfiguration.NodeRegistration.Taints, clusterv1.NodeUninitializedTaint) {
->>>>>>> 3290c5a2
 		joinConfiguration.NodeRegistration.Taints = append(joinConfiguration.NodeRegistration.Taints, clusterv1.NodeUninitializedTaint)
 	}
 
@@ -1096,16 +1084,4 @@
 		return errors.Wrapf(err, "could not add KubeadmConfig %s as ownerReference to bootstrap Secret %s", scope.ConfigOwner.GetName(), secret.GetName())
 	}
 	return nil
-<<<<<<< HEAD
-}
-
-func hasTaint(taints []corev1.Taint, targetTaint corev1.Taint) bool {
-	for _, taint := range taints {
-		if taint.MatchTaint(&targetTaint) {
-			return true
-		}
-	}
-	return false
-=======
->>>>>>> 3290c5a2
 }