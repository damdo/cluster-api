/*
Copyright 2019 The Kubernetes Authors.

Licensed under the Apache License, Version 2.0 (the "License");
you may not use this file except in compliance with the License.
You may obtain a copy of the License at

    http://www.apache.org/licenses/LICENSE-2.0

Unless required by applicable law or agreed to in writing, software
distributed under the License is distributed on an "AS IS" BASIS,
WITHOUT WARRANTIES OR CONDITIONS OF ANY KIND, either express or implied.
See the License for the specific language governing permissions and
limitations under the License.
*/

package controllers

import (
	"context"
	"fmt"
	"strconv"
	"time"

	"github.com/blang/semver"
	"github.com/go-logr/logr"
	"github.com/pkg/errors"
	corev1 "k8s.io/api/core/v1"
	apierrors "k8s.io/apimachinery/pkg/api/errors"
	metav1 "k8s.io/apimachinery/pkg/apis/meta/v1"
	"k8s.io/apimachinery/pkg/runtime"
	"k8s.io/apimachinery/pkg/types"
	kerrors "k8s.io/apimachinery/pkg/util/errors"
	"k8s.io/klog/v2"
	"k8s.io/utils/pointer"
	ctrl "sigs.k8s.io/controller-runtime"
	"sigs.k8s.io/controller-runtime/pkg/builder"
	"sigs.k8s.io/controller-runtime/pkg/client"
	"sigs.k8s.io/controller-runtime/pkg/controller"
	"sigs.k8s.io/controller-runtime/pkg/handler"
	"sigs.k8s.io/controller-runtime/pkg/source"

	clusterv1 "sigs.k8s.io/cluster-api/api/v1beta1"
	bootstrapv1 "sigs.k8s.io/cluster-api/bootstrap/kubeadm/api/v1beta1"
	"sigs.k8s.io/cluster-api/bootstrap/kubeadm/internal/cloudinit"
	"sigs.k8s.io/cluster-api/bootstrap/kubeadm/internal/ignition"
	"sigs.k8s.io/cluster-api/bootstrap/kubeadm/internal/locking"
	kubeadmtypes "sigs.k8s.io/cluster-api/bootstrap/kubeadm/types"
	bsutil "sigs.k8s.io/cluster-api/bootstrap/util"
	"sigs.k8s.io/cluster-api/controllers/remote"
	expv1 "sigs.k8s.io/cluster-api/exp/api/v1beta1"
	"sigs.k8s.io/cluster-api/feature"
	"sigs.k8s.io/cluster-api/util"
	"sigs.k8s.io/cluster-api/util/annotations"
	"sigs.k8s.io/cluster-api/util/conditions"
	clog "sigs.k8s.io/cluster-api/util/log"
	"sigs.k8s.io/cluster-api/util/patch"
	"sigs.k8s.io/cluster-api/util/predicates"
	"sigs.k8s.io/cluster-api/util/secret"
)

const (
	// KubeadmConfigControllerName defines the controller used when creating clients.
	KubeadmConfigControllerName = "kubeadmconfig-controller"
)

const (
	// DefaultTokenTTL is the default TTL used for tokens.
	DefaultTokenTTL = 15 * time.Minute
)

// InitLocker is a lock that is used around kubeadm init.
type InitLocker interface {
	Lock(ctx context.Context, cluster *clusterv1.Cluster, machine *clusterv1.Machine) bool
	Unlock(ctx context.Context, cluster *clusterv1.Cluster) bool
}

// +kubebuilder:rbac:groups=bootstrap.cluster.x-k8s.io,resources=kubeadmconfigs;kubeadmconfigs/status;kubeadmconfigs/finalizers,verbs=get;list;watch;create;update;patch;delete
// +kubebuilder:rbac:groups=cluster.x-k8s.io,resources=clusters;clusters/status;machinesets;machines;machines/status;machinepools;machinepools/status,verbs=get;list;watch
// +kubebuilder:rbac:groups="",resources=secrets;events;configmaps,verbs=get;list;watch;create;update;patch;delete

// KubeadmConfigReconciler reconciles a KubeadmConfig object.
type KubeadmConfigReconciler struct {
	Client          client.Client
	KubeadmInitLock InitLocker

	// WatchFilterValue is the label value used to filter events prior to reconciliation.
	WatchFilterValue string

	// TokenTTL is the amount of time a bootstrap token (and therefore a KubeadmConfig) will be valid.
	TokenTTL time.Duration

	remoteClientGetter remote.ClusterClientGetter
}

// Scope is a scoped struct used during reconciliation.
type Scope struct {
	logr.Logger
	Config      *bootstrapv1.KubeadmConfig
	ConfigOwner *bsutil.ConfigOwner
	Cluster     *clusterv1.Cluster
}

// SetupWithManager sets up the reconciler with the Manager.
func (r *KubeadmConfigReconciler) SetupWithManager(ctx context.Context, mgr ctrl.Manager, options controller.Options) error {
	if r.KubeadmInitLock == nil {
		r.KubeadmInitLock = locking.NewControlPlaneInitMutex(mgr.GetClient())
	}
	if r.remoteClientGetter == nil {
		r.remoteClientGetter = remote.NewClusterClient
	}
	if r.TokenTTL == 0 {
		r.TokenTTL = DefaultTokenTTL
	}

	b := ctrl.NewControllerManagedBy(mgr).
		For(&bootstrapv1.KubeadmConfig{}).
		WithOptions(options).
		Watches(
			&source.Kind{Type: &clusterv1.Machine{}},
			handler.EnqueueRequestsFromMapFunc(r.MachineToBootstrapMapFunc),
		).WithEventFilter(predicates.ResourceNotPausedAndHasFilterLabel(ctrl.LoggerFrom(ctx), r.WatchFilterValue))

	if feature.Gates.Enabled(feature.MachinePool) {
		b = b.Watches(
			&source.Kind{Type: &expv1.MachinePool{}},
			handler.EnqueueRequestsFromMapFunc(r.MachinePoolToBootstrapMapFunc),
		)
	}

	b = b.Watches(
		&source.Kind{Type: &clusterv1.Cluster{}},
		handler.EnqueueRequestsFromMapFunc(r.ClusterToKubeadmConfigs),
		builder.WithPredicates(
			predicates.All(ctrl.LoggerFrom(ctx),
				predicates.ClusterUnpausedAndInfrastructureReady(ctrl.LoggerFrom(ctx)),
				predicates.ResourceHasFilterLabel(ctrl.LoggerFrom(ctx), r.WatchFilterValue),
			),
		),
	)

	if err := b.Complete(r); err != nil {
		return errors.Wrap(err, "failed setting up with a controller manager")
	}
	return nil
}

// Reconcile handles KubeadmConfig events.
func (r *KubeadmConfigReconciler) Reconcile(ctx context.Context, req ctrl.Request) (_ ctrl.Result, rerr error) {
	log := ctrl.LoggerFrom(ctx)

	// Lookup the kubeadm config
	config := &bootstrapv1.KubeadmConfig{}
	if err := r.Client.Get(ctx, req.NamespacedName, config); err != nil {
		if apierrors.IsNotFound(err) {
			return ctrl.Result{}, nil
		}
		log.Error(err, "Failed to get config")
		return ctrl.Result{}, err
	}

	// AddOwners adds the owners of KubeadmConfig as k/v pairs to the logger.
	// Specifically, it will add KubeadmControlPlane, MachineSet and MachineDeployment.
	ctx, log, err := clog.AddOwners(ctx, r.Client, config)
	if err != nil {
		return ctrl.Result{}, err
	}

	// Look up the owner of this kubeadm config if there is one
	configOwner, err := bsutil.GetConfigOwner(ctx, r.Client, config)
	if apierrors.IsNotFound(err) {
		// Could not find the owner yet, this is not an error and will rereconcile when the owner gets set.
		return ctrl.Result{}, nil
	}
	if err != nil {
		log.Error(err, "Failed to get owner")
		return ctrl.Result{}, err
	}
	if configOwner == nil {
		return ctrl.Result{}, nil
	}
	log = log.WithValues(configOwner.GetKind(), klog.KRef(configOwner.GetNamespace(), configOwner.GetName()), "resourceVersion", configOwner.GetResourceVersion())

	log = log.WithValues("Cluster", klog.KRef(configOwner.GetNamespace(), configOwner.ClusterName()))
	ctx = ctrl.LoggerInto(ctx, log)

	// Lookup the cluster the config owner is associated with
	cluster, err := util.GetClusterByName(ctx, r.Client, configOwner.GetNamespace(), configOwner.ClusterName())
	if err != nil {
		if errors.Cause(err) == util.ErrNoCluster {
			log.Info(fmt.Sprintf("%s does not belong to a cluster yet, waiting until it's part of a cluster", configOwner.GetKind()))
			return ctrl.Result{}, nil
		}

		if apierrors.IsNotFound(err) {
			log.Info("Cluster does not exist yet, waiting until it is created")
			return ctrl.Result{}, nil
		}
		log.Error(err, "Could not get cluster with metadata")
		return ctrl.Result{}, err
	}

	if annotations.IsPaused(cluster, config) {
		log.Info("Reconciliation is paused for this object")
		return ctrl.Result{}, nil
	}

	scope := &Scope{
		Logger:      log,
		Config:      config,
		ConfigOwner: configOwner,
		Cluster:     cluster,
	}

	// Initialize the patch helper.
	patchHelper, err := patch.NewHelper(config, r.Client)
	if err != nil {
		return ctrl.Result{}, err
	}

	// Attempt to Patch the KubeadmConfig object and status after each reconciliation if no error occurs.
	defer func() {
		// always update the readyCondition; the summary is represented using the "1 of x completed" notation.
		conditions.SetSummary(config,
			conditions.WithConditions(
				bootstrapv1.DataSecretAvailableCondition,
				bootstrapv1.CertificatesAvailableCondition,
			),
		)
		// Patch ObservedGeneration only if the reconciliation completed successfully
		patchOpts := []patch.Option{}
		if rerr == nil {
			patchOpts = append(patchOpts, patch.WithStatusObservedGeneration{})
		}
		if err := patchHelper.Patch(ctx, config, patchOpts...); err != nil {
			log.Error(rerr, "Failed to patch config")
			if rerr == nil {
				rerr = err
			}
		}
	}()
	// Ensure the bootstrap secret associated with this KubeadmConfig has the correct ownerReference.
	if err := r.ensureBootstrapSecretOwnersRef(ctx, scope); err != nil {
		return ctrl.Result{}, err
	}
	switch {
	// Wait for the infrastructure to be ready.
	case !cluster.Status.InfrastructureReady:
		log.Info("Cluster infrastructure is not ready, waiting")
		conditions.MarkFalse(config, bootstrapv1.DataSecretAvailableCondition, bootstrapv1.WaitingForClusterInfrastructureReason, clusterv1.ConditionSeverityInfo, "")
		return ctrl.Result{}, nil
	// Reconcile status for machines that already have a secret reference, but our status isn't up to date.
	// This case solves the pivoting scenario (or a backup restore) which doesn't preserve the status subresource on objects.
	case configOwner.DataSecretName() != nil && (!config.Status.Ready || config.Status.DataSecretName == nil):
		config.Status.Ready = true
		config.Status.DataSecretName = configOwner.DataSecretName()
		conditions.MarkTrue(config, bootstrapv1.DataSecretAvailableCondition)
		return ctrl.Result{}, nil
	// Status is ready means a config has been generated.
	case config.Status.Ready:
		if config.Spec.JoinConfiguration != nil && config.Spec.JoinConfiguration.Discovery.BootstrapToken != nil {
			if !configOwner.HasNodeRefs() {
				// If the BootstrapToken has been generated for a join but the config owner has no nodeRefs,
				// this indicates that the node has not yet joined and the token in the join config has not
				// been consumed and it may need a refresh.
				return r.refreshBootstrapToken(ctx, config, cluster)
			}
			if configOwner.IsMachinePool() {
				// If the BootstrapToken has been generated and infrastructure is ready but the configOwner is a MachinePool,
				// we rotate the token to keep it fresh for future scale ups.
				return r.rotateMachinePoolBootstrapToken(ctx, config, cluster, scope)
			}
		}
		// In any other case just return as the config is already generated and need not be generated again.
		return ctrl.Result{}, nil
	}

	// Note: can't use IsFalse here because we need to handle the absence of the condition as well as false.
	if !conditions.IsTrue(cluster, clusterv1.ControlPlaneInitializedCondition) {
		return r.handleClusterNotInitialized(ctx, scope)
	}

	// Every other case it's a join scenario
	// Nb. in this case ClusterConfiguration and InitConfiguration should not be defined by users, but in case of misconfigurations, CABPK simply ignore them

	// Unlock any locks that might have been set during init process
	r.KubeadmInitLock.Unlock(ctx, cluster)

	// if the JoinConfiguration is missing, create a default one
	if config.Spec.JoinConfiguration == nil {
		log.Info("Creating default JoinConfiguration")
		config.Spec.JoinConfiguration = &bootstrapv1.JoinConfiguration{}
	}

	// it's a control plane join
	if configOwner.IsControlPlaneMachine() {
		return r.joinControlplane(ctx, scope)
	}

	// It's a worker join
	return r.joinWorker(ctx, scope)
}

func (r *KubeadmConfigReconciler) refreshBootstrapToken(ctx context.Context, config *bootstrapv1.KubeadmConfig, cluster *clusterv1.Cluster) (ctrl.Result, error) {
	log := ctrl.LoggerFrom(ctx)
	token := config.Spec.JoinConfiguration.Discovery.BootstrapToken.Token

	remoteClient, err := r.remoteClientGetter(ctx, KubeadmConfigControllerName, r.Client, util.ObjectKey(cluster))
	if err != nil {
		log.Error(err, "Error creating remote cluster client")
		return ctrl.Result{}, err
	}

	log.Info("Refreshing token until the infrastructure has a chance to consume it")
	if err := refreshToken(ctx, remoteClient, token, r.TokenTTL); err != nil {
		return ctrl.Result{}, errors.Wrapf(err, "failed to refresh bootstrap token")
	}
	return ctrl.Result{
		RequeueAfter: r.TokenTTL / 2,
	}, nil
}

func (r *KubeadmConfigReconciler) rotateMachinePoolBootstrapToken(ctx context.Context, config *bootstrapv1.KubeadmConfig, cluster *clusterv1.Cluster, scope *Scope) (ctrl.Result, error) {
	log := ctrl.LoggerFrom(ctx)
	log.V(2).Info("Config is owned by a MachinePool, checking if token should be rotated")
	remoteClient, err := r.remoteClientGetter(ctx, KubeadmConfigControllerName, r.Client, util.ObjectKey(cluster))
	if err != nil {
		return ctrl.Result{}, err
	}

	token := config.Spec.JoinConfiguration.Discovery.BootstrapToken.Token
	shouldRotate, err := shouldRotate(ctx, remoteClient, token, r.TokenTTL)
	if err != nil {
		return ctrl.Result{}, err
	}
	if shouldRotate {
		log.Info("Creating new bootstrap token, the existing one should be rotated")
		token, err := createToken(ctx, remoteClient, r.TokenTTL)
		if err != nil {
			return ctrl.Result{}, errors.Wrapf(err, "failed to create new bootstrap token")
		}

		config.Spec.JoinConfiguration.Discovery.BootstrapToken.Token = token
		log.V(3).Info("Altering JoinConfiguration.Discovery.BootstrapToken.Token")

		// update the bootstrap data
		return r.joinWorker(ctx, scope)
	}
	return ctrl.Result{
		RequeueAfter: r.TokenTTL / 3,
	}, nil
}

func (r *KubeadmConfigReconciler) handleClusterNotInitialized(ctx context.Context, scope *Scope) (_ ctrl.Result, reterr error) {
	// initialize the DataSecretAvailableCondition if missing.
	// this is required in order to avoid the condition's LastTransitionTime to flicker in case of errors surfacing
	// using the DataSecretGeneratedFailedReason
	if conditions.GetReason(scope.Config, bootstrapv1.DataSecretAvailableCondition) != bootstrapv1.DataSecretGenerationFailedReason {
		conditions.MarkFalse(scope.Config, bootstrapv1.DataSecretAvailableCondition, clusterv1.WaitingForControlPlaneAvailableReason, clusterv1.ConditionSeverityInfo, "")
	}

	// if it's NOT a control plane machine, requeue
	if !scope.ConfigOwner.IsControlPlaneMachine() {
		return ctrl.Result{RequeueAfter: 30 * time.Second}, nil
	}

	// if the machine has not ClusterConfiguration and InitConfiguration, requeue
	if scope.Config.Spec.InitConfiguration == nil && scope.Config.Spec.ClusterConfiguration == nil {
		scope.Info("Control plane is not ready, requeuing joining control planes until ready.")
		return ctrl.Result{RequeueAfter: 30 * time.Second}, nil
	}

	machine := &clusterv1.Machine{}
	if err := runtime.DefaultUnstructuredConverter.FromUnstructured(scope.ConfigOwner.Object, machine); err != nil {
		return ctrl.Result{}, errors.Wrapf(err, "cannot convert %s to Machine", scope.ConfigOwner.GetKind())
	}

	// acquire the init lock so that only the first machine configured
	// as control plane get processed here
	// if not the first, requeue
	if !r.KubeadmInitLock.Lock(ctx, scope.Cluster, machine) {
		scope.Info("A control plane is already being initialized, requeuing until control plane is ready")
		return ctrl.Result{RequeueAfter: 30 * time.Second}, nil
	}

	defer func() {
		if reterr != nil {
			if !r.KubeadmInitLock.Unlock(ctx, scope.Cluster) {
				reterr = kerrors.NewAggregate([]error{reterr, errors.New("failed to unlock the kubeadm init lock")})
			}
		}
	}()

	scope.Info("Creating BootstrapData for the first control plane")

	// Nb. in this case JoinConfiguration should not be defined by users, but in case of misconfigurations, CABPK simply ignore it

	// get both of ClusterConfiguration and InitConfiguration strings to pass to the cloud init control plane generator
	// kubeadm allows one of these values to be empty; CABPK replace missing values with an empty config, so the cloud init generation
	// should not handle special cases.

	kubernetesVersion := scope.ConfigOwner.KubernetesVersion()
	parsedVersion, err := semver.ParseTolerant(kubernetesVersion)
	if err != nil {
		return ctrl.Result{}, errors.Wrapf(err, "failed to parse kubernetes version %q", kubernetesVersion)
	}

	if scope.Config.Spec.InitConfiguration == nil {
		scope.Config.Spec.InitConfiguration = &bootstrapv1.InitConfiguration{
			TypeMeta: metav1.TypeMeta{
				APIVersion: "kubeadm.k8s.io/v1beta1",
				Kind:       "InitConfiguration",
			},
		}
	}

	initdata, err := kubeadmtypes.MarshalInitConfigurationForVersion(scope.Config.Spec.InitConfiguration, parsedVersion)
	if err != nil {
		scope.Error(err, "Failed to marshal init configuration")
		return ctrl.Result{}, err
	}

	if scope.Config.Spec.ClusterConfiguration == nil {
		scope.Config.Spec.ClusterConfiguration = &bootstrapv1.ClusterConfiguration{
			TypeMeta: metav1.TypeMeta{
				APIVersion: "kubeadm.k8s.io/v1beta1",
				Kind:       "ClusterConfiguration",
			},
		}
	}

	// injects into config.ClusterConfiguration values from top level object
	r.reconcileTopLevelObjectSettings(ctx, scope.Cluster, machine, scope.Config)

	clusterdata, err := kubeadmtypes.MarshalClusterConfigurationForVersion(scope.Config.Spec.ClusterConfiguration, parsedVersion)
	if err != nil {
		scope.Error(err, "Failed to marshal cluster configuration")
		return ctrl.Result{}, err
	}

	certificates := secret.NewCertificatesForInitialControlPlane(scope.Config.Spec.ClusterConfiguration)

	// If the Cluster does not have a ControlPlane reference look up and generate the certificates.
	// Otherwise rely on certificates generated by the ControlPlane controller.
	// Note: A cluster does not have a ControlPlane reference when using standalone CP machines.
	if scope.Cluster.Spec.ControlPlaneRef == nil {
		err = certificates.LookupOrGenerate(
			ctx,
			r.Client,
			util.ObjectKey(scope.Cluster),
			*metav1.NewControllerRef(scope.Config, bootstrapv1.GroupVersion.WithKind("KubeadmConfig")))
	} else {
		err = certificates.Lookup(ctx,
			r.Client,
			util.ObjectKey(scope.Cluster))
	}
	if err != nil {
		conditions.MarkFalse(scope.Config, bootstrapv1.CertificatesAvailableCondition, bootstrapv1.CertificatesGenerationFailedReason, clusterv1.ConditionSeverityWarning, err.Error())
		return ctrl.Result{}, err
	}

	conditions.MarkTrue(scope.Config, bootstrapv1.CertificatesAvailableCondition)

	verbosityFlag := ""
	if scope.Config.Spec.Verbosity != nil {
		verbosityFlag = fmt.Sprintf("--v %s", strconv.Itoa(int(*scope.Config.Spec.Verbosity)))
	}

	files, err := r.resolveFiles(ctx, scope.Config)
	if err != nil {
		conditions.MarkFalse(scope.Config, bootstrapv1.DataSecretAvailableCondition, bootstrapv1.DataSecretGenerationFailedReason, clusterv1.ConditionSeverityWarning, err.Error())
		return ctrl.Result{}, err
	}

	users, err := r.resolveUsers(ctx, scope.Config)
	if err != nil {
		conditions.MarkFalse(scope.Config, bootstrapv1.DataSecretAvailableCondition, bootstrapv1.DataSecretGenerationFailedReason, clusterv1.ConditionSeverityWarning, err.Error())
		return ctrl.Result{}, err
	}

	controlPlaneInput := &cloudinit.ControlPlaneInput{
		BaseUserData: cloudinit.BaseUserData{
			AdditionalFiles:     files,
			NTP:                 scope.Config.Spec.NTP,
			PreKubeadmCommands:  scope.Config.Spec.PreKubeadmCommands,
			PostKubeadmCommands: scope.Config.Spec.PostKubeadmCommands,
			Users:               users,
			Mounts:              scope.Config.Spec.Mounts,
			DiskSetup:           scope.Config.Spec.DiskSetup,
			KubeadmVerbosity:    verbosityFlag,
		},
		InitConfiguration:    initdata,
		ClusterConfiguration: clusterdata,
		Certificates:         certificates,
	}

	var bootstrapInitData []byte
	switch scope.Config.Spec.Format {
	case bootstrapv1.Ignition:
		bootstrapInitData, _, err = ignition.NewInitControlPlane(&ignition.ControlPlaneInput{
			ControlPlaneInput: controlPlaneInput,
			Ignition:          scope.Config.Spec.Ignition,
		})
	default:
		bootstrapInitData, err = cloudinit.NewInitControlPlane(controlPlaneInput)
	}

	if err != nil {
		scope.Error(err, "Failed to generate user data for bootstrap control plane")
		return ctrl.Result{}, err
	}

	if err := r.storeBootstrapData(ctx, scope, bootstrapInitData); err != nil {
		scope.Error(err, "Failed to store bootstrap data")
		return ctrl.Result{}, err
	}

	return ctrl.Result{}, nil
}

func (r *KubeadmConfigReconciler) joinWorker(ctx context.Context, scope *Scope) (ctrl.Result, error) {
	scope.Info("Creating BootstrapData for the worker node")

	certificates := secret.NewCertificatesForWorker(scope.Config.Spec.JoinConfiguration.CACertPath)
	err := certificates.Lookup(
		ctx,
		r.Client,
		util.ObjectKey(scope.Cluster),
	)
	if err != nil {
		conditions.MarkFalse(scope.Config, bootstrapv1.CertificatesAvailableCondition, bootstrapv1.CertificatesCorruptedReason, clusterv1.ConditionSeverityError, err.Error())
		return ctrl.Result{}, err
	}
	if err := certificates.EnsureAllExist(); err != nil {
		conditions.MarkFalse(scope.Config, bootstrapv1.CertificatesAvailableCondition, bootstrapv1.CertificatesCorruptedReason, clusterv1.ConditionSeverityError, err.Error())
		return ctrl.Result{}, err
	}
	conditions.MarkTrue(scope.Config, bootstrapv1.CertificatesAvailableCondition)

	// Ensure that joinConfiguration.Discovery is properly set for joining node on the current cluster.
	if res, err := r.reconcileDiscovery(ctx, scope.Cluster, scope.Config, certificates); err != nil {
		return ctrl.Result{}, err
	} else if !res.IsZero() {
		return res, nil
	}

	kubernetesVersion := scope.ConfigOwner.KubernetesVersion()
	parsedVersion, err := semver.ParseTolerant(kubernetesVersion)
	if err != nil {
		return ctrl.Result{}, errors.Wrapf(err, "failed to parse kubernetes version %q", kubernetesVersion)
	}

	// Add the node uninitialized taint to the list of taints.
	// DeepCopy the JoinConfiguration to prevent updating the actual KubeadmConfig.
	// Do not modify the KubeadmConfig in etcd as this is a temporary taint that will be dropped after the node
	// is initialized by ClusterAPI.
	joinConfiguration := scope.Config.Spec.JoinConfiguration.DeepCopy()
	if !hasTaint(joinConfiguration.NodeRegistration.Taints, clusterv1.NodeUninitializedTaint) {
		joinConfiguration.NodeRegistration.Taints = append(joinConfiguration.NodeRegistration.Taints, clusterv1.NodeUninitializedTaint)
	}

	joinData, err := kubeadmtypes.MarshalJoinConfigurationForVersion(joinConfiguration, parsedVersion)
	if err != nil {
		scope.Error(err, "Failed to marshal join configuration")
		return ctrl.Result{}, err
	}

	if scope.Config.Spec.JoinConfiguration.ControlPlane != nil {
		return ctrl.Result{}, errors.New("Machine is a Worker, but JoinConfiguration.ControlPlane is set in the KubeadmConfig object")
	}

	verbosityFlag := ""
	if scope.Config.Spec.Verbosity != nil {
		verbosityFlag = fmt.Sprintf("--v %s", strconv.Itoa(int(*scope.Config.Spec.Verbosity)))
	}

	files, err := r.resolveFiles(ctx, scope.Config)
	if err != nil {
		conditions.MarkFalse(scope.Config, bootstrapv1.DataSecretAvailableCondition, bootstrapv1.DataSecretGenerationFailedReason, clusterv1.ConditionSeverityWarning, err.Error())
		return ctrl.Result{}, err
	}

	users, err := r.resolveUsers(ctx, scope.Config)
	if err != nil {
		conditions.MarkFalse(scope.Config, bootstrapv1.DataSecretAvailableCondition, bootstrapv1.DataSecretGenerationFailedReason, clusterv1.ConditionSeverityWarning, err.Error())
		return ctrl.Result{}, err
	}

	nodeInput := &cloudinit.NodeInput{
		BaseUserData: cloudinit.BaseUserData{
			AdditionalFiles:      files,
			NTP:                  scope.Config.Spec.NTP,
			PreKubeadmCommands:   scope.Config.Spec.PreKubeadmCommands,
			PostKubeadmCommands:  scope.Config.Spec.PostKubeadmCommands,
			Users:                users,
			Mounts:               scope.Config.Spec.Mounts,
			DiskSetup:            scope.Config.Spec.DiskSetup,
			KubeadmVerbosity:     verbosityFlag,
			UseExperimentalRetry: scope.Config.Spec.UseExperimentalRetryJoin,
		},
		JoinConfiguration: joinData,
	}

	var bootstrapJoinData []byte
	switch scope.Config.Spec.Format {
	case bootstrapv1.Ignition:
		bootstrapJoinData, _, err = ignition.NewNode(&ignition.NodeInput{
			NodeInput: nodeInput,
			Ignition:  scope.Config.Spec.Ignition,
		})
	default:
		bootstrapJoinData, err = cloudinit.NewNode(nodeInput)
	}

	if err != nil {
		scope.Error(err, "Failed to create a worker join configuration")
		return ctrl.Result{}, err
	}

	if err := r.storeBootstrapData(ctx, scope, bootstrapJoinData); err != nil {
		scope.Error(err, "Failed to store bootstrap data")
		return ctrl.Result{}, err
	}
	return ctrl.Result{}, nil
}

func (r *KubeadmConfigReconciler) joinControlplane(ctx context.Context, scope *Scope) (ctrl.Result, error) {
	scope.Info("Creating BootstrapData for the joining control plane")

	if !scope.ConfigOwner.IsControlPlaneMachine() {
		return ctrl.Result{}, fmt.Errorf("%s is not a valid control plane kind, only Machine is supported", scope.ConfigOwner.GetKind())
	}

	if scope.Config.Spec.JoinConfiguration.ControlPlane == nil {
		scope.Config.Spec.JoinConfiguration.ControlPlane = &bootstrapv1.JoinControlPlane{}
	}

	certificates := secret.NewControlPlaneJoinCerts(scope.Config.Spec.ClusterConfiguration)
	err := certificates.Lookup(
		ctx,
		r.Client,
		util.ObjectKey(scope.Cluster),
	)
	if err != nil {
		conditions.MarkFalse(scope.Config, bootstrapv1.CertificatesAvailableCondition, bootstrapv1.CertificatesCorruptedReason, clusterv1.ConditionSeverityError, err.Error())
		return ctrl.Result{}, err
	}
	if err := certificates.EnsureAllExist(); err != nil {
		conditions.MarkFalse(scope.Config, bootstrapv1.CertificatesAvailableCondition, bootstrapv1.CertificatesCorruptedReason, clusterv1.ConditionSeverityError, err.Error())
		return ctrl.Result{}, err
	}

	conditions.MarkTrue(scope.Config, bootstrapv1.CertificatesAvailableCondition)

	// Ensure that joinConfiguration.Discovery is properly set for joining node on the current cluster.
	if res, err := r.reconcileDiscovery(ctx, scope.Cluster, scope.Config, certificates); err != nil {
		return ctrl.Result{}, err
	} else if !res.IsZero() {
		return res, nil
	}

	kubernetesVersion := scope.ConfigOwner.KubernetesVersion()
	parsedVersion, err := semver.ParseTolerant(kubernetesVersion)
	if err != nil {
		return ctrl.Result{}, errors.Wrapf(err, "failed to parse kubernetes version %q", kubernetesVersion)
	}

	joinData, err := kubeadmtypes.MarshalJoinConfigurationForVersion(scope.Config.Spec.JoinConfiguration, parsedVersion)
	if err != nil {
		scope.Error(err, "Failed to marshal join configuration")
		return ctrl.Result{}, err
	}

	verbosityFlag := ""
	if scope.Config.Spec.Verbosity != nil {
		verbosityFlag = fmt.Sprintf("--v %s", strconv.Itoa(int(*scope.Config.Spec.Verbosity)))
	}

	files, err := r.resolveFiles(ctx, scope.Config)
	if err != nil {
		conditions.MarkFalse(scope.Config, bootstrapv1.DataSecretAvailableCondition, bootstrapv1.DataSecretGenerationFailedReason, clusterv1.ConditionSeverityWarning, err.Error())
		return ctrl.Result{}, err
	}

	users, err := r.resolveUsers(ctx, scope.Config)
	if err != nil {
		conditions.MarkFalse(scope.Config, bootstrapv1.DataSecretAvailableCondition, bootstrapv1.DataSecretGenerationFailedReason, clusterv1.ConditionSeverityWarning, err.Error())
		return ctrl.Result{}, err
	}

	controlPlaneJoinInput := &cloudinit.ControlPlaneJoinInput{
		JoinConfiguration: joinData,
		Certificates:      certificates,
		BaseUserData: cloudinit.BaseUserData{
			AdditionalFiles:      files,
			NTP:                  scope.Config.Spec.NTP,
			PreKubeadmCommands:   scope.Config.Spec.PreKubeadmCommands,
			PostKubeadmCommands:  scope.Config.Spec.PostKubeadmCommands,
			Users:                users,
			Mounts:               scope.Config.Spec.Mounts,
			DiskSetup:            scope.Config.Spec.DiskSetup,
			KubeadmVerbosity:     verbosityFlag,
			UseExperimentalRetry: scope.Config.Spec.UseExperimentalRetryJoin,
		},
	}

	var bootstrapJoinData []byte
	switch scope.Config.Spec.Format {
	case bootstrapv1.Ignition:
		bootstrapJoinData, _, err = ignition.NewJoinControlPlane(&ignition.ControlPlaneJoinInput{
			ControlPlaneJoinInput: controlPlaneJoinInput,
			Ignition:              scope.Config.Spec.Ignition,
		})
	default:
		bootstrapJoinData, err = cloudinit.NewJoinControlPlane(controlPlaneJoinInput)
	}

	if err != nil {
		scope.Error(err, "Failed to create a control plane join configuration")
		return ctrl.Result{}, err
	}

	if err := r.storeBootstrapData(ctx, scope, bootstrapJoinData); err != nil {
		scope.Error(err, "Failed to store bootstrap data")
		return ctrl.Result{}, err
	}

	return ctrl.Result{}, nil
}

// resolveFiles maps .Spec.Files into cloudinit.Files, resolving any object references
// along the way.
func (r *KubeadmConfigReconciler) resolveFiles(ctx context.Context, cfg *bootstrapv1.KubeadmConfig) ([]bootstrapv1.File, error) {
	collected := make([]bootstrapv1.File, 0, len(cfg.Spec.Files))

	for i := range cfg.Spec.Files {
		in := cfg.Spec.Files[i]
		if in.ContentFrom != nil {
			data, err := r.resolveSecretFileContent(ctx, cfg.Namespace, in)
			if err != nil {
				return nil, errors.Wrapf(err, "failed to resolve file source")
			}
			in.ContentFrom = nil
			in.Content = string(data)
		}
		collected = append(collected, in)
	}

	return collected, nil
}

// resolveSecretFileContent returns file content fetched from a referenced secret object.
func (r *KubeadmConfigReconciler) resolveSecretFileContent(ctx context.Context, ns string, source bootstrapv1.File) ([]byte, error) {
	secret := &corev1.Secret{}
	key := types.NamespacedName{Namespace: ns, Name: source.ContentFrom.Secret.Name}
	if err := r.Client.Get(ctx, key, secret); err != nil {
		if apierrors.IsNotFound(err) {
			return nil, errors.Wrapf(err, "secret not found: %s", key)
		}
		return nil, errors.Wrapf(err, "failed to retrieve Secret %q", key)
	}
	data, ok := secret.Data[source.ContentFrom.Secret.Key]
	if !ok {
		return nil, errors.Errorf("secret references non-existent secret key: %q", source.ContentFrom.Secret.Key)
	}
	return data, nil
}

// resolveUsers maps .Spec.Users into cloudinit.Users, resolving any object references
// along the way.
func (r *KubeadmConfigReconciler) resolveUsers(ctx context.Context, cfg *bootstrapv1.KubeadmConfig) ([]bootstrapv1.User, error) {
	collected := make([]bootstrapv1.User, 0, len(cfg.Spec.Users))

	for i := range cfg.Spec.Users {
		in := cfg.Spec.Users[i]
		if in.PasswdFrom != nil {
			data, err := r.resolveSecretPasswordContent(ctx, cfg.Namespace, in)
			if err != nil {
				return nil, errors.Wrapf(err, "failed to resolve passwd source")
			}
			in.PasswdFrom = nil
			passwdContent := string(data)
			in.Passwd = &passwdContent
		}
		collected = append(collected, in)
	}

	return collected, nil
}

// resolveSecretUserContent returns passwd fetched from a referenced secret object.
func (r *KubeadmConfigReconciler) resolveSecretPasswordContent(ctx context.Context, ns string, source bootstrapv1.User) ([]byte, error) {
	secret := &corev1.Secret{}
	key := types.NamespacedName{Namespace: ns, Name: source.PasswdFrom.Secret.Name}
	if err := r.Client.Get(ctx, key, secret); err != nil {
		if apierrors.IsNotFound(err) {
			return nil, errors.Wrapf(err, "secret not found: %s", key)
		}
		return nil, errors.Wrapf(err, "failed to retrieve Secret %q", key)
	}
	data, ok := secret.Data[source.PasswdFrom.Secret.Key]
	if !ok {
		return nil, errors.Errorf("secret references non-existent secret key: %q", source.PasswdFrom.Secret.Key)
	}
	return data, nil
}

// ClusterToKubeadmConfigs is a handler.ToRequestsFunc to be used to enqueue
// requests for reconciliation of KubeadmConfigs.
func (r *KubeadmConfigReconciler) ClusterToKubeadmConfigs(o client.Object) []ctrl.Request {
	result := []ctrl.Request{}

	c, ok := o.(*clusterv1.Cluster)
	if !ok {
		panic(fmt.Sprintf("Expected a Cluster but got a %T", o))
	}

	selectors := []client.ListOption{
		client.InNamespace(c.Namespace),
		client.MatchingLabels{
			clusterv1.ClusterNameLabel: c.Name,
		},
	}

	machineList := &clusterv1.MachineList{}
	if err := r.Client.List(context.TODO(), machineList, selectors...); err != nil {
		return nil
	}

	for _, m := range machineList.Items {
		if m.Spec.Bootstrap.ConfigRef != nil &&
			m.Spec.Bootstrap.ConfigRef.GroupVersionKind().GroupKind() == bootstrapv1.GroupVersion.WithKind("KubeadmConfig").GroupKind() {
			name := client.ObjectKey{Namespace: m.Namespace, Name: m.Spec.Bootstrap.ConfigRef.Name}
			result = append(result, ctrl.Request{NamespacedName: name})
		}
	}

	if feature.Gates.Enabled(feature.MachinePool) {
		machinePoolList := &expv1.MachinePoolList{}
		if err := r.Client.List(context.TODO(), machinePoolList, selectors...); err != nil {
			return nil
		}

		for _, mp := range machinePoolList.Items {
			if mp.Spec.Template.Spec.Bootstrap.ConfigRef != nil &&
				mp.Spec.Template.Spec.Bootstrap.ConfigRef.GroupVersionKind().GroupKind() == bootstrapv1.GroupVersion.WithKind("KubeadmConfig").GroupKind() {
				name := client.ObjectKey{Namespace: mp.Namespace, Name: mp.Spec.Template.Spec.Bootstrap.ConfigRef.Name}
				result = append(result, ctrl.Request{NamespacedName: name})
			}
		}
	}

	return result
}

// MachineToBootstrapMapFunc is a handler.ToRequestsFunc to be used to enqueue
// request for reconciliation of KubeadmConfig.
func (r *KubeadmConfigReconciler) MachineToBootstrapMapFunc(o client.Object) []ctrl.Request {
	m, ok := o.(*clusterv1.Machine)
	if !ok {
		panic(fmt.Sprintf("Expected a Machine but got a %T", o))
	}

	result := []ctrl.Request{}
	if m.Spec.Bootstrap.ConfigRef != nil && m.Spec.Bootstrap.ConfigRef.GroupVersionKind() == bootstrapv1.GroupVersion.WithKind("KubeadmConfig") {
		name := client.ObjectKey{Namespace: m.Namespace, Name: m.Spec.Bootstrap.ConfigRef.Name}
		result = append(result, ctrl.Request{NamespacedName: name})
	}
	return result
}

// MachinePoolToBootstrapMapFunc is a handler.ToRequestsFunc to be used to enqueue
// request for reconciliation of KubeadmConfig.
func (r *KubeadmConfigReconciler) MachinePoolToBootstrapMapFunc(o client.Object) []ctrl.Request {
	m, ok := o.(*expv1.MachinePool)
	if !ok {
		panic(fmt.Sprintf("Expected a MachinePool but got a %T", o))
	}

	result := []ctrl.Request{}
	configRef := m.Spec.Template.Spec.Bootstrap.ConfigRef
	if configRef != nil && configRef.GroupVersionKind().GroupKind() == bootstrapv1.GroupVersion.WithKind("KubeadmConfig").GroupKind() {
		name := client.ObjectKey{Namespace: m.Namespace, Name: configRef.Name}
		result = append(result, ctrl.Request{NamespacedName: name})
	}
	return result
}

// reconcileDiscovery ensures that config.JoinConfiguration.Discovery is properly set for the joining node.
// The implementation func respect user provided discovery configurations, but in case some of them are missing, a valid BootstrapToken object
// is automatically injected into config.JoinConfiguration.Discovery.
// This allows to simplify configuration UX, by providing the option to delegate to CABPK the configuration of kubeadm join discovery.
func (r *KubeadmConfigReconciler) reconcileDiscovery(ctx context.Context, cluster *clusterv1.Cluster, config *bootstrapv1.KubeadmConfig, certificates secret.Certificates) (ctrl.Result, error) {
	log := ctrl.LoggerFrom(ctx)

	// if config already contains a file discovery configuration, respect it without further validations
	if config.Spec.JoinConfiguration.Discovery.File != nil {
		return ctrl.Result{}, nil
	}

	// otherwise it is necessary to ensure token discovery is properly configured
	if config.Spec.JoinConfiguration.Discovery.BootstrapToken == nil {
		config.Spec.JoinConfiguration.Discovery.BootstrapToken = &bootstrapv1.BootstrapTokenDiscovery{}
	}

	// calculate the ca cert hashes if they are not already set
	if len(config.Spec.JoinConfiguration.Discovery.BootstrapToken.CACertHashes) == 0 {
		hashes, err := certificates.GetByPurpose(secret.ClusterCA).Hashes()
		if err != nil {
			log.Error(err, "Unable to generate Cluster CA certificate hashes")
			return ctrl.Result{}, err
		}
		config.Spec.JoinConfiguration.Discovery.BootstrapToken.CACertHashes = hashes
	}

	// if BootstrapToken already contains an APIServerEndpoint, respect it; otherwise inject the APIServerEndpoint endpoint defined in cluster status
	apiServerEndpoint := config.Spec.JoinConfiguration.Discovery.BootstrapToken.APIServerEndpoint
	if apiServerEndpoint == "" {
		if !cluster.Spec.ControlPlaneEndpoint.IsValid() {
			log.V(1).Info("Waiting for Cluster Controller to set Cluster.Spec.ControlPlaneEndpoint")
			return ctrl.Result{RequeueAfter: 10 * time.Second}, nil
		}

		apiServerEndpoint = cluster.Spec.ControlPlaneEndpoint.String()
		config.Spec.JoinConfiguration.Discovery.BootstrapToken.APIServerEndpoint = apiServerEndpoint
		log.V(3).Info("Altering JoinConfiguration.Discovery.BootstrapToken.APIServerEndpoint", "APIServerEndpoint", apiServerEndpoint)
	}

	// if BootstrapToken already contains a token, respect it; otherwise create a new bootstrap token for the node to join
	if config.Spec.JoinConfiguration.Discovery.BootstrapToken.Token == "" {
		remoteClient, err := r.remoteClientGetter(ctx, KubeadmConfigControllerName, r.Client, util.ObjectKey(cluster))
		if err != nil {
			return ctrl.Result{}, err
		}

		token, err := createToken(ctx, remoteClient, r.TokenTTL)
		if err != nil {
			return ctrl.Result{}, errors.Wrapf(err, "failed to create new bootstrap token")
		}

		config.Spec.JoinConfiguration.Discovery.BootstrapToken.Token = token
		log.V(3).Info("Altering JoinConfiguration.Discovery.BootstrapToken.Token")
	}

	// If the BootstrapToken does not contain any CACertHashes then force skip CA Verification
	if len(config.Spec.JoinConfiguration.Discovery.BootstrapToken.CACertHashes) == 0 {
		log.Info("No CAs were provided. Falling back to insecure discover method by skipping CA Cert validation")
		config.Spec.JoinConfiguration.Discovery.BootstrapToken.UnsafeSkipCAVerification = true
	}

	return ctrl.Result{}, nil
}

// reconcileTopLevelObjectSettings injects into config.ClusterConfiguration values from top level objects like cluster and machine.
// The implementation func respect user provided config values, but in case some of them are missing, values from top level objects are used.
func (r *KubeadmConfigReconciler) reconcileTopLevelObjectSettings(ctx context.Context, cluster *clusterv1.Cluster, machine *clusterv1.Machine, config *bootstrapv1.KubeadmConfig) {
	log := ctrl.LoggerFrom(ctx)

	// If there is no ControlPlaneEndpoint defined in ClusterConfiguration but
	// there is a ControlPlaneEndpoint defined at Cluster level (e.g. the load balancer endpoint),
	// then use Cluster's ControlPlaneEndpoint as a control plane endpoint for the Kubernetes cluster.
	if config.Spec.ClusterConfiguration.ControlPlaneEndpoint == "" && cluster.Spec.ControlPlaneEndpoint.IsValid() {
		config.Spec.ClusterConfiguration.ControlPlaneEndpoint = cluster.Spec.ControlPlaneEndpoint.String()
		log.V(3).Info("Altering ClusterConfiguration.ControlPlaneEndpoint", "ControlPlaneEndpoint", config.Spec.ClusterConfiguration.ControlPlaneEndpoint)
	}

	// If there are no ClusterName defined in ClusterConfiguration, use Cluster.Name
	if config.Spec.ClusterConfiguration.ClusterName == "" {
		config.Spec.ClusterConfiguration.ClusterName = cluster.Name
		log.V(3).Info("Altering ClusterConfiguration.ClusterName", "ClusterName", config.Spec.ClusterConfiguration.ClusterName)
	}

	// If there are no Network settings defined in ClusterConfiguration, use ClusterNetwork settings, if defined
	if cluster.Spec.ClusterNetwork != nil {
		if config.Spec.ClusterConfiguration.Networking.DNSDomain == "" && cluster.Spec.ClusterNetwork.ServiceDomain != "" {
			config.Spec.ClusterConfiguration.Networking.DNSDomain = cluster.Spec.ClusterNetwork.ServiceDomain
			log.V(3).Info("Altering ClusterConfiguration.Networking.DNSDomain", "DNSDomain", config.Spec.ClusterConfiguration.Networking.DNSDomain)
		}
		if config.Spec.ClusterConfiguration.Networking.ServiceSubnet == "" &&
			cluster.Spec.ClusterNetwork.Services != nil &&
			len(cluster.Spec.ClusterNetwork.Services.CIDRBlocks) > 0 {
			config.Spec.ClusterConfiguration.Networking.ServiceSubnet = cluster.Spec.ClusterNetwork.Services.String()
			log.V(3).Info("Altering ClusterConfiguration.Networking.ServiceSubnet", "ServiceSubnet", config.Spec.ClusterConfiguration.Networking.ServiceSubnet)
		}
		if config.Spec.ClusterConfiguration.Networking.PodSubnet == "" &&
			cluster.Spec.ClusterNetwork.Pods != nil &&
			len(cluster.Spec.ClusterNetwork.Pods.CIDRBlocks) > 0 {
			config.Spec.ClusterConfiguration.Networking.PodSubnet = cluster.Spec.ClusterNetwork.Pods.String()
			log.V(3).Info("Altering ClusterConfiguration.Networking.PodSubnet", "PodSubnet", config.Spec.ClusterConfiguration.Networking.PodSubnet)
		}
	}

	// If there are no KubernetesVersion settings defined in ClusterConfiguration, use Version from machine, if defined
	if config.Spec.ClusterConfiguration.KubernetesVersion == "" && machine.Spec.Version != nil {
		config.Spec.ClusterConfiguration.KubernetesVersion = *machine.Spec.Version
		log.V(3).Info("Altering ClusterConfiguration.KubernetesVersion", "KubernetesVersion", config.Spec.ClusterConfiguration.KubernetesVersion)
	}
}

// storeBootstrapData creates a new secret with the data passed in as input,
// sets the reference in the configuration status and ready to true.
func (r *KubeadmConfigReconciler) storeBootstrapData(ctx context.Context, scope *Scope, data []byte) error {
	log := ctrl.LoggerFrom(ctx)

	secret := &corev1.Secret{
		ObjectMeta: metav1.ObjectMeta{
			Name:      scope.Config.Name,
			Namespace: scope.Config.Namespace,
			Labels: map[string]string{
				clusterv1.ClusterNameLabel: scope.Cluster.Name,
			},
			OwnerReferences: []metav1.OwnerReference{
				{
					APIVersion: bootstrapv1.GroupVersion.String(),
					Kind:       "KubeadmConfig",
					Name:       scope.Config.Name,
					UID:        scope.Config.UID,
					Controller: pointer.Bool(true),
				},
			},
		},
		Data: map[string][]byte{
			"value":  data,
			"format": []byte(scope.Config.Spec.Format),
		},
		Type: clusterv1.ClusterSecretType,
	}

	// as secret creation and scope.Config status patch are not atomic operations
	// it is possible that secret creation happens but the config.Status patches are not applied
	if err := r.Client.Create(ctx, secret); err != nil {
		if !apierrors.IsAlreadyExists(err) {
			return errors.Wrapf(err, "failed to create bootstrap data secret for KubeadmConfig %s/%s", scope.Config.Namespace, scope.Config.Name)
		}
		log.Info("bootstrap data secret for KubeadmConfig already exists, updating", "Secret", klog.KObj(secret))
		if err := r.Client.Update(ctx, secret); err != nil {
			return errors.Wrapf(err, "failed to update bootstrap data secret for KubeadmConfig %s/%s", scope.Config.Namespace, scope.Config.Name)
		}
	}
	scope.Config.Status.DataSecretName = pointer.String(secret.Name)
	scope.Config.Status.Ready = true
	conditions.MarkTrue(scope.Config, bootstrapv1.DataSecretAvailableCondition)
	return nil
}

// Ensure the bootstrap secret has the KubeadmConfig as a controller OwnerReference.
func (r *KubeadmConfigReconciler) ensureBootstrapSecretOwnersRef(ctx context.Context, scope *Scope) error {
	secret := &corev1.Secret{}
	err := r.Client.Get(ctx, client.ObjectKey{Namespace: scope.Config.Namespace, Name: scope.Config.Name}, secret)
	if err != nil {
		// If the secret has not been created yet return early.
		if apierrors.IsNotFound(err) {
			return nil
		}
		return errors.Wrapf(err, "failed to add KubeadmConfig %s as ownerReference to bootstrap Secret %s", scope.ConfigOwner.GetName(), secret.GetName())
	}
	patchHelper, err := patch.NewHelper(secret, r.Client)
	if err != nil {
		return errors.Wrapf(err, "failed to add KubeadmConfig %s as ownerReference to bootstrap Secret %s", scope.ConfigOwner.GetName(), secret.GetName())
	}
	if c := metav1.GetControllerOf(secret); c != nil && c.Kind != "KubeadmConfig" {
<<<<<<< HEAD
		secret.OwnerReferences = util.RemoveOwnerRef(secret.OwnerReferences, *c)
	}
	secret.OwnerReferences = util.EnsureOwnerRef(secret.OwnerReferences, metav1.OwnerReference{
=======
		secret.SetOwnerReferences(util.RemoveOwnerRef(secret.GetOwnerReferences(), *c))
	}
	secret.SetOwnerReferences(util.EnsureOwnerRef(secret.GetOwnerReferences(), metav1.OwnerReference{
>>>>>>> 7b92ce45
		APIVersion: bootstrapv1.GroupVersion.String(),
		Kind:       "KubeadmConfig",
		UID:        scope.Config.UID,
		Name:       scope.Config.Name,
		Controller: pointer.Bool(true),
<<<<<<< HEAD
	})
=======
	}))
>>>>>>> 7b92ce45
	err = patchHelper.Patch(ctx, secret)
	if err != nil {
		return errors.Wrapf(err, "could not add KubeadmConfig %s as ownerReference to bootstrap Secret %s", scope.ConfigOwner.GetName(), secret.GetName())
	}
	return nil
<<<<<<< HEAD
=======
}

func hasTaint(taints []corev1.Taint, targetTaint corev1.Taint) bool {
	for _, taint := range taints {
		if taint.MatchTaint(&targetTaint) {
			return true
		}
	}
	return false
>>>>>>> 7b92ce45
}<|MERGE_RESOLUTION|>--- conflicted
+++ resolved
@@ -1059,32 +1059,20 @@
 		return errors.Wrapf(err, "failed to add KubeadmConfig %s as ownerReference to bootstrap Secret %s", scope.ConfigOwner.GetName(), secret.GetName())
 	}
 	if c := metav1.GetControllerOf(secret); c != nil && c.Kind != "KubeadmConfig" {
-<<<<<<< HEAD
-		secret.OwnerReferences = util.RemoveOwnerRef(secret.OwnerReferences, *c)
-	}
-	secret.OwnerReferences = util.EnsureOwnerRef(secret.OwnerReferences, metav1.OwnerReference{
-=======
 		secret.SetOwnerReferences(util.RemoveOwnerRef(secret.GetOwnerReferences(), *c))
 	}
 	secret.SetOwnerReferences(util.EnsureOwnerRef(secret.GetOwnerReferences(), metav1.OwnerReference{
->>>>>>> 7b92ce45
 		APIVersion: bootstrapv1.GroupVersion.String(),
 		Kind:       "KubeadmConfig",
 		UID:        scope.Config.UID,
 		Name:       scope.Config.Name,
 		Controller: pointer.Bool(true),
-<<<<<<< HEAD
-	})
-=======
 	}))
->>>>>>> 7b92ce45
 	err = patchHelper.Patch(ctx, secret)
 	if err != nil {
 		return errors.Wrapf(err, "could not add KubeadmConfig %s as ownerReference to bootstrap Secret %s", scope.ConfigOwner.GetName(), secret.GetName())
 	}
 	return nil
-<<<<<<< HEAD
-=======
 }
 
 func hasTaint(taints []corev1.Taint, targetTaint corev1.Taint) bool {
@@ -1094,5 +1082,4 @@
 		}
 	}
 	return false
->>>>>>> 7b92ce45
 }