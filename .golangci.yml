run:
  timeout: 10m
  go: "1.21"
  build-tags:
    - tools
    - e2e
  skip-files:
    - "zz_generated.*\\.go$"
    - "vendored_openapi\\.go$"
    # We don't want to invest time to fix new linter findings in old API types.
    - "internal/apis/.*"
  allow-parallel-runners: true

linters:
  disable-all: true
  enable:
  - asasalint
  - asciicheck
  - bidichk
  - bodyclose
  - containedctx
  - dogsled
  - dupword
  - durationcheck
  - errcheck
  - errchkjson
  - exportloopref
  - gci
  - ginkgolinter
  - goconst
  - gocritic
  - godot
  - gofmt
  - goimports
  - goprintffuncname
  - gosec
  - gosimple
  - govet
  - importas
  - ineffassign
  - loggercheck
  - misspell
  - nakedret
  - nilerr
  - noctx
  - nolintlint
  - nosprintfhostport
  - prealloc
  - predeclared
  - revive
  - rowserrcheck
  - staticcheck
  - stylecheck
  - thelper
  - typecheck
  - unconvert
  - unparam
  - unused
  - usestdlibvars
  - whitespace

linters-settings:
  gci:
    sections:
      - standard # Standard section: captures all standard packages.
      - default # Default section: contains all imports that could not be matched to another section type.
      - prefix(sigs.k8s.io/cluster-api) # Custom section: groups all imports with the specified Prefix.
    custom-order: true
  ginkgolinter:
    forbid-focus-container: true
  godot:
    #   declarations - for top level declaration comments (default);
    #   toplevel     - for top level comments;
    #   all          - for all comments.
    scope: toplevel
    exclude:
      - '^ \+.*'
      - '^ ANCHOR.*'
  gocritic:
    enabled-tags:
      - diagnostic
      - experimental
      - performance
    disabled-checks:
      - appendAssign
      - dupImport # https://github.com/go-critic/go-critic/issues/845
      - evalOrder
      - ifElseChain
      - octalLiteral
      - regexpSimplify
      - sloppyReassign
      - truncateCmp
      - typeDefFirst
      - unnamedResult
      - unnecessaryDefer
      - whyNoLint
      - wrapperFunc
      - rangeValCopy
      - hugeParam
  importas:
    no-unaliased: true
    alias:
      # Kubernetes
      - pkg: k8s.io/api/core/v1
        alias: corev1
      - pkg: k8s.io/apiextensions-apiserver/pkg/apis/apiextensions/v1
        alias: apiextensionsv1
      - pkg: k8s.io/apimachinery/pkg/apis/meta/v1
        alias: metav1
      - pkg: k8s.io/apimachinery/pkg/api/errors
        alias: apierrors
      - pkg: k8s.io/apimachinery/pkg/util/errors
        alias: kerrors
      - pkg: k8s.io/component-base/logs/api/v1
        alias: logsv1
      # Controller Runtime
      - pkg: sigs.k8s.io/controller-runtime
        alias: ctrl
      # CABPK
      - pkg: sigs.k8s.io/cluster-api/internal/apis/bootstrap/kubeadm/v1alpha3
        alias: bootstrapv1alpha3
<<<<<<< HEAD
      - pkg: sigs.k8s.io/cluster-api/bootstrap/kubeadm/api/v1alpha4
=======
      - pkg: sigs.k8s.io/cluster-api/internal/apis/bootstrap/kubeadm/v1alpha4
>>>>>>> a5898a2f
        alias: bootstrapv1alpha4
      - pkg: sigs.k8s.io/cluster-api/bootstrap/kubeadm/api/v1beta1
        alias: bootstrapv1
      # KCP
      - pkg: sigs.k8s.io/cluster-api/internal/apis/controlplane/kubeadm/v1alpha3
        alias: controlplanev1alpha3
<<<<<<< HEAD
      - pkg: sigs.k8s.io/cluster-api/controlplane/kubeadm/api/v1alpha4
=======
      - pkg: sigs.k8s.io/cluster-api/internal/apis/controlplane/kubeadm/v1alpha4
>>>>>>> a5898a2f
        alias: controlplanev1alpha4
      - pkg: sigs.k8s.io/cluster-api/controlplane/kubeadm/api/v1beta1
        alias: controlplanev1
      # CAPI
      - pkg: sigs.k8s.io/cluster-api/internal/apis/core/v1alpha3
        alias: clusterv1alpha3
<<<<<<< HEAD
      - pkg: sigs.k8s.io/cluster-api/api/v1alpha4
=======
      - pkg: sigs.k8s.io/cluster-api/internal/apis/core/v1alpha4
>>>>>>> a5898a2f
        alias: clusterv1alpha4
      - pkg: sigs.k8s.io/cluster-api/api/v1beta1
        alias: clusterv1
      # CAPI exp
      - pkg: sigs.k8s.io/cluster-api/internal/apis/core/exp/v1alpha3
        alias: expv1alpha3
<<<<<<< HEAD
      - pkg: sigs.k8s.io/cluster-api/exp/api/v1alpha4
=======
      - pkg: sigs.k8s.io/cluster-api/internal/apis/core/exp/v1alpha4
>>>>>>> a5898a2f
        alias: expv1alpha4
      - pkg: sigs.k8s.io/cluster-api/exp/api/v1beta1
        alias: expv1
      # CAPI exp addons
      - pkg: sigs.k8s.io/cluster-api/internal/apis/core/exp/addons/v1alpha3
        alias: addonsv1alpha3
<<<<<<< HEAD
      - pkg: sigs.k8s.io/cluster-api/exp/addons/api/v1alpha4
=======
      - pkg: sigs.k8s.io/cluster-api/internal/apis/core/exp/addons/v1alpha4
>>>>>>> a5898a2f
        alias: addonsv1alpha4
      - pkg: sigs.k8s.io/cluster-api/exp/addons/api/v1beta1
        alias: addonsv1
      # CAPI exp IPAM
      - pkg: sigs.k8s.io/cluster-api/exp/ipam/api/v1beta1
        alias: ipamv1
      # CAPI exp runtime
      - pkg: sigs.k8s.io/cluster-api/exp/runtime/api/v1alpha1
        alias: runtimev1
      - pkg: sigs.k8s.io/cluster-api/exp/runtime/hooks/api/v1alpha1
        alias: runtimehooksv1
      - pkg: sigs.k8s.io/cluster-api/exp/runtime/controllers
        alias: runtimecontrollers
      - pkg: sigs.k8s.io/cluster-api/exp/runtime/catalog
        alias: runtimecatalog
      - pkg: sigs.k8s.io/cluster-api/internal/runtime/client
        alias: runtimeclient
      - pkg: sigs.k8s.io/cluster-api/internal/runtime/registry
        alias: runtimeregistry
      - pkg: sigs.k8s.io/cluster-api/internal/webhooks/runtime
        alias: runtimewebhooks
      # CAPD
      - pkg: sigs.k8s.io/cluster-api/test/infrastructure/docker/api/v1alpha3
        alias: infrav1alpha3
      - pkg: sigs.k8s.io/cluster-api/test/infrastructure/docker/api/v1alpha4
        alias: infrav1alpha4
      - pkg: sigs.k8s.io/cluster-api/test/infrastructure/docker/api/v1beta1
        alias: infrav1
      # CAPD exp
      - pkg: sigs.k8s.io/cluster-api/test/infrastructure/docker/exp/api/v1alpha3
        alias: infraexpv1alpha3
      - pkg: sigs.k8s.io/cluster-api/test/infrastructure/docker/exp/api/v1alpha4
        alias: infraexpv1alpha4
      - pkg: sigs.k8s.io/cluster-api/test/infrastructure/docker/exp/api/v1beta1
        alias: infraexpv1
  nolintlint:
    allow-unused: false
    allow-leading-space: false
    require-specific: true
  revive:
    rules:
      # The following rules are recommended https://github.com/mgechev/revive#recommended-configuration
      - name: blank-imports
      - name: context-as-argument
      - name: context-keys-type
      - name: dot-imports
      - name: error-return
      - name: error-strings
      - name: error-naming
      - name: exported
      - name: if-return
      - name: increment-decrement
      - name: var-naming
      - name: var-declaration
      - name: package-comments
      - name: range
      - name: receiver-naming
      - name: time-naming
      - name: unexported-return
      - name: indent-error-flow
      - name: errorf
      - name: empty-block
      - name: superfluous-else
      - name: unused-parameter
      - name: unreachable-code
      - name: redefines-builtin-id
      #
      # Rules in addition to the recommended configuration above.
      #
      - name: bool-literal-in-expr
      - name: constant-logical-expr
  goconst:
    ignore-tests: true
issues:
  max-same-issues: 0
  max-issues-per-linter: 0
  # We are disabling default golangci exclusions because we want to help reviewers to focus on reviewing the most relevant
  # changes in PRs and avoid nitpicking.
  exclude-use-default: false
  exclude-rules:
  # Specific exclude rules for deprecated fields that are still part of the codebase. These
  # should be removed as the referenced deprecated item is removed from the project.
  - linters:
      - staticcheck
    text: "SA1019: (bootstrapv1.ClusterStatus|KubeadmConfigSpec.UseExperimentalRetryJoin|scope.Config.Spec.UseExperimentalRetryJoin|DockerMachine.Spec.Bootstrapped|machineStatus.Bootstrapped|c.TopologyPlan) is deprecated"
  # Specific exclude rules for deprecated packages that are still part of the codebase. These
  # should be removed as the referenced deprecated packages are removed from the project.
  - linters:
    - staticcheck
    text: "SA1019: .* is deprecated: This package will be removed in one of the next releases."
  # Specific exclude rules for deprecated types that are still part of the codebase. These
  # should be removed as the referenced deprecated types are removed from the project.
  - linters:
    - staticcheck
    text: "SA1019: (clusterv1alpha3.*|clusterv1alpha4.*) is deprecated: This type will be removed in one of the next releases."
  - linters:
    - revive
    text: "exported: exported method .*\\.(Reconcile|SetupWithManager|SetupWebhookWithManager) should have comment or be unexported"
  - linters:
    - errcheck
    text: Error return value of .((os\.)?std(out|err)\..*|.*Close|.*Flush|os\.Remove(All)?|.*print(f|ln)?|os\.(Un)?Setenv). is not checked
  # Exclude some packages or code to require comments, for example test code, or fake clients.
  - linters:
    - revive
    text: exported (method|function|type|const) (.+) should have comment or be unexported
    source: (func|type).*Fake.*
  - linters:
    - revive
    text: exported (method|function|type|const) (.+) should have comment or be unexported
    path: fake_\.go
  - linters:
    - revive
    text: exported (method|function|type|const) (.+) should have comment or be unexported
    path: cmd/clusterctl/internal/test/providers.*.go
  - linters:
    - revive
    text: exported (method|function|type|const) (.+) should have comment or be unexported
    path: "(framework|e2e)/.*.go"
  # Disable unparam "always receives" which might not be really
  # useful when building libraries.
  - linters:
    - unparam
    text: always receives
  # Dot imports for gomega and ginkgo are allowed
  # within test files and test utils.
  - linters:
    - revive
    - stylecheck
    path: _test\.go
    text: should not use dot imports
  - linters:
    - revive
    - stylecheck
    path: (framework|e2e)/.*.go
    text: should not use dot imports
  - linters:
    - revive
    - stylecheck
    path: util/defaulting/defaulting.go
    text: should not use dot imports
  # Append should be able to assign to a different var/slice.
  - linters:
    - gocritic
    text: "appendAssign: append result not assigned to the same slice"
 # Disable linters for conversion
  - linters:
    - staticcheck
    text: "SA1019: in.(.+) is deprecated"
    path: .*(api|types)\/.*\/conversion.*\.go$
  - linters:
      - revive
    # Checking if an error is nil to just after return the error or nil is redundant
    text: "if-return: redundant if ...; err != nil check, just return error instead"
    # Ignoring stylistic checks for generated code
    path: .*(api|types|test)\/.*\/conversion.*\.go$
  - linters:
    - revive
    # Exported function and methods should have comments. This warns on undocumented exported functions and methods.
    text: exported (method|function|type|const) (.+) should have comment or be unexported
    # Ignoring stylistic checks for generated code
    path: .*(api|types|test)\/.*\/conversion.*\.go$
  - linters:
    - revive
    # This rule warns when initialism, variable or package naming conventions are not followed.
    text: "var-naming: don't use underscores in Go names;"
    # Ignoring stylistic checks for generated code
    path: .*(api|types|test)\/.*\/conversion.*\.go$
  - linters:
    - revive
    # By convention, receiver names in a method should reflect their identity.
    text: "receiver-naming: receiver name"
    # Ignoring stylistic checks for generated code
    path: .*(api|types)\/.*\/conversion.*\.go$
  - linters:
    - stylecheck
    text: "ST1003: should not use underscores in Go names;"
    path: .*(api|types|test)\/.*\/conversion.*\.go$
  - linters:
    - stylecheck
    text: "ST1016: methods on the same type should have the same receiver name"
    path: .*(api|types)\/.*\/conversion.*\.go$
  # We don't care about defer in for loops in test files.
  - linters:
    - gocritic
    text: "deferInLoop: Possible resource leak, 'defer' is called in the 'for' loop"
    path: _test\.go<|MERGE_RESOLUTION|>--- conflicted
+++ resolved
@@ -119,55 +119,35 @@
       # CABPK
       - pkg: sigs.k8s.io/cluster-api/internal/apis/bootstrap/kubeadm/v1alpha3
         alias: bootstrapv1alpha3
-<<<<<<< HEAD
-      - pkg: sigs.k8s.io/cluster-api/bootstrap/kubeadm/api/v1alpha4
-=======
       - pkg: sigs.k8s.io/cluster-api/internal/apis/bootstrap/kubeadm/v1alpha4
->>>>>>> a5898a2f
         alias: bootstrapv1alpha4
       - pkg: sigs.k8s.io/cluster-api/bootstrap/kubeadm/api/v1beta1
         alias: bootstrapv1
       # KCP
       - pkg: sigs.k8s.io/cluster-api/internal/apis/controlplane/kubeadm/v1alpha3
         alias: controlplanev1alpha3
-<<<<<<< HEAD
-      - pkg: sigs.k8s.io/cluster-api/controlplane/kubeadm/api/v1alpha4
-=======
       - pkg: sigs.k8s.io/cluster-api/internal/apis/controlplane/kubeadm/v1alpha4
->>>>>>> a5898a2f
         alias: controlplanev1alpha4
       - pkg: sigs.k8s.io/cluster-api/controlplane/kubeadm/api/v1beta1
         alias: controlplanev1
       # CAPI
       - pkg: sigs.k8s.io/cluster-api/internal/apis/core/v1alpha3
         alias: clusterv1alpha3
-<<<<<<< HEAD
-      - pkg: sigs.k8s.io/cluster-api/api/v1alpha4
-=======
       - pkg: sigs.k8s.io/cluster-api/internal/apis/core/v1alpha4
->>>>>>> a5898a2f
         alias: clusterv1alpha4
       - pkg: sigs.k8s.io/cluster-api/api/v1beta1
         alias: clusterv1
       # CAPI exp
       - pkg: sigs.k8s.io/cluster-api/internal/apis/core/exp/v1alpha3
         alias: expv1alpha3
-<<<<<<< HEAD
-      - pkg: sigs.k8s.io/cluster-api/exp/api/v1alpha4
-=======
       - pkg: sigs.k8s.io/cluster-api/internal/apis/core/exp/v1alpha4
->>>>>>> a5898a2f
         alias: expv1alpha4
       - pkg: sigs.k8s.io/cluster-api/exp/api/v1beta1
         alias: expv1
       # CAPI exp addons
       - pkg: sigs.k8s.io/cluster-api/internal/apis/core/exp/addons/v1alpha3
         alias: addonsv1alpha3
-<<<<<<< HEAD
-      - pkg: sigs.k8s.io/cluster-api/exp/addons/api/v1alpha4
-=======
       - pkg: sigs.k8s.io/cluster-api/internal/apis/core/exp/addons/v1alpha4
->>>>>>> a5898a2f
         alias: addonsv1alpha4
       - pkg: sigs.k8s.io/cluster-api/exp/addons/api/v1beta1
         alias: addonsv1
