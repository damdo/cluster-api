--- conflicted
+++ resolved
@@ -184,11 +184,7 @@
 
 tilt_helper_dockerfile_header = """
 # Tilt image
-<<<<<<< HEAD
-FROM golang:1.20.8 as tilt-helper
-=======
 FROM golang:1.20.11 as tilt-helper
->>>>>>> 14efefeb
 # Install delve. Note this should be kept in step with the Go release minor version.
 RUN go install github.com/go-delve/delve/cmd/dlv@v1.20
 # Support live reloading with Tilt
@@ -199,11 +195,7 @@
 """
 
 tilt_dockerfile_header = """
-<<<<<<< HEAD
-FROM golang:1.20.8 as tilt
-=======
 FROM golang:1.20.11 as tilt
->>>>>>> 14efefeb
 WORKDIR /
 COPY --from=tilt-helper /process.txt .
 COPY --from=tilt-helper /start.sh .
