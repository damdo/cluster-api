--- conflicted
+++ resolved
@@ -19,11 +19,6 @@
     * GINKGO_FOCUS: `[PR-Blocking]`
 * optional for merge, run if go code changes:
   * [pull-cluster-api-apidiff-main] `./scripts/ci-apidiff.sh`
-<<<<<<< HEAD
-  * [pull-cluster-api-e2e-informing-main] `./scripts/ci-e2e.sh`
-    * GINKGO_FOCUS: `[PR-Informing]`
-=======
->>>>>>> 14efefeb
 * mandatory for merge, run if manually triggered:
   * [pull-cluster-api-test-mink8s-main] `./scripts/ci-test.sh`
     * KUBEBUILDER_ENVTEST_KUBERNETES_VERSION: `1.24.2`
