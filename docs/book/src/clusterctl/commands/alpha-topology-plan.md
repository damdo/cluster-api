# clusterctl alpha topology plan

The `clusterctl alpha topology plan` command can be used to get a plan of how a Cluster topology evolves given
file(s) containing resources to be applied to a Cluster.

The input file(s) could contain a new/modified Cluster, a new/modified ClusterClass and/or new/modified templates, 
depending on the use case you are going to plan for (see more details below).

The topology plan output would provide details about objects that will be created, updated and deleted of a target cluster; 
If instead the command detects that the change impacts many Clusters, the users will be required to select one to focus on (see flags below).

<<<<<<< HEAD
```shell
=======
```bash
>>>>>>> 3abb9089
clusterctl alpha topology plan -f input.yaml -o output/
```

<aside class="note">

<h1>Running without a management cluster</h1>

This command can be used with or without a management cluster. In case the command is used without a management cluster 
the input should have all the objects needed.

</aside>

<<<<<<< HEAD
=======
<aside class="note">

<h1>Limitations: Server Side Apply</h1>

The topology controllers uses [Server Side Apply](https://kubernetes.io/docs/reference/using-api/server-side-apply/)
to support use cases where other controllers are co-authoring the same objects, but this kind of interactions can't be recreated
in a dry-run scenario.

As a consequence Dry-Run can give some false positives/false negatives when trying to have a preview of
changes to a set of existing topology owned objects. In other worlds this limitation impacts all the use cases described
below except for "Designing a new ClusterClass".

More specifically:
- DryRun doesn't consider OpenAPI schema extension like +ListMap this can lead to false positives when topology
  dry run is simulating a change to an existing slice (DryRun always reverts external changes, like server side apply when +ListMap=atomic).
- DryRun doesn't consider existing metadata.managedFields, and this can lead to false negatives when topology dry run
  is simulating a change where a field is dropped from a template (DryRun always preserve dropped fields, like 
  server side apply when the field has more than one manager).

</aside>

<aside class="note">

<h1>Limitations: RuntimeSDK</h1>

Please note that `clusterctl` doesn't support Runtime SDK yet. This means that ClusterClasses with external patches are not yet supported.

</aside>

>>>>>>> 3abb9089
## Example use cases
 
### Designing a new ClusterClass

When designing a new ClusterClass users might want to preview the Cluster generated using such ClusterClass. 
The `clusterctl alpha topology plan command` can be used to do so:

<<<<<<< HEAD
```shell
=======
```bash
>>>>>>> 3abb9089
clusterctl alpha topology plan -f example-cluster-class.yaml -f example-cluster.yaml -o output/
```

`example-cluster-class.yaml` holds the definitions of the ClusterClass and all the associated templates. 
<details>
<summary>View <code>example-cluster-class.yaml</code></summary>

```yaml
apiVersion: cluster.x-k8s.io/v1beta1
kind: ClusterClass
metadata:
  name: example-cluster-class
  namespace: default
spec:
  controlPlane:
    ref:
      apiVersion: controlplane.cluster.x-k8s.io/v1beta1
      kind: KubeadmControlPlaneTemplate
      name: example-cluster-control-plane
      namespace: default
    machineInfrastructure:
      ref:
        kind: DockerMachineTemplate
        apiVersion: infrastructure.cluster.x-k8s.io/v1beta1
        name: "example-cluster-control-plane"
        namespace: default
  infrastructure:
    ref:
      apiVersion: infrastructure.cluster.x-k8s.io/v1beta1
      kind: DockerClusterTemplate
      name: example-cluster
      namespace: default
  workers:
    machineDeployments:
    - class: "default-worker"
      template:
        bootstrap:
          ref:
            apiVersion: bootstrap.cluster.x-k8s.io/v1beta1
            kind: KubeadmConfigTemplate
            name: example-docker-worker-bootstraptemplate
        infrastructure:
          ref:
            apiVersion: infrastructure.cluster.x-k8s.io/v1beta1
            kind: DockerMachineTemplate
            name: example-docker-worker-machinetemplate
---
apiVersion: infrastructure.cluster.x-k8s.io/v1beta1
kind: DockerClusterTemplate
metadata:
  name: example-cluster
  namespace: default
spec:
  template:
    spec: {}
---
kind: KubeadmControlPlaneTemplate
apiVersion: controlplane.cluster.x-k8s.io/v1beta1
metadata:
  name: "example-cluster-control-plane"
  namespace: default
spec:
  template:
    spec:
      machineTemplate:
        nodeDrainTimeout: 1s
      kubeadmConfigSpec:
        clusterConfiguration:
          controllerManager:
            extraArgs: { enable-hostpath-provisioner: 'true' }
          apiServer:
            certSANs: [ localhost, 127.0.0.1 ]
        initConfiguration:
          nodeRegistration:
<<<<<<< HEAD
            criSocket: /var/run/containerd/containerd.sock
=======
            criSocket: unix:///var/run/containerd/containerd.sock
>>>>>>> 3abb9089
            kubeletExtraArgs:
              cgroup-driver: cgroupfs
              eviction-hard: 'nodefs.available<0%,nodefs.inodesFree<0%,imagefs.available<0%'
        joinConfiguration:
          nodeRegistration:
<<<<<<< HEAD
            criSocket: /var/run/containerd/containerd.sock
=======
            criSocket: unix:///var/run/containerd/containerd.sock
>>>>>>> 3abb9089
            kubeletExtraArgs:
              cgroup-driver: cgroupfs
              eviction-hard: 'nodefs.available<0%,nodefs.inodesFree<0%,imagefs.available<0%'
---
apiVersion: infrastructure.cluster.x-k8s.io/v1beta1
kind: DockerMachineTemplate
metadata:
  name: "example-cluster-control-plane"
  namespace: default
spec:
  template:
    spec:
      extraMounts:
      - containerPath: "/var/run/docker.sock"
        hostPath: "/var/run/docker.sock"
---
apiVersion: infrastructure.cluster.x-k8s.io/v1beta1
kind: DockerMachineTemplate
metadata:
  name: "example-docker-worker-machinetemplate"
  namespace: default
spec:
  template:
    spec: {}
---
apiVersion: bootstrap.cluster.x-k8s.io/v1beta1
kind: KubeadmConfigTemplate
metadata:
  name: "example-docker-worker-bootstraptemplate"
  namespace: default
spec:
  template:
    spec:
      joinConfiguration:
        nodeRegistration:
          kubeletExtraArgs:
            cgroup-driver: cgroupfs
            eviction-hard: 'nodefs.available<0%,nodefs.inodesFree<0%,imagefs.available<0%'
```

</details>

`example-cluster.yaml` holds the definition of `example-cluster` Cluster.
<details>
<summary>View <code>example-cluster.yaml</code></summary>

```yaml
apiVersion: cluster.x-k8s.io/v1beta1
kind: Cluster
metadata:
  name: "example-cluster"
  namespace: "default"
  labels:
    cni: kindnet
spec:
  clusterNetwork:
    services:
      cidrBlocks: ["10.128.0.0/12"]
    pods:
      cidrBlocks: ["192.168.0.0/16"]
    serviceDomain: "cluster.local"
  topology:
    class: example-cluster-class
    version: v1.21.2
    controlPlane:
      metadata: {}
      replicas: 1
    workers:
      machineDeployments:
      - class: "default-worker"
        name: "md-0"
        replicas: 1
```

</details>

Produces an output similar to this:
<<<<<<< HEAD
```shell
=======
```bash
>>>>>>> 3abb9089
The following ClusterClasses will be affected by the changes:
 ＊ default/example-cluster-class

The following Clusters will be affected by the changes:
 ＊ default/example-cluster

Changes for Cluster "default/example-cluster": 

  NAMESPACE  KIND                   NAME                                  ACTION    
  default    DockerCluster          example-cluster-rnx2q                 created   
  default    DockerMachineTemplate  example-cluster-control-plane-dfnvz   created   
  default    DockerMachineTemplate  example-cluster-md-0-infra-qz9qk      created   
  default    KubeadmConfigTemplate  example-cluster-md-0-bootstrap-m29vz  created   
  default    KubeadmControlPlane    example-cluster-b2lhc                 created   
  default    MachineDeployment      example-cluster-md-0-pqscg            created   
  default    Secret                 example-cluster-shim                  created   
  default    Cluster                example-cluster                       modified  

Created objects are written to directory "output/created"
Modified objects are written to directory "output/modified"
```

The contents of the output directory are similar to this:
<<<<<<< HEAD
```
=======
```bash
>>>>>>> 3abb9089
output
├── created
│   ├── DockerCluster_default_example-cluster-rnx2q.yaml
│   ├── DockerMachineTemplate_default_example-cluster-control-plane-dfnvz.yaml
│   ├── DockerMachineTemplate_default_example-cluster-md-0-infra-qz9qk.yaml
│   ├── KubeadmConfigTemplate_default_example-cluster-md-0-bootstrap-m29vz.yaml
│   ├── KubeadmControlPlane_default_example-cluster-b2lhc.yaml
│   ├── MachineDeployment_default_example-cluster-md-0-pqscg.yaml
│   └── Secret_default_example-cluster-shim.yaml
└── modified
    ├── Cluster_default_example-cluster.diff
    ├── Cluster_default_example-cluster.jsonpatch
    ├── Cluster_default_example-cluster.modified.yaml
    └── Cluster_default_example-cluster.original.yaml
```

### Plan changes to Cluster topology

When making changes to a Cluster topology the `clusterctl alpha topology plan` can be used to analyse how the underlying objects will be affected.

<<<<<<< HEAD
```shell
=======
```bash
>>>>>>> 3abb9089
clusterctl alpha topology plan -f modified-example-cluster.yaml -o output/
```

The `modified-example-cluster.yaml` scales up the control plane to 3 replicas and adds additional labels to the machine deployment.
<details>
<summary>View <code>modified-example-cluster.yaml</code></summary>

```yaml
apiVersion: cluster.x-k8s.io/v1beta1
kind: Cluster
metadata:
  name: "example-cluster"
  namespace: default
  labels:
    cni: kindnet
spec:
  clusterNetwork:
    services:
      cidrBlocks: ["10.128.0.0/12"]
    pods:
      cidrBlocks: ["192.168.0.0/16"]
    serviceDomain: "cluster.local"
  topology:
    class: example-cluster-class
    version: v1.21.2
    controlPlane:
      metadata: {}
      # Scale up the control plane from 1 -> 3.
      replicas: 3
    workers:
      machineDeployments:
      - class: "default-worker"
        # Apply additional labels.
        metadata: 
          labels:
            test-label: md-0-label
        name: "md-0"
        replicas: 1
```
</details>

Produces an output similar to this:
<<<<<<< HEAD
```shell
=======
```bash
>>>>>>> 3abb9089
Detected a cluster with Cluster API installed. Will use it to fetch missing objects.
No ClusterClasses will be affected by the changes.
The following Clusters will be affected by the changes:
 ＊ default/example-cluster

Changes for Cluster "default/example-cluster": 

  NAMESPACE  KIND                 NAME                        ACTION    
  default    KubeadmControlPlane  example-cluster-l7kx8       modified  
  default    MachineDeployment    example-cluster-md-0-j58ln  modified  

Modified objects are written to directory "output/modified"
```

### Rebase a Cluster to a different ClusterClass

The command can be used to plan if a Cluster can be successfully rebased to a different ClusterClass.

Rebasing a Cluster to a different ClusterClass:
<<<<<<< HEAD
```shell
=======
```bash
>>>>>>> 3abb9089
# Rebasing from `example-cluster-class` to `another-cluster-class`.
clusterctl alpha topology plan -f rebase-example-cluster.yaml -o output/
```
The `example-cluster` Cluster is rebased from `example-cluster-class` to `another-cluster-class`. In this example `another-cluster-class` is assumed to be available in the management cluster.

<details>
<summary>View <code>rebase-example-cluster.yaml</code></summary>

```yaml
apiVersion: cluster.x-k8s.io/v1beta1
kind: Cluster
metadata:
  name: "example-cluster"
  namespace: "default"
  labels:
    cni: kindnet
spec:
  clusterNetwork:
    services:
      cidrBlocks: ["10.128.0.0/12"]
    pods:
      cidrBlocks: ["192.168.0.0/16"]
    serviceDomain: "cluster.local"
  topology:
    # ClusterClass changed from 'example-cluster-class' -> 'another-cluster-class'.
    class: another-cluster-class
    version: v1.21.2
    controlPlane:
      metadata: {}
      replicas: 1
    workers:
      machineDeployments:
      - class: "default-worker"
        name: "md-0"
        replicas: 1
```
</details>

If the target ClusterClass is compatible with the original ClusterClass the output be similar to:
<<<<<<< HEAD
```shell
=======
```bash
>>>>>>> 3abb9089
Detected a cluster with Cluster API installed. Will use it to fetch missing objects.
No ClusterClasses will be affected by the changes.
The following Clusters will be affected by the changes:
 ＊ default/example-cluster

Changes for Cluster "default/example-cluster": 

  NAMESPACE  KIND                   NAME                                  ACTION    
  default    DockerCluster          example-cluster-7t7pl                 modified  
  default    DockerMachineTemplate  example-cluster-control-plane-lt6kw   modified  
  default    DockerMachineTemplate  example-cluster-md-0-infra-cjxs4      modified  
  default    KubeadmConfigTemplate  example-cluster-md-0-bootstrap-m9sg8  modified  
  default    KubeadmControlPlane    example-cluster-l7kx8                 modified  

Modified objects are written to directory "output/modified"
```

Instead, if the command detects that the rebase operation would lead to a non-functional cluster (ClusterClasses are incompatible), the output will be similar to:
<<<<<<< HEAD
```shell
=======
```bash
>>>>>>> 3abb9089
Detected a cluster with Cluster API installed. Will use it to fetch missing objects.
Error: failed defaulting and validation on input objects: failed to run defaulting and validation on Clusters: failed validation of cluster.x-k8s.io/v1beta1, Kind=Cluster default/example-cluster: Cluster.cluster.x-k8s.io "example-cluster" is invalid: spec.topology.workers.machineDeployments[0].class: Invalid value: "default-worker": MachineDeploymentClass with name "default-worker" does not exist in ClusterClass "another-cluster-class"
```
In this example rebasing will lead to a non-functional Cluster because the ClusterClass is missing a worker class that is used by the Cluster.

### Testing the effects of changing a ClusterClass

When planning for a change on a ClusterClass you might want to understand what effects the change will have on existing clusters.

<<<<<<< HEAD
```shell
clusterctl alpha topology plan -f modified-first-cluster-class.yaml -o output/
```
When multiple clusters are affected, only the list of Clusters and ClusterClasses is presented.
```shell
=======
```bash
clusterctl alpha topology plan -f modified-first-cluster-class.yaml -o output/
```
When multiple clusters are affected, only the list of Clusters and ClusterClasses is presented.
```bash
>>>>>>> 3abb9089
Detected a cluster with Cluster API installed. Will use it to fetch missing objects.
The following ClusterClasses will be affected by the changes:
 ＊ default/first-cluster-class

The following Clusters will be affected by the changes:
 ＊ default/first-cluster
 ＊ default/second-cluster

No target cluster identified. Use --cluster to specify a target cluster to get detailed changes.
```

To get the full list of changes for the "first-cluster":
<<<<<<< HEAD
```shell
=======
```bash
>>>>>>> 3abb9089
clusterctl alpha topology plan -f modified-first-cluster-class.yaml -o output/ -c "first-cluster"
```
Output will be similar to the full summary output provided in other examples.

## How does `topology plan` work?

The topology plan operation is composed of the following steps:
* Set the namespace on objects in the input with missing namespace.
* Run the Defaulting and Validation webhooks on the Cluster and ClusterClass objects in the input.
* Dry run the topology reconciler on the target cluster.
* Capture all changes observed during reconciliation.

## Reference

### `--file`, `-f` (REQUIRED)
 
The input file(s) with the target changes. Supports multiple input files. 

The objects in the input should follow these rules:
* All the objects in the input should belong to the same namespace.
* Should not have multiple Clusters.
* Should not have multiple ClusterClasses.

<aside class="note warning">

<h1>Object namespaces</h1>

If some of the objects have a defined namespace and some do not, the objects are considered as belonging to different namespaces
which is not allowed.

</aside>

<aside class="note warning">

<h1>Defaulting and Validation</h1>

All templates in the inputs should be fully valid and have all the default values set. `topology plan` will not run any defaulting 
or validation on these objects. Defaulting and validation is only run on Cluster and ClusterClass objects.

</aside>

<<<<<<< HEAD
=======
<aside class="note warning">

<h1>API Versions and Contract compatibility</h1>

All the objects in the input of the same `Group.Kind` should have the same `apiVersion`. 
Example: Two `InfraMachineTemplate`s with `apiVersion`s `infrastructure.cluster.x-k8s.io/v1beta1` and `infrastructure.cluster.x-k8s.io/v1alpha4` are not allowed.

The API version of resource in the input should be compatible with the current version of Cluster API contract.

</aside>

>>>>>>> 3abb9089
### `--output-directory`, `-o` (REQUIRED)

Information about the objects that are created and updated is written to this directory.

For objects that are modified the following files are written to disk:
* Original object
* Final object
* JSON patch between the original and the final objects
* Diff of the original and final objects

### `--cluster`, `-c` (Optional)

When multiple clusters are affected by the input, `--cluster` can be used to specify a target cluster. 

If only one cluster is affected or if a Cluster is in the input it defaults as the target cluster. 

### `--namespace`, `-n` (Optional)

Namespace used for objects with missing namespaces in the input.

If not provided, the namespace defined in kubeconfig is used. If a kubeconfig is not available the value `default` is used.
<|MERGE_RESOLUTION|>--- conflicted
+++ resolved
@@ -9,11 +9,7 @@
 The topology plan output would provide details about objects that will be created, updated and deleted of a target cluster; 
 If instead the command detects that the change impacts many Clusters, the users will be required to select one to focus on (see flags below).
 
-<<<<<<< HEAD
-```shell
-=======
-```bash
->>>>>>> 3abb9089
+```bash
 clusterctl alpha topology plan -f input.yaml -o output/
 ```
 
@@ -26,8 +22,6 @@
 
 </aside>
 
-<<<<<<< HEAD
-=======
 <aside class="note">
 
 <h1>Limitations: Server Side Apply</h1>
@@ -57,7 +51,6 @@
 
 </aside>
 
->>>>>>> 3abb9089
 ## Example use cases
  
 ### Designing a new ClusterClass
@@ -65,11 +58,7 @@
 When designing a new ClusterClass users might want to preview the Cluster generated using such ClusterClass. 
 The `clusterctl alpha topology plan command` can be used to do so:
 
-<<<<<<< HEAD
-```shell
-=======
-```bash
->>>>>>> 3abb9089
+```bash
 clusterctl alpha topology plan -f example-cluster-class.yaml -f example-cluster.yaml -o output/
 ```
 
@@ -144,21 +133,13 @@
             certSANs: [ localhost, 127.0.0.1 ]
         initConfiguration:
           nodeRegistration:
-<<<<<<< HEAD
-            criSocket: /var/run/containerd/containerd.sock
-=======
             criSocket: unix:///var/run/containerd/containerd.sock
->>>>>>> 3abb9089
             kubeletExtraArgs:
               cgroup-driver: cgroupfs
               eviction-hard: 'nodefs.available<0%,nodefs.inodesFree<0%,imagefs.available<0%'
         joinConfiguration:
           nodeRegistration:
-<<<<<<< HEAD
-            criSocket: /var/run/containerd/containerd.sock
-=======
             criSocket: unix:///var/run/containerd/containerd.sock
->>>>>>> 3abb9089
             kubeletExtraArgs:
               cgroup-driver: cgroupfs
               eviction-hard: 'nodefs.available<0%,nodefs.inodesFree<0%,imagefs.available<0%'
@@ -236,11 +217,7 @@
 </details>
 
 Produces an output similar to this:
-<<<<<<< HEAD
-```shell
-=======
-```bash
->>>>>>> 3abb9089
+```bash
 The following ClusterClasses will be affected by the changes:
  ＊ default/example-cluster-class
 
@@ -264,11 +241,7 @@
 ```
 
 The contents of the output directory are similar to this:
-<<<<<<< HEAD
-```
-=======
-```bash
->>>>>>> 3abb9089
+```bash
 output
 ├── created
 │   ├── DockerCluster_default_example-cluster-rnx2q.yaml
@@ -289,11 +262,7 @@
 
 When making changes to a Cluster topology the `clusterctl alpha topology plan` can be used to analyse how the underlying objects will be affected.
 
-<<<<<<< HEAD
-```shell
-=======
-```bash
->>>>>>> 3abb9089
+```bash
 clusterctl alpha topology plan -f modified-example-cluster.yaml -o output/
 ```
 
@@ -336,11 +305,7 @@
 </details>
 
 Produces an output similar to this:
-<<<<<<< HEAD
-```shell
-=======
-```bash
->>>>>>> 3abb9089
+```bash
 Detected a cluster with Cluster API installed. Will use it to fetch missing objects.
 No ClusterClasses will be affected by the changes.
 The following Clusters will be affected by the changes:
@@ -360,11 +325,7 @@
 The command can be used to plan if a Cluster can be successfully rebased to a different ClusterClass.
 
 Rebasing a Cluster to a different ClusterClass:
-<<<<<<< HEAD
-```shell
-=======
-```bash
->>>>>>> 3abb9089
+```bash
 # Rebasing from `example-cluster-class` to `another-cluster-class`.
 clusterctl alpha topology plan -f rebase-example-cluster.yaml -o output/
 ```
@@ -404,11 +365,7 @@
 </details>
 
 If the target ClusterClass is compatible with the original ClusterClass the output be similar to:
-<<<<<<< HEAD
-```shell
-=======
-```bash
->>>>>>> 3abb9089
+```bash
 Detected a cluster with Cluster API installed. Will use it to fetch missing objects.
 No ClusterClasses will be affected by the changes.
 The following Clusters will be affected by the changes:
@@ -427,11 +384,7 @@
 ```
 
 Instead, if the command detects that the rebase operation would lead to a non-functional cluster (ClusterClasses are incompatible), the output will be similar to:
-<<<<<<< HEAD
-```shell
-=======
-```bash
->>>>>>> 3abb9089
+```bash
 Detected a cluster with Cluster API installed. Will use it to fetch missing objects.
 Error: failed defaulting and validation on input objects: failed to run defaulting and validation on Clusters: failed validation of cluster.x-k8s.io/v1beta1, Kind=Cluster default/example-cluster: Cluster.cluster.x-k8s.io "example-cluster" is invalid: spec.topology.workers.machineDeployments[0].class: Invalid value: "default-worker": MachineDeploymentClass with name "default-worker" does not exist in ClusterClass "another-cluster-class"
 ```
@@ -441,19 +394,11 @@
 
 When planning for a change on a ClusterClass you might want to understand what effects the change will have on existing clusters.
 
-<<<<<<< HEAD
-```shell
+```bash
 clusterctl alpha topology plan -f modified-first-cluster-class.yaml -o output/
 ```
 When multiple clusters are affected, only the list of Clusters and ClusterClasses is presented.
-```shell
-=======
-```bash
-clusterctl alpha topology plan -f modified-first-cluster-class.yaml -o output/
-```
-When multiple clusters are affected, only the list of Clusters and ClusterClasses is presented.
-```bash
->>>>>>> 3abb9089
+```bash
 Detected a cluster with Cluster API installed. Will use it to fetch missing objects.
 The following ClusterClasses will be affected by the changes:
  ＊ default/first-cluster-class
@@ -466,11 +411,7 @@
 ```
 
 To get the full list of changes for the "first-cluster":
-<<<<<<< HEAD
-```shell
-=======
-```bash
->>>>>>> 3abb9089
+```bash
 clusterctl alpha topology plan -f modified-first-cluster-class.yaml -o output/ -c "first-cluster"
 ```
 Output will be similar to the full summary output provided in other examples.
@@ -512,8 +453,6 @@
 
 </aside>
 
-<<<<<<< HEAD
-=======
 <aside class="note warning">
 
 <h1>API Versions and Contract compatibility</h1>
@@ -525,7 +464,6 @@
 
 </aside>
 
->>>>>>> 3abb9089
 ### `--output-directory`, `-o` (REQUIRED)
 
 Information about the objects that are created and updated is written to this directory.
