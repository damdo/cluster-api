# Quick Start

In this tutorial we'll cover the basics of how to use Cluster API to create one or more Kubernetes clusters.

<aside class="note warning">

<h1>Warning</h1>

If using a [provider] that does not yet support v1alpha4, please follow [the release 0.3 quickstart instructions](https://release-0-3.cluster-api.sigs.k8s.io/user/quick-start.html) instead.

</aside>

## Installation

### Common Prerequisites

- Install and setup [kubectl] in your local environment
- Install [Kind] and [Docker]

### Install and/or configure a Kubernetes cluster

Cluster API requires an existing Kubernetes cluster accessible via kubectl. During the installation process the
Kubernetes cluster will be transformed into a [management cluster] by installing the Cluster API [provider components], so it
is recommended to keep it separated from any application workload.

It is a common practice to create a temporary, local bootstrap cluster which is then used to provision
a target [management cluster] on the selected [infrastructure provider].

**Choose one of the options below:**

1. **Existing Management Cluster**

   For production use-cases a "real" Kubernetes cluster should be used with appropriate backup and DR policies and procedures in place. The Kubernetes cluster must be at least v1.19.1.

   ```bash
   export KUBECONFIG=<...>
   ```
**OR**

2. **Kind**

   <aside class="note warning">

   <h1>Warning</h1>

   [kind] is not designed for production use.

   **Minimum [kind] supported version**: v0.9.0

   Note for macOS users: you may need to [increase the memory available](https://docs.docker.com/docker-for-mac/#resources) for containers (recommend 6Gb for CAPD).

   </aside>

   [kind] can be used for creating a local Kubernetes cluster for development environments or for
   the creation of a temporary [bootstrap cluster] used to provision a target [management cluster] on the selected infrastructure provider.

   The installation procedure depends on the version of kind; if you are planning to use the Docker infrastructure provider,
   please follow the additional instructions in the dedicated tab:

   {{#tabs name:"install-kind" tabs:"Default,Docker"}}
   {{#tab Default}}

   Create the kind cluster:
   ```bash
   kind create cluster
   ```
   Test to ensure the local kind cluster is ready:
   ```
   kubectl cluster-info
   ```

   {{#/tab }}
   {{#tab Docker}}

   Run the following command to create a kind config file for allowing the Docker provider to access Docker on the host:

   ```bash
   cat > kind-cluster-with-extramounts.yaml <<EOF
   kind: Cluster
   apiVersion: kind.x-k8s.io/v1alpha4
   nodes:
   - role: control-plane
     extraMounts:
       - hostPath: /var/run/docker.sock
         containerPath: /var/run/docker.sock
   EOF
   ```

   Then follow the instruction for your kind version using  `kind create cluster --config kind-cluster-with-extramounts.yaml`
   to create the management cluster using the above file.

   {{#/tab }}
   {{#/tabs }}

### Install clusterctl
The clusterctl CLI tool handles the lifecycle of a Cluster API management cluster.

{{#tabs name:"install-clusterctl" tabs:"linux,macOS,homebrew"}}
{{#tab linux}}

#### Install clusterctl binary with curl on linux
Download the latest release; on linux, type:
```
<<<<<<< HEAD
curl -L {{#releaselink gomodule:"sigs.k8s.io/cluster-api" asset:"clusterctl-linux-amd64" version:"0.4.x"}} -o clusterctl
=======
curl -L {{#releaselink gomodule:"sigs.k8s.io/cluster-api" asset:"clusterctl-linux-amd64" version:"1.1.x"}} -o clusterctl
>>>>>>> 3433f7b7
```
Make the clusterctl binary executable.
```
chmod +x ./clusterctl
```
Move the binary in to your PATH.
```
sudo mv ./clusterctl /usr/local/bin/clusterctl
```
Test to ensure the version you installed is up-to-date:
```
clusterctl version
```

{{#/tab }}
{{#tab macOS}}

#### Install clusterctl binary with curl on macOS
Download the latest release; on macOS, type:
```
<<<<<<< HEAD
curl -L {{#releaselink gomodule:"sigs.k8s.io/cluster-api" asset:"clusterctl-darwin-amd64" version:"0.4.x"}} -o clusterctl
=======
curl -L {{#releaselink gomodule:"sigs.k8s.io/cluster-api" asset:"clusterctl-darwin-amd64" version:"1.1.x"}} -o clusterctl
>>>>>>> 3433f7b7
```

Or if your Mac has an M1 CPU ("Apple Silicon"):
```
<<<<<<< HEAD
curl -L {{#releaselink gomodule:"sigs.k8s.io/cluster-api" asset:"clusterctl-darwin-arm64" version:"0.4.x"}} -o clusterctl
=======
curl -L {{#releaselink gomodule:"sigs.k8s.io/cluster-api" asset:"clusterctl-darwin-arm64" version:"1.1.x"}} -o clusterctl
>>>>>>> 3433f7b7
```

Make the clusterctl binary executable.
```
chmod +x ./clusterctl
```
Move the binary in to your PATH.
```
sudo mv ./clusterctl /usr/local/bin/clusterctl
```
Test to ensure the version you installed is up-to-date:
```
clusterctl version
```
{{#/tab }}
{{#tab homebrew}}

#### Install clusterctl with homebrew on macOS and linux

Install the latest release using homebrew:

```bash
brew install clusterctl
```

Test to ensure the version you installed is up-to-date:
```
clusterctl version
```

{{#/tab }}
{{#/tabs }}

### Initialize the management cluster

Now that we've got clusterctl installed and all the prerequisites in place, let's transform the Kubernetes cluster
into a management cluster by using `clusterctl init`.

The command accepts as input a list of providers to install; when executed for the first time, `clusterctl init`
automatically adds to the list the `cluster-api` core provider, and if unspecified, it also adds the `kubeadm` bootstrap
and `kubeadm` control-plane providers.

#### Enabling Feature Gates

Feature gates can be enabled by exporting environment variables before executing `clusterctl init`.
For example, the `ClusterTopology` feature, which is required to enable support for managed topologies and ClusterClass,
can be enabled via:
```bash
export CLUSTER_TOPOLOGY=true
```
Additional documentation about experimental features can be found in [Experimental Features].

#### Initialization for common providers

Depending on the infrastructure provider you are planning to use, some additional prerequisites should be satisfied
before getting started with Cluster API. See below for the expected settings for common providers.

{{#tabs name:"tab-installation-infrastructure" tabs:"AWS,Azure,DigitalOcean,Docker,Equinix Metal,GCP,Hetzner,Metal3,OpenStack,vSphere"}}
{{#tab AWS}}

Download the latest binary of `clusterawsadm` from the [AWS provider releases] and make sure to place it in your path.

The [clusterawsadm] command line utility assists with identity and access management (IAM) for [Cluster API Provider AWS][capa].

```bash
export AWS_REGION=us-east-1 # This is used to help encode your environment variables
export AWS_ACCESS_KEY_ID=<your-access-key>
export AWS_SECRET_ACCESS_KEY=<your-secret-access-key>
export AWS_SESSION_TOKEN=<session-token> # If you are using Multi-Factor Auth.

# The clusterawsadm utility takes the credentials that you set as environment
# variables and uses them to create a CloudFormation stack in your AWS account
# with the correct IAM resources.
clusterawsadm bootstrap iam create-cloudformation-stack

# Create the base64 encoded credentials using clusterawsadm.
# This command uses your environment variables and encodes
# them in a value to be stored in a Kubernetes Secret.
export AWS_B64ENCODED_CREDENTIALS=$(clusterawsadm bootstrap credentials encode-as-profile)

# Finally, initialize the management cluster
clusterctl init --infrastructure aws
```

See the [AWS provider prerequisites] document for more details.

{{#/tab }}
{{#tab Azure}}

For more information about authorization, AAD, or requirements for Azure, visit the [Azure provider prerequisites] document.

```bash
export AZURE_SUBSCRIPTION_ID="<SubscriptionId>"

# Create an Azure Service Principal and paste the output here
export AZURE_TENANT_ID="<Tenant>"
export AZURE_CLIENT_ID="<AppId>"
export AZURE_CLIENT_SECRET="<Password>"

# Base64 encode the variables
export AZURE_SUBSCRIPTION_ID_B64="$(echo -n "$AZURE_SUBSCRIPTION_ID" | base64 | tr -d '\n')"
export AZURE_TENANT_ID_B64="$(echo -n "$AZURE_TENANT_ID" | base64 | tr -d '\n')"
export AZURE_CLIENT_ID_B64="$(echo -n "$AZURE_CLIENT_ID" | base64 | tr -d '\n')"
export AZURE_CLIENT_SECRET_B64="$(echo -n "$AZURE_CLIENT_SECRET" | base64 | tr -d '\n')"

# Settings needed for AzureClusterIdentity used by the AzureCluster
export AZURE_CLUSTER_IDENTITY_SECRET_NAME="cluster-identity-secret"
export CLUSTER_IDENTITY_NAME="cluster-identity"
export AZURE_CLUSTER_IDENTITY_SECRET_NAMESPACE="default"

# Create a secret to include the password of the Service Principal identity created in Azure
# This secret will be referenced by the AzureClusterIdentity used by the AzureCluster
kubectl create secret generic "${AZURE_CLUSTER_IDENTITY_SECRET_NAME}" --from-literal=clientSecret="${AZURE_CLIENT_SECRET}"

# Finally, initialize the management cluster
clusterctl init --infrastructure azure
```

{{#/tab }}
{{#tab DigitalOcean}}

```bash
export DIGITALOCEAN_ACCESS_TOKEN=<your-access-token>
export DO_B64ENCODED_CREDENTIALS="$(echo -n "${DIGITALOCEAN_ACCESS_TOKEN}" | base64 | tr -d '\n')"

# Initialize the management cluster
clusterctl init --infrastructure digitalocean
```

{{#/tab }}
{{#tab Docker}}

<aside class="note warning">

<h1>Warning</h1>

The Docker provider is not designed for production use and is intended for development environments only.

</aside>

The Docker provider does not require additional prerequisites.
You can run:

```
clusterctl init --infrastructure docker
```

{{#/tab }}
{{#tab Equinix Metal}}

In order to initialize the Equinix Metal Provider (formerly Packet) you have to expose the environment
variable `PACKET_API_KEY`. This variable is used to authorize the infrastructure
provider manager against the Equinix Metal API. You can retrieve your token directly
from the [Equinix Metal Console](https://console.equinix.com/).

```bash
export PACKET_API_KEY="34ts3g4s5g45gd45dhdh"

clusterctl init --infrastructure packet
```

{{#/tab }}
{{#tab GCP}}

```bash
# Create the base64 encoded credentials by catting your credentials json.
# This command uses your environment variables and encodes
# them in a value to be stored in a Kubernetes Secret.
export GCP_B64ENCODED_CREDENTIALS=$( cat /path/to/gcp-credentials.json | base64 | tr -d '\n' )

# Finally, initialize the management cluster
clusterctl init --infrastructure gcp
```

{{#/tab }}
{{#tab Hetzner}}

Please visit the [Hetzner project][Hetzner provider].

{{#/tab }}
{{#tab Metal3}}

Please visit the [Metal3 project][Metal3 provider].

{{#/tab }}
{{#tab OpenStack}}

```bash
# Initialize the management cluster
clusterctl init --infrastructure openstack
```

{{#/tab }}
{{#tab vSphere}}

```bash
# The username used to access the remote vSphere endpoint
export VSPHERE_USERNAME="vi-admin@vsphere.local"
# The password used to access the remote vSphere endpoint
# You may want to set this in ~/.cluster-api/clusterctl.yaml so your password is not in
# bash history
export VSPHERE_PASSWORD="admin!23"

# Finally, initialize the management cluster
clusterctl init --infrastructure vsphere
```

For more information about prerequisites, credentials management, or permissions for vSphere, see the [vSphere
project][vSphere getting started guide].

{{#/tab }}
{{#/tabs }}

The output of `clusterctl init` is similar to this:

```shell
Fetching providers
Installing cert-manager Version="v1.5.3"
Waiting for cert-manager to be available...
Installing Provider="cluster-api" Version="v0.4.0" TargetNamespace="capi-system"
Installing Provider="bootstrap-kubeadm" Version="v0.4.0" TargetNamespace="capi-kubeadm-bootstrap-system"
Installing Provider="control-plane-kubeadm" Version="v0.4.0" TargetNamespace="capi-kubeadm-control-plane-system"
Installing Provider="infrastructure-docker" Version="v0.4.0" TargetNamespace="capd-system"

Your management cluster has been initialized successfully!

You can now create your first workload cluster by running the following:

  clusterctl generate cluster [name] --kubernetes-version [version] | kubectl apply -f -
```

<aside class="note">

<h1>Alternatives to environment variables</h1>

Throughout this quickstart guide we've given instructions on setting parameters using environment variables. For most
environment variables in the rest of the guide, you can also set them in ~/.cluster-api/clusterctl.yaml

See [`clusterctl init`](../clusterctl/commands/init.md) for more details.

</aside>

### Create your first workload cluster

Once the management cluster is ready, you can create your first workload cluster.

#### Preparing the workload cluster configuration

The `clusterctl generate cluster` command returns a YAML template for creating a [workload cluster].

<aside class="note">

<h1> Which provider will be used for my cluster? </h1>

The `clusterctl generate cluster` command uses smart defaults in order to simplify the user experience; for example,
if only the `aws` infrastructure provider is deployed, it detects and uses that when creating the cluster.

</aside>

<aside class="note">

<h1> What topology will be used for my cluster? </h1>

The `clusterctl generate cluster` command by default uses cluster templates which are provided by the infrastructure
providers. See the provider's documentation for more information.

See the `clusterctl generate cluster` [command][clusterctl generate cluster] documentation for
details about how to use alternative sources. for cluster templates.

</aside>

#### Required configuration for common providers

Depending on the infrastructure provider you are planning to use, some additional prerequisites should be satisfied
before configuring a cluster with Cluster API. Instructions are provided for common providers below.

Otherwise, you can look at the `clusterctl generate cluster` [command][clusterctl generate cluster] documentation for details about how to
discover the list of variables required by a cluster templates.

{{#tabs name:"tab-configuration-infrastructure" tabs:"AWS,Azure,DigitalOcean,Docker,Equinix Metal,GCP,Metal3,OpenStack,vSphere"}}
{{#tab AWS}}

```bash
export AWS_REGION=us-east-1
export AWS_SSH_KEY_NAME=default
# Select instance types
export AWS_CONTROL_PLANE_MACHINE_TYPE=t3.large
export AWS_NODE_MACHINE_TYPE=t3.large
```

See the [AWS provider prerequisites] document for more details.

{{#/tab }}
{{#tab Azure}}

<aside class="note warning">

<h1>Warning</h1>

Make sure you choose a VM size which is available in the desired location for your subscription. To see available SKUs, use `az vm list-skus -l <your_location> -r virtualMachines -o table`

</aside>

```bash
# Name of the Azure datacenter location. Change this value to your desired location.
export AZURE_LOCATION="centralus"

# Select VM types.
export AZURE_CONTROL_PLANE_MACHINE_TYPE="Standard_D2s_v3"
export AZURE_NODE_MACHINE_TYPE="Standard_D2s_v3"

# [Optional] Select resource group. The default value is ${CLUSTER_NAME}.
export AZURE_RESOURCE_GROUP="<ResourceGroupName>"
```

{{#/tab }}
{{#tab DigitalOcean}}

A ClusterAPI compatible image must be available in your DigitalOcean account. For instructions on how to build a compatible image
see [image-builder](https://image-builder.sigs.k8s.io/capi/capi.html).

```bash
export DO_REGION=nyc1
export DO_SSH_KEY_FINGERPRINT=<your-ssh-key-fingerprint>
export DO_CONTROL_PLANE_MACHINE_TYPE=s-2vcpu-2gb
export DO_CONTROL_PLANE_MACHINE_IMAGE=<your-capi-image-id>
export DO_NODE_MACHINE_TYPE=s-2vcpu-2gb
export DO_NODE_MACHINE_IMAGE==<your-capi-image-id>
```

{{#/tab }}
{{#tab Docker}}

<aside class="note warning">

<h1>Warning</h1>

The Docker provider is not designed for production use and is intended for development environments only.

</aside>

The Docker provider does not require additional configurations for cluster templates.

However, if you require special network settings you can set the following environment variables:

```bash
# The list of service CIDR, default ["10.128.0.0/12"]
export SERVICE_CIDR=["10.96.0.0/12"]

# The list of pod CIDR, default ["192.168.0.0/16"]
export POD_CIDR=["192.168.0.0/16"]

# The service domain, default "cluster.local"
export SERVICE_DOMAIN="k8s.test"
```

{{#/tab }}
{{#tab Equinix Metal}}

There are a couple of required environment variables that you have to expose in
order to get a well tuned and function workload, they are all listed here:

```bash
# The project where your cluster will be placed to.
# You have to get one from the Equinix Metal Console if you don't have one already.
export PROJECT_ID="5yd4thd-5h35-5hwk-1111-125gjej40930"
# The facility where you want your cluster to be provisioned
export FACILITY="ewr1"
# The operatin system used to provision the device
export NODE_OS="ubuntu_18_04"
# The ssh key name you loaded in the Equinix Metal Console
export SSH_KEY="my-ssh"
export POD_CIDR="192.168.0.0/16"
export SERVICE_CIDR="172.26.0.0/16"
export CONTROLPLANE_NODE_TYPE="t1.small"
export WORKER_NODE_TYPE="t1.small"
```

{{#/tab }}
{{#tab GCP}}


```bash
# Name of the GCP datacenter location. Change this value to your desired location
export GCP_REGION="<GCP_REGION>"
export GCP_PROJECT="<GCP_PROJECT>"
# Make sure to use same kubernetes version here as building the GCE image
export KUBERNETES_VERSION=1.20.9
export GCP_CONTROL_PLANE_MACHINE_TYPE=n1-standard-2
export GCP_NODE_MACHINE_TYPE=n1-standard-2
export GCP_NETWORK_NAME=<GCP_NETWORK_NAME or default>
export CLUSTER_NAME="<CLUSTER_NAME>"
```

See the [GCP provider] for more information.

{{#/tab }}
{{#tab Metal3}}

**Note**: If you are running CAPM3 release prior to v0.5.0, make sure to export the following
environment variables. However, you don't need them to be exported if you use
CAPM3 release v0.5.0 or higher.

```bash
# The URL of the kernel to deploy.
export DEPLOY_KERNEL_URL="http://172.22.0.1:6180/images/ironic-python-agent.kernel"
# The URL of the ramdisk to deploy.
export DEPLOY_RAMDISK_URL="http://172.22.0.1:6180/images/ironic-python-agent.initramfs"
# The URL of the Ironic endpoint.
export IRONIC_URL="http://172.22.0.1:6385/v1/"
# The URL of the Ironic inspector endpoint.
export IRONIC_INSPECTOR_URL="http://172.22.0.1:5050/v1/"
# Do not use a dedicated CA certificate for Ironic API. Any value provided in this variable disables additional CA certificate validation.
# To provide a CA certificate, leave this variable unset. If unset, then IRONIC_CA_CERT_B64 must be set.
export IRONIC_NO_CA_CERT=true
# Disables basic authentication for Ironic API. Any value provided in this variable disables authentication.
# To enable authentication, leave this variable unset. If unset, then IRONIC_USERNAME and IRONIC_PASSWORD must be set.
export IRONIC_NO_BASIC_AUTH=true
# Disables basic authentication for Ironic inspector API. Any value provided in this variable disables authentication.
# To enable authentication, leave this variable unset. If unset, then IRONIC_INSPECTOR_USERNAME and IRONIC_INSPECTOR_PASSWORD must be set.
export IRONIC_INSPECTOR_NO_BASIC_AUTH=true
```

Please visit the [Metal3 getting started guide] for more details.

{{#/tab }}
{{#tab OpenStack}}

A ClusterAPI compatible image must be available in your OpenStack. For instructions on how to build a compatible image
see [image-builder](https://image-builder.sigs.k8s.io/capi/capi.html).
Depending on your OpenStack and underlying hypervisor the following options might be of interest:
* [image-builder (OpenStack)](https://image-builder.sigs.k8s.io/capi/providers/openstack.html)
* [image-builder (vSphere)](https://image-builder.sigs.k8s.io/capi/providers/vsphere.html)

To see all required OpenStack environment variables execute:
```bash
clusterctl generate cluster --infrastructure openstack --list-variables capi-quickstart
```

The following script can be used to export some of them:
```bash
wget https://raw.githubusercontent.com/kubernetes-sigs/cluster-api-provider-openstack/master/templates/env.rc -O /tmp/env.rc
source /tmp/env.rc <path/to/clouds.yaml> <cloud>
```

Apart from the script, the following OpenStack environment variables are required.
```bash
# The list of nameservers for OpenStack Subnet being created.
# Set this value when you need create a new network/subnet while the access through DNS is required.
export OPENSTACK_DNS_NAMESERVERS=<dns nameserver>
# FailureDomain is the failure domain the machine will be created in.
export OPENSTACK_FAILURE_DOMAIN=<availability zone name>
# The flavor reference for the flavor for your server instance.
export OPENSTACK_CONTROL_PLANE_MACHINE_FLAVOR=<flavor>
# The flavor reference for the flavor for your server instance.
export OPENSTACK_NODE_MACHINE_FLAVOR=<flavor>
# The name of the image to use for your server instance. If the RootVolume is specified, this will be ignored and use rootVolume directly.
export OPENSTACK_IMAGE_NAME=<image name>
# The SSH key pair name
export OPENSTACK_SSH_KEY_NAME=<ssh key pair name>
# The external network
export OPENSTACK_EXTERNAL_NETWORK_ID=<external network ID>
```

A full configuration reference can be found in [configuration.md](https://github.com/kubernetes-sigs/cluster-api-provider-openstack/blob/master/docs/book/src/clusteropenstack/configuration.md).

{{#/tab }}
<<<<<<< HEAD
{{#tab Metal3}}

**Note**: If you are running CAPM3 release prior to v0.5.0, make sure to export the following
environment variables. However, you don't need them to be exported if you use
CAPM3 release v0.5.0 or higher.

```bash
# The URL of the kernel to deploy.
export DEPLOY_KERNEL_URL="http://172.22.0.1:6180/images/ironic-python-agent.kernel"
# The URL of the ramdisk to deploy.
export DEPLOY_RAMDISK_URL="http://172.22.0.1:6180/images/ironic-python-agent.initramfs"
# The URL of the Ironic endpoint.
export IRONIC_URL="http://172.22.0.1:6385/v1/"
# The URL of the Ironic inspector endpoint.
export IRONIC_INSPECTOR_URL="http://172.22.0.1:5050/v1/"
# Do not use a dedicated CA certificate for Ironic API. Any value provided in this variable disables additional CA certificate validation.
# To provide a CA certificate, leave this variable unset. If unset, then IRONIC_CA_CERT_B64 must be set.
export IRONIC_NO_CA_CERT=true
# Disables basic authentication for Ironic API. Any value provided in this variable disables authentication.
# To enable authentication, leave this variable unset. If unset, then IRONIC_USERNAME and IRONIC_PASSWORD must be set.
export IRONIC_NO_BASIC_AUTH=true
# Disables basic authentication for Ironic inspector API. Any value provided in this variable disables authentication.
# To enable authentication, leave this variable unset. If unset, then IRONIC_INSPECTOR_USERNAME and IRONIC_INSPECTOR_PASSWORD must be set.
export IRONIC_INSPECTOR_NO_BASIC_AUTH=true
```

Please visit the [Metal3 getting started guide] for more details.

{{#/tab }}
{{#tab Packet}}
=======
{{#tab vSphere}}
>>>>>>> 3433f7b7

It is required to use an official CAPV machine images for your vSphere VM templates. See [uploading CAPV machine images][capv-upload-images] for instructions on how to do this.

```bash
# The vCenter server IP or FQDN
export VSPHERE_SERVER="10.0.0.1"
# The vSphere datacenter to deploy the management cluster on
export VSPHERE_DATACENTER="SDDC-Datacenter"
# The vSphere datastore to deploy the management cluster on
export VSPHERE_DATASTORE="vsanDatastore"
# The VM network to deploy the management cluster on
export VSPHERE_NETWORK="VM Network"
# The vSphere resource pool for your VMs
export VSPHERE_RESOURCE_POOL="*/Resources"
# The VM folder for your VMs. Set to "" to use the root vSphere folder
export VSPHERE_FOLDER="vm"
# The VM template to use for your VMs
export VSPHERE_TEMPLATE="ubuntu-1804-kube-v1.17.3"
# The public ssh authorized key on all machines
export VSPHERE_SSH_AUTHORIZED_KEY="ssh-rsa AAAAB3N..."
# The certificate thumbprint for the vCenter server
export VSPHERE_TLS_THUMBPRINT="97:48:03:8D:78:A9..."
# The storage policy to be used (optional). Set to "" if not required
export VSPHERE_STORAGE_POLICY="policy-one"
# The IP address used for the control plane endpoint
export CONTROL_PLANE_ENDPOINT_IP="1.2.3.4"
```

For more information about prerequisites, credentials management, or permissions for vSphere, see the [vSphere getting started guide].

{{#/tab }}
{{#/tabs }}

#### Generating the cluster configuration

For the purpose of this tutorial, we'll name our cluster capi-quickstart.

{{#tabs name:"tab-clusterctl-config-cluster" tabs:"Azure|AWS|DigitalOcean|Equinix Metal|GCP|Metal3|OpenStack|vSphere,Docker"}}
{{#tab Azure|AWS|DigitalOcean|Equinix Metal|GCP|Metal3|OpenStack|vSphere}}

```bash
clusterctl generate cluster capi-quickstart \
  --kubernetes-version v1.23.3 \
  --control-plane-machine-count=3 \
  --worker-machine-count=3 \
  > capi-quickstart.yaml
```

{{#/tab }}
{{#tab Docker}}

<aside class="note warning">

<h1>Warning</h1>

The Docker provider is not designed for production use and is intended for development environments only.

</aside>

```bash
clusterctl generate cluster capi-quickstart --flavor development \
  --kubernetes-version v1.23.3 \
  --control-plane-machine-count=3 \
  --worker-machine-count=3 \
  > capi-quickstart.yaml
```

To create a Cluster with ClusterClass:

```bash
clusterctl generate cluster capi-quickstart --flavor development-topology \
  --kubernetes-version v1.23.3 \
  --control-plane-machine-count=3 \
  --worker-machine-count=3 \
  > capi-quickstart.yaml
```

{{#/tab }}
{{#/tabs }}

This creates a YAML file named `capi-quickstart.yaml` with a predefined list of Cluster API objects; Cluster, Machines,
Machine Deployments, etc.

The file can be eventually modified using your editor of choice.

See [clusterctl generate cluster] for more details.

#### Apply the workload cluster

When ready, run the following command to apply the cluster manifest.

```bash
kubectl apply -f capi-quickstart.yaml
```

The output is similar to this:

```bash
cluster.cluster.x-k8s.io/capi-quickstart created
awscluster.infrastructure.cluster.x-k8s.io/capi-quickstart created
kubeadmcontrolplane.controlplane.cluster.x-k8s.io/capi-quickstart-control-plane created
awsmachinetemplate.infrastructure.cluster.x-k8s.io/capi-quickstart-control-plane created
machinedeployment.cluster.x-k8s.io/capi-quickstart-md-0 created
awsmachinetemplate.infrastructure.cluster.x-k8s.io/capi-quickstart-md-0 created
kubeadmconfigtemplate.bootstrap.cluster.x-k8s.io/capi-quickstart-md-0 created
```

#### Accessing the workload cluster

The cluster will now start provisioning. You can check status with:

```bash
kubectl get cluster
```

You can also get an "at glance" view of the cluster and its resources by running:

```bash
clusterctl describe cluster capi-quickstart
```

To verify the first control plane is up:

```bash
kubectl get kubeadmcontrolplane
```

You should see an output is similar to this:

```bash
NAME                            INITIALIZED   API SERVER AVAILABLE   VERSION   REPLICAS   READY   UPDATED   UNAVAILABLE
<<<<<<< HEAD
capi-quickstart-control-plane   true                                 v1.21.2   3                  3         3
=======
capi-quickstart-control-plane   true                                 v1.23.3   3                  3         3
>>>>>>> 3433f7b7
```

<aside class="note warning">

<h1> Warning </h1>

The control plane won't be `Ready` until we install a CNI in the next step.

</aside>

After the first control plane node is up and running, we can retrieve the [workload cluster] Kubeconfig:

```bash
clusterctl get kubeconfig capi-quickstart > capi-quickstart.kubeconfig
```

<aside class="note warning">

<h1>Warning</h1>

If you are using Docker on MacOS, you will need to do a couple of additional
steps to get the correct kubeconfig for a workload cluster created with the Docker provider.
See [Additional Notes for the Docker Provider](../clusterctl/developers.md#additional-notes-for-the-docker-provider).

</aside>

### Deploy a CNI solution

Calico is used here as an example.

{{#tabs name:"tab-deploy-cni" tabs:"AWS|DigitalOcean|Docker|Equinix Metal|GCP|Metal3|OpenStack|vSphere,Azure"}}
{{#tab AWS|DigitalOcean|Docker|Equinix Metal|GCP|Metal3|OpenStack|vSphere}}

```bash
kubectl --kubeconfig=./capi-quickstart.kubeconfig \
  apply -f https://docs.projectcalico.org/v3.21/manifests/calico.yaml
```

After a short while, our nodes should be running and in `Ready` state,
let's check the status using `kubectl get nodes`:

```bash
kubectl --kubeconfig=./capi-quickstart.kubeconfig get nodes
```

{{#/tab }}
{{#tab Azure}}

Azure [does not currently support Calico networking](https://docs.projectcalico.org/reference/public-cloud/azure). As a workaround, it is recommended that Azure clusters use the Calico spec below that uses VXLAN.

```bash
kubectl --kubeconfig=./capi-quickstart.kubeconfig \
  apply -f https://raw.githubusercontent.com/kubernetes-sigs/cluster-api-provider-azure/main/templates/addons/calico.yaml
```

After a short while, our nodes should be running and in `Ready` state,
let's check the status using `kubectl get nodes`:

```bash
kubectl --kubeconfig=./capi-quickstart.kubeconfig get nodes
```

{{#/tab }}
{{#/tabs }}

### Clean Up

Delete workload cluster.
```bash
kubectl delete cluster capi-quickstart
```
<aside class="note warning">

IMPORTANT: In order to ensure a proper cleanup of your infrastructure you must always delete the cluster object. Deleting the entire cluster template with `kubectl delete -f capi-quickstart.yaml` might lead to pending resources to be cleaned up manually.
</aside>

Delete management cluster
```bash
kind delete cluster
```

## Next steps

See the [clusterctl] documentation for more detail about clusterctl supported actions.

<!-- links -->
[Experimental Features]: ../tasks/experimental-features/experimental-features.md
[AWS provider prerequisites]: https://cluster-api-aws.sigs.k8s.io/topics/using-clusterawsadm-to-fulfill-prerequisites.html
[AWS provider releases]: https://github.com/kubernetes-sigs/cluster-api-provider-aws/releases
[Azure Provider Prerequisites]: https://capz.sigs.k8s.io/topics/getting-started.html#prerequisites
[bootstrap cluster]: ../reference/glossary.md#bootstrap-cluster
[capa]: https://cluster-api-aws.sigs.k8s.io
[capv-upload-images]: https://github.com/kubernetes-sigs/cluster-api-provider-vsphere/blob/master/docs/getting_started.md#uploading-the-machine-images
[clusterawsadm]: https://cluster-api-aws.sigs.k8s.io/clusterawsadm/clusterawsadm.html
[clusterctl generate cluster]: ../clusterctl/commands/generate-cluster.md
[clusterctl get kubeconfig]: ../clusterctl/commands/get-kubeconfig.md
[clusterctl]: ../clusterctl/overview.md
[Docker]: https://www.docker.com/
[GCP provider]: https://github.com/kubernetes-sigs/cluster-api-provider-gcp
[Hetzner provider]: https://github.com/syself/cluster-api-provider-hetzner
[infrastructure provider]: ../reference/glossary.md#infrastructure-provider
[kind]: https://kind.sigs.k8s.io/
[KubeadmControlPlane]: ../developer/architecture/controllers/control-plane.md
[kubectl]: https://kubernetes.io/docs/tasks/tools/install-kubectl/
[management cluster]: ../reference/glossary.md#management-cluster
[Metal3 getting started guide]: https://github.com/metal3-io/cluster-api-provider-metal3/blob/master/docs/getting-started.md
[Metal3 provider]: https://github.com/metal3-io/cluster-api-provider-metal3/
[Equinix Metal getting started guide]: https://github.com/kubernetes-sigs/cluster-api-provider-packet#using
[provider]:../reference/providers.md
[provider components]: ../reference/glossary.md#provider-components
[vSphere getting started guide]: https://github.com/kubernetes-sigs/cluster-api-provider-vsphere/blob/master/docs/getting_started.md
[workload cluster]: ../reference/glossary.md#workload-cluster<|MERGE_RESOLUTION|>--- conflicted
+++ resolved
@@ -6,7 +6,7 @@
 
 <h1>Warning</h1>
 
-If using a [provider] that does not yet support v1alpha4, please follow [the release 0.3 quickstart instructions](https://release-0-3.cluster-api.sigs.k8s.io/user/quick-start.html) instead.
+If using a [provider] that does not support v1beta1 or v1alpha4 yet, please follow the [release 0.3](https://release-0-3.cluster-api.sigs.k8s.io/user/quick-start.html) or [release 0.4](https://release-0-4.cluster-api.sigs.k8s.io/user/quick-start.html) quickstart instructions instead.
 
 </aside>
 
@@ -101,11 +101,7 @@
 #### Install clusterctl binary with curl on linux
 Download the latest release; on linux, type:
 ```
-<<<<<<< HEAD
-curl -L {{#releaselink gomodule:"sigs.k8s.io/cluster-api" asset:"clusterctl-linux-amd64" version:"0.4.x"}} -o clusterctl
-=======
 curl -L {{#releaselink gomodule:"sigs.k8s.io/cluster-api" asset:"clusterctl-linux-amd64" version:"1.1.x"}} -o clusterctl
->>>>>>> 3433f7b7
 ```
 Make the clusterctl binary executable.
 ```
@@ -126,20 +122,12 @@
 #### Install clusterctl binary with curl on macOS
 Download the latest release; on macOS, type:
 ```
-<<<<<<< HEAD
-curl -L {{#releaselink gomodule:"sigs.k8s.io/cluster-api" asset:"clusterctl-darwin-amd64" version:"0.4.x"}} -o clusterctl
-=======
 curl -L {{#releaselink gomodule:"sigs.k8s.io/cluster-api" asset:"clusterctl-darwin-amd64" version:"1.1.x"}} -o clusterctl
->>>>>>> 3433f7b7
 ```
 
 Or if your Mac has an M1 CPU ("Apple Silicon"):
 ```
-<<<<<<< HEAD
-curl -L {{#releaselink gomodule:"sigs.k8s.io/cluster-api" asset:"clusterctl-darwin-arm64" version:"0.4.x"}} -o clusterctl
-=======
 curl -L {{#releaselink gomodule:"sigs.k8s.io/cluster-api" asset:"clusterctl-darwin-arm64" version:"1.1.x"}} -o clusterctl
->>>>>>> 3433f7b7
 ```
 
 Make the clusterctl binary executable.
@@ -359,10 +347,10 @@
 Fetching providers
 Installing cert-manager Version="v1.5.3"
 Waiting for cert-manager to be available...
-Installing Provider="cluster-api" Version="v0.4.0" TargetNamespace="capi-system"
-Installing Provider="bootstrap-kubeadm" Version="v0.4.0" TargetNamespace="capi-kubeadm-bootstrap-system"
-Installing Provider="control-plane-kubeadm" Version="v0.4.0" TargetNamespace="capi-kubeadm-control-plane-system"
-Installing Provider="infrastructure-docker" Version="v0.4.0" TargetNamespace="capd-system"
+Installing Provider="cluster-api" Version="v1.0.0" TargetNamespace="capi-system"
+Installing Provider="bootstrap-kubeadm" Version="v1.0.0" TargetNamespace="capi-kubeadm-bootstrap-system"
+Installing Provider="control-plane-kubeadm" Version="v1.0.0" TargetNamespace="capi-kubeadm-control-plane-system"
+Installing Provider="infrastructure-docker" Version="v1.0.0" TargetNamespace="capd-system"
 
 Your management cluster has been initialized successfully!
 
@@ -607,40 +595,7 @@
 A full configuration reference can be found in [configuration.md](https://github.com/kubernetes-sigs/cluster-api-provider-openstack/blob/master/docs/book/src/clusteropenstack/configuration.md).
 
 {{#/tab }}
-<<<<<<< HEAD
-{{#tab Metal3}}
-
-**Note**: If you are running CAPM3 release prior to v0.5.0, make sure to export the following
-environment variables. However, you don't need them to be exported if you use
-CAPM3 release v0.5.0 or higher.
-
-```bash
-# The URL of the kernel to deploy.
-export DEPLOY_KERNEL_URL="http://172.22.0.1:6180/images/ironic-python-agent.kernel"
-# The URL of the ramdisk to deploy.
-export DEPLOY_RAMDISK_URL="http://172.22.0.1:6180/images/ironic-python-agent.initramfs"
-# The URL of the Ironic endpoint.
-export IRONIC_URL="http://172.22.0.1:6385/v1/"
-# The URL of the Ironic inspector endpoint.
-export IRONIC_INSPECTOR_URL="http://172.22.0.1:5050/v1/"
-# Do not use a dedicated CA certificate for Ironic API. Any value provided in this variable disables additional CA certificate validation.
-# To provide a CA certificate, leave this variable unset. If unset, then IRONIC_CA_CERT_B64 must be set.
-export IRONIC_NO_CA_CERT=true
-# Disables basic authentication for Ironic API. Any value provided in this variable disables authentication.
-# To enable authentication, leave this variable unset. If unset, then IRONIC_USERNAME and IRONIC_PASSWORD must be set.
-export IRONIC_NO_BASIC_AUTH=true
-# Disables basic authentication for Ironic inspector API. Any value provided in this variable disables authentication.
-# To enable authentication, leave this variable unset. If unset, then IRONIC_INSPECTOR_USERNAME and IRONIC_INSPECTOR_PASSWORD must be set.
-export IRONIC_INSPECTOR_NO_BASIC_AUTH=true
-```
-
-Please visit the [Metal3 getting started guide] for more details.
-
-{{#/tab }}
-{{#tab Packet}}
-=======
 {{#tab vSphere}}
->>>>>>> 3433f7b7
 
 It is required to use an official CAPV machine images for your vSphere VM templates. See [uploading CAPV machine images][capv-upload-images] for instructions on how to do this.
 
@@ -740,11 +695,11 @@
 
 ```bash
 cluster.cluster.x-k8s.io/capi-quickstart created
-awscluster.infrastructure.cluster.x-k8s.io/capi-quickstart created
+dockercluster.infrastructure.cluster.x-k8s.io/capi-quickstart created
 kubeadmcontrolplane.controlplane.cluster.x-k8s.io/capi-quickstart-control-plane created
-awsmachinetemplate.infrastructure.cluster.x-k8s.io/capi-quickstart-control-plane created
+dockermachinetemplate.infrastructure.cluster.x-k8s.io/capi-quickstart-control-plane created
 machinedeployment.cluster.x-k8s.io/capi-quickstart-md-0 created
-awsmachinetemplate.infrastructure.cluster.x-k8s.io/capi-quickstart-md-0 created
+dockermachinetemplate.infrastructure.cluster.x-k8s.io/capi-quickstart-md-0 created
 kubeadmconfigtemplate.bootstrap.cluster.x-k8s.io/capi-quickstart-md-0 created
 ```
 
@@ -772,11 +727,7 @@
 
 ```bash
 NAME                            INITIALIZED   API SERVER AVAILABLE   VERSION   REPLICAS   READY   UPDATED   UNAVAILABLE
-<<<<<<< HEAD
-capi-quickstart-control-plane   true                                 v1.21.2   3                  3         3
-=======
 capi-quickstart-control-plane   true                                 v1.23.3   3                  3         3
->>>>>>> 3433f7b7
 ```
 
 <aside class="note warning">
