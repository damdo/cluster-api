--- conflicted
+++ resolved
@@ -980,41 +980,25 @@
                     be configured in the Cluster topology and used in patches.
                   properties:
                     metadata:
-<<<<<<< HEAD
-                      description: Metadata is the metadata of a variable. It can
-                        be used to add additional data for higher level tools to a
-                        ClusterClassVariable.
-=======
                       description: |-
                         Metadata is the metadata of a variable.
                         It can be used to add additional data for higher level tools to
                         a ClusterClassVariable.
->>>>>>> a5898a2f
                       properties:
                         annotations:
                           additionalProperties:
                             type: string
-<<<<<<< HEAD
-                          description: Annotations is an unstructured key value map
-                            that can be used to store and retrieve arbitrary metadata.
-=======
                           description: |-
                             Annotations is an unstructured key value map that can be used to store and
                             retrieve arbitrary metadata.
->>>>>>> a5898a2f
                             They are not queryable.
                           type: object
                         labels:
                           additionalProperties:
                             type: string
-<<<<<<< HEAD
-                          description: Map of string keys and values that can be used
-                            to organize and categorize (scope and select) variables.
-=======
                           description: |-
                             Map of string keys and values that can be used to organize and categorize
                             (scope and select) variables.
->>>>>>> a5898a2f
                           type: object
                       type: object
                     name:
@@ -1854,43 +1838,25 @@
                               for variables discovered from a DiscoverVariables runtime extensions.
                             type: string
                           metadata:
-<<<<<<< HEAD
-                            description: Metadata is the metadata of a variable. It
-                              can be used to add additional data for higher level
-                              tools to a ClusterClassVariable.
-=======
                             description: |-
                               Metadata is the metadata of a variable.
                               It can be used to add additional data for higher level tools to
                               a ClusterClassVariable.
->>>>>>> a5898a2f
                             properties:
                               annotations:
                                 additionalProperties:
                                   type: string
-<<<<<<< HEAD
-                                description: Annotations is an unstructured key value
-                                  map that can be used to store and retrieve arbitrary
-                                  metadata. They are not queryable.
-=======
                                 description: |-
                                   Annotations is an unstructured key value map that can be used to store and
                                   retrieve arbitrary metadata.
                                   They are not queryable.
->>>>>>> a5898a2f
                                 type: object
                               labels:
                                 additionalProperties:
                                   type: string
-<<<<<<< HEAD
-                                description: Map of string keys and values that can
-                                  be used to organize and categorize (scope and select)
-                                  variables.
-=======
                                 description: |-
                                   Map of string keys and values that can be used to organize and categorize
                                   (scope and select) variables.
->>>>>>> a5898a2f
                                 type: object
                             type: object
                           required:
