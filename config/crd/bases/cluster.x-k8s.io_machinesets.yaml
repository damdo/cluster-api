---
apiVersion: apiextensions.k8s.io/v1
kind: CustomResourceDefinition
metadata:
  annotations:
    controller-gen.kubebuilder.io/version: v0.14.0
  name: machinesets.cluster.x-k8s.io
spec:
  group: cluster.x-k8s.io
  names:
    categories:
    - cluster-api
    kind: MachineSet
    listKind: MachineSetList
    plural: machinesets
    shortNames:
    - ms
    singular: machineset
  scope: Namespaced
  versions:
  - additionalPrinterColumns:
    - description: Total number of non-terminated machines targeted by this machineset
      jsonPath: .status.replicas
      name: Replicas
      type: integer
    - description: Total number of available machines (ready for at least minReadySeconds)
      jsonPath: .status.availableReplicas
      name: Available
      type: integer
    - description: Total number of ready machines targeted by this machineset.
      jsonPath: .status.readyReplicas
      name: Ready
      type: integer
    deprecated: true
    name: v1alpha3
    schema:
      openAPIV3Schema:
<<<<<<< HEAD
        description: "MachineSet is the Schema for the machinesets API. \n Deprecated:
          This type will be removed in one of the next releases."
        properties:
          apiVersion:
            description: 'APIVersion defines the versioned schema of this representation
              of an object. Servers should convert recognized schemas to the latest
              internal value, and may reject unrecognized values. More info: https://git.k8s.io/community/contributors/devel/sig-architecture/api-conventions.md#resources'
            type: string
          kind:
            description: 'Kind is a string value representing the REST resource this
              object represents. Servers may infer this from the endpoint the client
              submits requests to. Cannot be updated. In CamelCase. More info: https://git.k8s.io/community/contributors/devel/sig-architecture/api-conventions.md#types-kinds'
=======
        description: |-
          MachineSet is the Schema for the machinesets API.


          Deprecated: This type will be removed in one of the next releases.
        properties:
          apiVersion:
            description: |-
              APIVersion defines the versioned schema of this representation of an object.
              Servers should convert recognized schemas to the latest internal value, and
              may reject unrecognized values.
              More info: https://git.k8s.io/community/contributors/devel/sig-architecture/api-conventions.md#resources
            type: string
          kind:
            description: |-
              Kind is a string value representing the REST resource this object represents.
              Servers may infer this from the endpoint the client submits requests to.
              Cannot be updated.
              In CamelCase.
              More info: https://git.k8s.io/community/contributors/devel/sig-architecture/api-conventions.md#types-kinds
>>>>>>> a5898a2f
            type: string
          metadata:
            type: object
          spec:
            description: MachineSetSpec defines the desired state of MachineSet.
            properties:
              clusterName:
                description: ClusterName is the name of the Cluster this object belongs
                  to.
                minLength: 1
                type: string
              deletePolicy:
<<<<<<< HEAD
                description: DeletePolicy defines the policy used to identify nodes
                  to delete when downscaling. Defaults to "Random".  Valid values
                  are "Random, "Newest", "Oldest"
=======
                description: |-
                  DeletePolicy defines the policy used to identify nodes to delete when downscaling.
                  Defaults to "Random".  Valid values are "Random, "Newest", "Oldest"
>>>>>>> a5898a2f
                enum:
                - Random
                - Newest
                - Oldest
                type: string
              minReadySeconds:
<<<<<<< HEAD
                description: MinReadySeconds is the minimum number of seconds for
                  which a newly created machine should be ready. Defaults to 0 (machine
                  will be considered available as soon as it is ready)
                format: int32
                type: integer
              replicas:
                description: Replicas is the number of desired replicas. This is a
                  pointer to distinguish between explicit zero and unspecified. Defaults
                  to 1.
                format: int32
                type: integer
              selector:
                description: 'Selector is a label query over machines that should
                  match the replica count. Label keys and values that must match in
                  order to be controlled by this MachineSet. It must match the machine
                  template''s labels. More info: https://kubernetes.io/docs/concepts/overview/working-with-objects/labels/#label-selectors'
=======
                description: |-
                  MinReadySeconds is the minimum number of seconds for which a newly created machine should be ready.
                  Defaults to 0 (machine will be considered available as soon as it is ready)
                format: int32
                type: integer
              replicas:
                description: |-
                  Replicas is the number of desired replicas.
                  This is a pointer to distinguish between explicit zero and unspecified.
                  Defaults to 1.
                format: int32
                type: integer
              selector:
                description: |-
                  Selector is a label query over machines that should match the replica count.
                  Label keys and values that must match in order to be controlled by this MachineSet.
                  It must match the machine template's labels.
                  More info: https://kubernetes.io/docs/concepts/overview/working-with-objects/labels/#label-selectors
>>>>>>> a5898a2f
                properties:
                  matchExpressions:
                    description: matchExpressions is a list of label selector requirements.
                      The requirements are ANDed.
                    items:
<<<<<<< HEAD
                      description: A label selector requirement is a selector that
                        contains values, a key, and an operator that relates the key
                        and values.
=======
                      description: |-
                        A label selector requirement is a selector that contains values, a key, and an operator that
                        relates the key and values.
>>>>>>> a5898a2f
                      properties:
                        key:
                          description: key is the label key that the selector applies
                            to.
                          type: string
                        operator:
<<<<<<< HEAD
                          description: operator represents a key's relationship to
                            a set of values. Valid operators are In, NotIn, Exists
                            and DoesNotExist.
                          type: string
                        values:
                          description: values is an array of string values. If the
                            operator is In or NotIn, the values array must be non-empty.
                            If the operator is Exists or DoesNotExist, the values
                            array must be empty. This array is replaced during a strategic
=======
                          description: |-
                            operator represents a key's relationship to a set of values.
                            Valid operators are In, NotIn, Exists and DoesNotExist.
                          type: string
                        values:
                          description: |-
                            values is an array of string values. If the operator is In or NotIn,
                            the values array must be non-empty. If the operator is Exists or DoesNotExist,
                            the values array must be empty. This array is replaced during a strategic
>>>>>>> a5898a2f
                            merge patch.
                          items:
                            type: string
                          type: array
                      required:
                      - key
                      - operator
                      type: object
                    type: array
                  matchLabels:
                    additionalProperties:
                      type: string
<<<<<<< HEAD
                    description: matchLabels is a map of {key,value} pairs. A single
                      {key,value} in the matchLabels map is equivalent to an element
                      of matchExpressions, whose key field is "key", the operator
                      is "In", and the values array contains only "value". The requirements
                      are ANDed.
=======
                    description: |-
                      matchLabels is a map of {key,value} pairs. A single {key,value} in the matchLabels
                      map is equivalent to an element of matchExpressions, whose key field is "key", the
                      operator is "In", and the values array contains only "value". The requirements are ANDed.
>>>>>>> a5898a2f
                    type: object
                type: object
                x-kubernetes-map-type: atomic
              template:
<<<<<<< HEAD
                description: Template is the object that describes the machine that
                  will be created if insufficient replicas are detected. Object references
                  to custom resources are treated as templates.
                properties:
                  metadata:
                    description: 'Standard object''s metadata. More info: https://git.k8s.io/community/contributors/devel/sig-architecture/api-conventions.md#metadata'
=======
                description: |-
                  Template is the object that describes the machine that will be created if
                  insufficient replicas are detected.
                  Object references to custom resources are treated as templates.
                properties:
                  metadata:
                    description: |-
                      Standard object's metadata.
                      More info: https://git.k8s.io/community/contributors/devel/sig-architecture/api-conventions.md#metadata
>>>>>>> a5898a2f
                    properties:
                      annotations:
                        additionalProperties:
                          type: string
<<<<<<< HEAD
                        description: 'Annotations is an unstructured key value map
                          stored with a resource that may be set by external tools
                          to store and retrieve arbitrary metadata. They are not queryable
                          and should be preserved when modifying objects. More info:
                          http://kubernetes.io/docs/user-guide/annotations'
                        type: object
                      generateName:
                        description: "GenerateName is an optional prefix, used by
                          the server, to generate a unique name ONLY IF the Name field
                          has not been provided. If this field is used, the name returned
                          to the client will be different than the name passed. This
                          value will also be combined with a unique suffix. The provided
                          value has the same validation rules as the Name field, and
                          may be truncated by the length of the suffix required to
                          make the value unique on the server. \n If this field is
                          specified and the generated name exists, the server will
                          NOT return a 409 - instead, it will either return 201 Created
                          or 500 with Reason ServerTimeout indicating a unique name
                          could not be found in the time allotted, and the client
                          should retry (optionally after the time indicated in the
                          Retry-After header). \n Applied only if Name is not specified.
                          More info: https://git.k8s.io/community/contributors/devel/sig-architecture/api-conventions.md#idempotency
                          \n Deprecated: This field has no function and is going to
                          be removed in a next release."
=======
                        description: |-
                          Annotations is an unstructured key value map stored with a resource that may be
                          set by external tools to store and retrieve arbitrary metadata. They are not
                          queryable and should be preserved when modifying objects.
                          More info: http://kubernetes.io/docs/user-guide/annotations
                        type: object
                      generateName:
                        description: |-
                          GenerateName is an optional prefix, used by the server, to generate a unique
                          name ONLY IF the Name field has not been provided.
                          If this field is used, the name returned to the client will be different
                          than the name passed. This value will also be combined with a unique suffix.
                          The provided value has the same validation rules as the Name field,
                          and may be truncated by the length of the suffix required to make the value
                          unique on the server.


                          If this field is specified and the generated name exists, the server will
                          NOT return a 409 - instead, it will either return 201 Created or 500 with Reason
                          ServerTimeout indicating a unique name could not be found in the time allotted, and the client
                          should retry (optionally after the time indicated in the Retry-After header).


                          Applied only if Name is not specified.
                          More info: https://git.k8s.io/community/contributors/devel/sig-architecture/api-conventions.md#idempotency


                          Deprecated: This field has no function and is going to be removed in a next release.
>>>>>>> a5898a2f
                        type: string
                      labels:
                        additionalProperties:
                          type: string
<<<<<<< HEAD
                        description: 'Map of string keys and values that can be used
                          to organize and categorize (scope and select) objects. May
                          match selectors of replication controllers and services.
                          More info: http://kubernetes.io/docs/user-guide/labels'
                        type: object
                      name:
                        description: "Name must be unique within a namespace. Is required
                          when creating resources, although some resources may allow
                          a client to request the generation of an appropriate name
                          automatically. Name is primarily intended for creation idempotence
                          and configuration definition. Cannot be updated. More info:
                          http://kubernetes.io/docs/user-guide/identifiers#names \n
                          Deprecated: This field has no function and is going to be
                          removed in a next release."
                        type: string
                      namespace:
                        description: "Namespace defines the space within each name
                          must be unique. An empty namespace is equivalent to the
                          \"default\" namespace, but \"default\" is the canonical
                          representation. Not all objects are required to be scoped
                          to a namespace - the value of this field for those objects
                          will be empty. \n Must be a DNS_LABEL. Cannot be updated.
                          More info: http://kubernetes.io/docs/user-guide/namespaces
                          \n Deprecated: This field has no function and is going to
                          be removed in a next release."
                        type: string
                      ownerReferences:
                        description: "List of objects depended by this object. If
                          ALL objects in the list have been deleted, this object will
                          be garbage collected. If this object is managed by a controller,
                          then an entry in this list will point to this controller,
                          with the controller field set to true. There cannot be more
                          than one managing controller. \n Deprecated: This field
                          has no function and is going to be removed in a next release."
                        items:
                          description: OwnerReference contains enough information
                            to let you identify an owning object. An owning object
                            must be in the same namespace as the dependent, or be
                            cluster-scoped, so there is no namespace field.
=======
                        description: |-
                          Map of string keys and values that can be used to organize and categorize
                          (scope and select) objects. May match selectors of replication controllers
                          and services.
                          More info: http://kubernetes.io/docs/user-guide/labels
                        type: object
                      name:
                        description: |-
                          Name must be unique within a namespace. Is required when creating resources, although
                          some resources may allow a client to request the generation of an appropriate name
                          automatically. Name is primarily intended for creation idempotence and configuration
                          definition.
                          Cannot be updated.
                          More info: http://kubernetes.io/docs/user-guide/identifiers#names


                          Deprecated: This field has no function and is going to be removed in a next release.
                        type: string
                      namespace:
                        description: |-
                          Namespace defines the space within each name must be unique. An empty namespace is
                          equivalent to the "default" namespace, but "default" is the canonical representation.
                          Not all objects are required to be scoped to a namespace - the value of this field for
                          those objects will be empty.


                          Must be a DNS_LABEL.
                          Cannot be updated.
                          More info: http://kubernetes.io/docs/user-guide/namespaces


                          Deprecated: This field has no function and is going to be removed in a next release.
                        type: string
                      ownerReferences:
                        description: |-
                          List of objects depended by this object. If ALL objects in the list have
                          been deleted, this object will be garbage collected. If this object is managed by a controller,
                          then an entry in this list will point to this controller, with the controller field set to true.
                          There cannot be more than one managing controller.


                          Deprecated: This field has no function and is going to be removed in a next release.
                        items:
                          description: |-
                            OwnerReference contains enough information to let you identify an owning
                            object. An owning object must be in the same namespace as the dependent, or
                            be cluster-scoped, so there is no namespace field.
>>>>>>> a5898a2f
                          properties:
                            apiVersion:
                              description: API version of the referent.
                              type: string
                            blockOwnerDeletion:
<<<<<<< HEAD
                              description: If true, AND if the owner has the "foregroundDeletion"
                                finalizer, then the owner cannot be deleted from the
                                key-value store until this reference is removed. See
                                https://kubernetes.io/docs/concepts/architecture/garbage-collection/#foreground-deletion
                                for how the garbage collector interacts with this
                                field and enforces the foreground deletion. Defaults
                                to false. To set this field, a user needs "delete"
                                permission of the owner, otherwise 422 (Unprocessable
                                Entity) will be returned.
=======
                              description: |-
                                If true, AND if the owner has the "foregroundDeletion" finalizer, then
                                the owner cannot be deleted from the key-value store until this
                                reference is removed.
                                See https://kubernetes.io/docs/concepts/architecture/garbage-collection/#foreground-deletion
                                for how the garbage collector interacts with this field and enforces the foreground deletion.
                                Defaults to false.
                                To set this field, a user needs "delete" permission of the owner,
                                otherwise 422 (Unprocessable Entity) will be returned.
>>>>>>> a5898a2f
                              type: boolean
                            controller:
                              description: If true, this reference points to the managing
                                controller.
                              type: boolean
                            kind:
<<<<<<< HEAD
                              description: 'Kind of the referent. More info: https://git.k8s.io/community/contributors/devel/sig-architecture/api-conventions.md#types-kinds'
                              type: string
                            name:
                              description: 'Name of the referent. More info: https://kubernetes.io/docs/concepts/overview/working-with-objects/names#names'
                              type: string
                            uid:
                              description: 'UID of the referent. More info: https://kubernetes.io/docs/concepts/overview/working-with-objects/names#uids'
=======
                              description: |-
                                Kind of the referent.
                                More info: https://git.k8s.io/community/contributors/devel/sig-architecture/api-conventions.md#types-kinds
                              type: string
                            name:
                              description: |-
                                Name of the referent.
                                More info: https://kubernetes.io/docs/concepts/overview/working-with-objects/names#names
                              type: string
                            uid:
                              description: |-
                                UID of the referent.
                                More info: https://kubernetes.io/docs/concepts/overview/working-with-objects/names#uids
>>>>>>> a5898a2f
                              type: string
                          required:
                          - apiVersion
                          - kind
                          - name
                          - uid
                          type: object
                          x-kubernetes-map-type: atomic
                        type: array
                    type: object
                  spec:
<<<<<<< HEAD
                    description: 'Specification of the desired behavior of the machine.
                      More info: https://git.k8s.io/community/contributors/devel/sig-architecture/api-conventions.md#spec-and-status'
                    properties:
                      bootstrap:
                        description: Bootstrap is a reference to a local struct which
                          encapsulates fields to configure the Machine’s bootstrapping
                          mechanism.
                        properties:
                          configRef:
                            description: ConfigRef is a reference to a bootstrap provider-specific
                              resource that holds configuration details. The reference
                              is optional to allow users/operators to specify Bootstrap.Data
                              without the need of a controller.
=======
                    description: |-
                      Specification of the desired behavior of the machine.
                      More info: https://git.k8s.io/community/contributors/devel/sig-architecture/api-conventions.md#spec-and-status
                    properties:
                      bootstrap:
                        description: |-
                          Bootstrap is a reference to a local struct which encapsulates
                          fields to configure the Machine’s bootstrapping mechanism.
                        properties:
                          configRef:
                            description: |-
                              ConfigRef is a reference to a bootstrap provider-specific resource
                              that holds configuration details. The reference is optional to
                              allow users/operators to specify Bootstrap.Data without
                              the need of a controller.
>>>>>>> a5898a2f
                            properties:
                              apiVersion:
                                description: API version of the referent.
                                type: string
                              fieldPath:
<<<<<<< HEAD
                                description: 'If referring to a piece of an object
                                  instead of an entire object, this string should
                                  contain a valid JSON/Go field access statement,
                                  such as desiredState.manifest.containers[2]. For
                                  example, if the object reference is to a container
                                  within a pod, this would take on a value like: "spec.containers{name}"
                                  (where "name" refers to the name of the container
                                  that triggered the event) or if no container name
                                  is specified "spec.containers[2]" (container with
                                  index 2 in this pod). This syntax is chosen only
                                  to have some well-defined way of referencing a part
                                  of an object. TODO: this design is not final and
                                  this field is subject to change in the future.'
                                type: string
                              kind:
                                description: 'Kind of the referent. More info: https://git.k8s.io/community/contributors/devel/sig-architecture/api-conventions.md#types-kinds'
                                type: string
                              name:
                                description: 'Name of the referent. More info: https://kubernetes.io/docs/concepts/overview/working-with-objects/names/#names'
                                type: string
                              namespace:
                                description: 'Namespace of the referent. More info:
                                  https://kubernetes.io/docs/concepts/overview/working-with-objects/namespaces/'
                                type: string
                              resourceVersion:
                                description: 'Specific resourceVersion to which this
                                  reference is made, if any. More info: https://git.k8s.io/community/contributors/devel/sig-architecture/api-conventions.md#concurrency-control-and-consistency'
                                type: string
                              uid:
                                description: 'UID of the referent. More info: https://kubernetes.io/docs/concepts/overview/working-with-objects/names/#uids'
=======
                                description: |-
                                  If referring to a piece of an object instead of an entire object, this string
                                  should contain a valid JSON/Go field access statement, such as desiredState.manifest.containers[2].
                                  For example, if the object reference is to a container within a pod, this would take on a value like:
                                  "spec.containers{name}" (where "name" refers to the name of the container that triggered
                                  the event) or if no container name is specified "spec.containers[2]" (container with
                                  index 2 in this pod). This syntax is chosen only to have some well-defined way of
                                  referencing a part of an object.
                                  TODO: this design is not final and this field is subject to change in the future.
                                type: string
                              kind:
                                description: |-
                                  Kind of the referent.
                                  More info: https://git.k8s.io/community/contributors/devel/sig-architecture/api-conventions.md#types-kinds
                                type: string
                              name:
                                description: |-
                                  Name of the referent.
                                  More info: https://kubernetes.io/docs/concepts/overview/working-with-objects/names/#names
                                type: string
                              namespace:
                                description: |-
                                  Namespace of the referent.
                                  More info: https://kubernetes.io/docs/concepts/overview/working-with-objects/namespaces/
                                type: string
                              resourceVersion:
                                description: |-
                                  Specific resourceVersion to which this reference is made, if any.
                                  More info: https://git.k8s.io/community/contributors/devel/sig-architecture/api-conventions.md#concurrency-control-and-consistency
                                type: string
                              uid:
                                description: |-
                                  UID of the referent.
                                  More info: https://kubernetes.io/docs/concepts/overview/working-with-objects/names/#uids
>>>>>>> a5898a2f
                                type: string
                            type: object
                            x-kubernetes-map-type: atomic
                          data:
<<<<<<< HEAD
                            description: "Data contains the bootstrap data, such as
                              cloud-init details scripts. If nil, the Machine should
                              remain in the Pending state. \n Deprecated: Switch to
                              DataSecretName."
                            type: string
                          dataSecretName:
                            description: DataSecretName is the name of the secret
                              that stores the bootstrap data script. If nil, the Machine
                              should remain in the Pending state.
=======
                            description: |-
                              Data contains the bootstrap data, such as cloud-init details scripts.
                              If nil, the Machine should remain in the Pending state.


                              Deprecated: Switch to DataSecretName.
                            type: string
                          dataSecretName:
                            description: |-
                              DataSecretName is the name of the secret that stores the bootstrap data script.
                              If nil, the Machine should remain in the Pending state.
>>>>>>> a5898a2f
                            type: string
                        type: object
                      clusterName:
                        description: ClusterName is the name of the Cluster this object
                          belongs to.
                        minLength: 1
                        type: string
                      failureDomain:
<<<<<<< HEAD
                        description: FailureDomain is the failure domain the machine
                          will be created in. Must match a key in the FailureDomains
                          map stored on the cluster object.
                        type: string
                      infrastructureRef:
                        description: InfrastructureRef is a required reference to
                          a custom resource offered by an infrastructure provider.
=======
                        description: |-
                          FailureDomain is the failure domain the machine will be created in.
                          Must match a key in the FailureDomains map stored on the cluster object.
                        type: string
                      infrastructureRef:
                        description: |-
                          InfrastructureRef is a required reference to a custom resource
                          offered by an infrastructure provider.
>>>>>>> a5898a2f
                        properties:
                          apiVersion:
                            description: API version of the referent.
                            type: string
                          fieldPath:
<<<<<<< HEAD
                            description: 'If referring to a piece of an object instead
                              of an entire object, this string should contain a valid
                              JSON/Go field access statement, such as desiredState.manifest.containers[2].
                              For example, if the object reference is to a container
                              within a pod, this would take on a value like: "spec.containers{name}"
                              (where "name" refers to the name of the container that
                              triggered the event) or if no container name is specified
                              "spec.containers[2]" (container with index 2 in this
                              pod). This syntax is chosen only to have some well-defined
                              way of referencing a part of an object. TODO: this design
                              is not final and this field is subject to change in
                              the future.'
                            type: string
                          kind:
                            description: 'Kind of the referent. More info: https://git.k8s.io/community/contributors/devel/sig-architecture/api-conventions.md#types-kinds'
                            type: string
                          name:
                            description: 'Name of the referent. More info: https://kubernetes.io/docs/concepts/overview/working-with-objects/names/#names'
                            type: string
                          namespace:
                            description: 'Namespace of the referent. More info: https://kubernetes.io/docs/concepts/overview/working-with-objects/namespaces/'
                            type: string
                          resourceVersion:
                            description: 'Specific resourceVersion to which this reference
                              is made, if any. More info: https://git.k8s.io/community/contributors/devel/sig-architecture/api-conventions.md#concurrency-control-and-consistency'
                            type: string
                          uid:
                            description: 'UID of the referent. More info: https://kubernetes.io/docs/concepts/overview/working-with-objects/names/#uids'
=======
                            description: |-
                              If referring to a piece of an object instead of an entire object, this string
                              should contain a valid JSON/Go field access statement, such as desiredState.manifest.containers[2].
                              For example, if the object reference is to a container within a pod, this would take on a value like:
                              "spec.containers{name}" (where "name" refers to the name of the container that triggered
                              the event) or if no container name is specified "spec.containers[2]" (container with
                              index 2 in this pod). This syntax is chosen only to have some well-defined way of
                              referencing a part of an object.
                              TODO: this design is not final and this field is subject to change in the future.
                            type: string
                          kind:
                            description: |-
                              Kind of the referent.
                              More info: https://git.k8s.io/community/contributors/devel/sig-architecture/api-conventions.md#types-kinds
                            type: string
                          name:
                            description: |-
                              Name of the referent.
                              More info: https://kubernetes.io/docs/concepts/overview/working-with-objects/names/#names
                            type: string
                          namespace:
                            description: |-
                              Namespace of the referent.
                              More info: https://kubernetes.io/docs/concepts/overview/working-with-objects/namespaces/
                            type: string
                          resourceVersion:
                            description: |-
                              Specific resourceVersion to which this reference is made, if any.
                              More info: https://git.k8s.io/community/contributors/devel/sig-architecture/api-conventions.md#concurrency-control-and-consistency
                            type: string
                          uid:
                            description: |-
                              UID of the referent.
                              More info: https://kubernetes.io/docs/concepts/overview/working-with-objects/names/#uids
>>>>>>> a5898a2f
                            type: string
                        type: object
                        x-kubernetes-map-type: atomic
                      nodeDrainTimeout:
<<<<<<< HEAD
                        description: 'NodeDrainTimeout is the total amount of time
                          that the controller will spend on draining a node. The default
                          value is 0, meaning that the node can be drained without
                          any time limitations. NOTE: NodeDrainTimeout is different
                          from `kubectl drain --timeout`'
                        type: string
                      providerID:
                        description: ProviderID is the identification ID of the machine
                          provided by the provider. This field must match the provider
                          ID as seen on the node object corresponding to this machine.
                          This field is required by higher level consumers of cluster-api.
                          Example use case is cluster autoscaler with cluster-api
                          as provider. Clean-up logic in the autoscaler compares machines
                          to nodes to find out machines at provider which could not
                          get registered as Kubernetes nodes. With cluster-api as
                          a generic out-of-tree provider for autoscaler, this field
                          is required by autoscaler to be able to have a provider
                          view of the list of machines. Another list of nodes is queried
                          from the k8s apiserver and then a comparison is done to
                          find out unregistered machines and are marked for delete.
                          This field will be set by the actuators and consumed by
                          higher level entities like autoscaler that will be interfacing
                          with cluster-api as generic provider.
                        type: string
                      version:
                        description: Version defines the desired Kubernetes version.
=======
                        description: |-
                          NodeDrainTimeout is the total amount of time that the controller will spend on draining a node.
                          The default value is 0, meaning that the node can be drained without any time limitations.
                          NOTE: NodeDrainTimeout is different from `kubectl drain --timeout`
                        type: string
                      providerID:
                        description: |-
                          ProviderID is the identification ID of the machine provided by the provider.
                          This field must match the provider ID as seen on the node object corresponding to this machine.
                          This field is required by higher level consumers of cluster-api. Example use case is cluster autoscaler
                          with cluster-api as provider. Clean-up logic in the autoscaler compares machines to nodes to find out
                          machines at provider which could not get registered as Kubernetes nodes. With cluster-api as a
                          generic out-of-tree provider for autoscaler, this field is required by autoscaler to be
                          able to have a provider view of the list of machines. Another list of nodes is queried from the k8s apiserver
                          and then a comparison is done to find out unregistered machines and are marked for delete.
                          This field will be set by the actuators and consumed by higher level entities like autoscaler that will
                          be interfacing with cluster-api as generic provider.
                        type: string
                      version:
                        description: |-
                          Version defines the desired Kubernetes version.
>>>>>>> a5898a2f
                          This field is meant to be optionally used by bootstrap providers.
                        type: string
                    required:
                    - bootstrap
                    - clusterName
                    - infrastructureRef
                    type: object
                type: object
            required:
            - clusterName
            - selector
            type: object
          status:
            description: MachineSetStatus defines the observed state of MachineSet.
            properties:
              availableReplicas:
                description: The number of available replicas (ready for at least
                  minReadySeconds) for this MachineSet.
                format: int32
                type: integer
              failureMessage:
                type: string
              failureReason:
<<<<<<< HEAD
                description: "In the event that there is a terminal problem reconciling
                  the replicas, both FailureReason and FailureMessage will be set.
                  FailureReason will be populated with a succinct value suitable for
                  machine interpretation, while FailureMessage will contain a more
                  verbose string suitable for logging and human consumption. \n These
                  fields should not be set for transitive errors that a controller
                  faces that are expected to be fixed automatically over time (like
                  service outages), but instead indicate that something is fundamentally
                  wrong with the MachineTemplate's spec or the configuration of the
                  machine controller, and that manual intervention is required. Examples
                  of terminal errors would be invalid combinations of settings in
                  the spec, values that are unsupported by the machine controller,
                  or the responsible machine controller itself being critically misconfigured.
                  \n Any transient errors that occur during the reconciliation of
                  Machines can be added as events to the MachineSet object and/or
                  logged in the controller's output."
=======
                description: |-
                  In the event that there is a terminal problem reconciling the
                  replicas, both FailureReason and FailureMessage will be set. FailureReason
                  will be populated with a succinct value suitable for machine
                  interpretation, while FailureMessage will contain a more verbose
                  string suitable for logging and human consumption.


                  These fields should not be set for transitive errors that a
                  controller faces that are expected to be fixed automatically over
                  time (like service outages), but instead indicate that something is
                  fundamentally wrong with the MachineTemplate's spec or the configuration of
                  the machine controller, and that manual intervention is required. Examples
                  of terminal errors would be invalid combinations of settings in the
                  spec, values that are unsupported by the machine controller, or the
                  responsible machine controller itself being critically misconfigured.


                  Any transient errors that occur during the reconciliation of Machines
                  can be added as events to the MachineSet object and/or logged in the
                  controller's output.
>>>>>>> a5898a2f
                type: string
              fullyLabeledReplicas:
                description: The number of replicas that have labels matching the
                  labels of the machine template of the MachineSet.
                format: int32
                type: integer
              observedGeneration:
                description: ObservedGeneration reflects the generation of the most
                  recently observed MachineSet.
                format: int64
                type: integer
              readyReplicas:
                description: The number of ready replicas for this MachineSet. A machine
                  is considered ready when the node has been created and is "Ready".
                format: int32
                type: integer
              replicas:
                description: Replicas is the most recently observed number of replicas.
                format: int32
                type: integer
              selector:
<<<<<<< HEAD
                description: 'Selector is the same as the label selector but in the
                  string format to avoid introspection by clients. The string will
                  be in the same format as the query-param syntax. More info about
                  label selectors: http://kubernetes.io/docs/user-guide/labels#label-selectors'
=======
                description: |-
                  Selector is the same as the label selector but in the string format to avoid introspection
                  by clients. The string will be in the same format as the query-param syntax.
                  More info about label selectors: http://kubernetes.io/docs/user-guide/labels#label-selectors
>>>>>>> a5898a2f
                type: string
            type: object
        type: object
    served: false
    storage: false
    subresources:
      scale:
        labelSelectorPath: .status.selector
        specReplicasPath: .spec.replicas
        statusReplicasPath: .status.replicas
      status: {}
  - additionalPrinterColumns:
    - description: Cluster
      jsonPath: .spec.clusterName
      name: Cluster
      type: string
    - description: Time duration since creation of MachineSet
      jsonPath: .metadata.creationTimestamp
      name: Age
      type: date
    - description: Total number of non-terminated machines targeted by this machineset
      jsonPath: .status.replicas
      name: Replicas
      type: integer
    - description: Total number of available machines (ready for at least minReadySeconds)
      jsonPath: .status.availableReplicas
      name: Available
      type: integer
    - description: Total number of ready machines targeted by this machineset.
      jsonPath: .status.readyReplicas
      name: Ready
      type: integer
    deprecated: true
    name: v1alpha4
    schema:
      openAPIV3Schema:
        description: |-
          MachineSet is the Schema for the machinesets API.


          Deprecated: This type will be removed in one of the next releases.
        properties:
          apiVersion:
            description: |-
              APIVersion defines the versioned schema of this representation of an object.
              Servers should convert recognized schemas to the latest internal value, and
              may reject unrecognized values.
              More info: https://git.k8s.io/community/contributors/devel/sig-architecture/api-conventions.md#resources
            type: string
          kind:
            description: |-
              Kind is a string value representing the REST resource this object represents.
              Servers may infer this from the endpoint the client submits requests to.
              Cannot be updated.
              In CamelCase.
              More info: https://git.k8s.io/community/contributors/devel/sig-architecture/api-conventions.md#types-kinds
            type: string
          metadata:
            type: object
          spec:
            description: MachineSetSpec defines the desired state of MachineSet.
            properties:
              clusterName:
                description: ClusterName is the name of the Cluster this object belongs
                  to.
                minLength: 1
                type: string
              deletePolicy:
                description: |-
                  DeletePolicy defines the policy used to identify nodes to delete when downscaling.
                  Defaults to "Random".  Valid values are "Random, "Newest", "Oldest"
                enum:
                - Random
                - Newest
                - Oldest
                type: string
              minReadySeconds:
                description: |-
                  MinReadySeconds is the minimum number of seconds for which a newly created machine should be ready.
                  Defaults to 0 (machine will be considered available as soon as it is ready)
                format: int32
                type: integer
              replicas:
                default: 1
                description: |-
                  Replicas is the number of desired replicas.
                  This is a pointer to distinguish between explicit zero and unspecified.
                  Defaults to 1.
                format: int32
                type: integer
              selector:
                description: |-
                  Selector is a label query over machines that should match the replica count.
                  Label keys and values that must match in order to be controlled by this MachineSet.
                  It must match the machine template's labels.
                  More info: https://kubernetes.io/docs/concepts/overview/working-with-objects/labels/#label-selectors
                properties:
                  matchExpressions:
                    description: matchExpressions is a list of label selector requirements.
                      The requirements are ANDed.
                    items:
                      description: |-
                        A label selector requirement is a selector that contains values, a key, and an operator that
                        relates the key and values.
                      properties:
                        key:
                          description: key is the label key that the selector applies
                            to.
                          type: string
                        operator:
                          description: |-
                            operator represents a key's relationship to a set of values.
                            Valid operators are In, NotIn, Exists and DoesNotExist.
                          type: string
                        values:
                          description: |-
                            values is an array of string values. If the operator is In or NotIn,
                            the values array must be non-empty. If the operator is Exists or DoesNotExist,
                            the values array must be empty. This array is replaced during a strategic
                            merge patch.
                          items:
                            type: string
                          type: array
                      required:
                      - key
                      - operator
                      type: object
                    type: array
                  matchLabels:
                    additionalProperties:
                      type: string
                    description: |-
                      matchLabels is a map of {key,value} pairs. A single {key,value} in the matchLabels
                      map is equivalent to an element of matchExpressions, whose key field is "key", the
                      operator is "In", and the values array contains only "value". The requirements are ANDed.
                    type: object
                type: object
                x-kubernetes-map-type: atomic
              template:
                description: |-
                  Template is the object that describes the machine that will be created if
                  insufficient replicas are detected.
                  Object references to custom resources are treated as templates.
                properties:
                  metadata:
                    description: |-
                      Standard object's metadata.
                      More info: https://git.k8s.io/community/contributors/devel/sig-architecture/api-conventions.md#metadata
                    properties:
                      annotations:
                        additionalProperties:
                          type: string
                        description: |-
                          Annotations is an unstructured key value map stored with a resource that may be
                          set by external tools to store and retrieve arbitrary metadata. They are not
                          queryable and should be preserved when modifying objects.
                          More info: http://kubernetes.io/docs/user-guide/annotations
                        type: object
                      labels:
                        additionalProperties:
                          type: string
                        description: |-
                          Map of string keys and values that can be used to organize and categorize
                          (scope and select) objects. May match selectors of replication controllers
                          and services.
                          More info: http://kubernetes.io/docs/user-guide/labels
                        type: object
                    type: object
                  spec:
                    description: |-
                      Specification of the desired behavior of the machine.
                      More info: https://git.k8s.io/community/contributors/devel/sig-architecture/api-conventions.md#spec-and-status
                    properties:
                      bootstrap:
                        description: |-
                          Bootstrap is a reference to a local struct which encapsulates
                          fields to configure the Machine’s bootstrapping mechanism.
                        properties:
                          configRef:
                            description: |-
                              ConfigRef is a reference to a bootstrap provider-specific resource
                              that holds configuration details. The reference is optional to
                              allow users/operators to specify Bootstrap.DataSecretName without
                              the need of a controller.
                            properties:
                              apiVersion:
                                description: API version of the referent.
                                type: string
                              fieldPath:
                                description: |-
                                  If referring to a piece of an object instead of an entire object, this string
                                  should contain a valid JSON/Go field access statement, such as desiredState.manifest.containers[2].
                                  For example, if the object reference is to a container within a pod, this would take on a value like:
                                  "spec.containers{name}" (where "name" refers to the name of the container that triggered
                                  the event) or if no container name is specified "spec.containers[2]" (container with
                                  index 2 in this pod). This syntax is chosen only to have some well-defined way of
                                  referencing a part of an object.
                                  TODO: this design is not final and this field is subject to change in the future.
                                type: string
                              kind:
                                description: |-
                                  Kind of the referent.
                                  More info: https://git.k8s.io/community/contributors/devel/sig-architecture/api-conventions.md#types-kinds
                                type: string
                              name:
                                description: |-
                                  Name of the referent.
                                  More info: https://kubernetes.io/docs/concepts/overview/working-with-objects/names/#names
                                type: string
                              namespace:
                                description: |-
                                  Namespace of the referent.
                                  More info: https://kubernetes.io/docs/concepts/overview/working-with-objects/namespaces/
                                type: string
                              resourceVersion:
                                description: |-
                                  Specific resourceVersion to which this reference is made, if any.
                                  More info: https://git.k8s.io/community/contributors/devel/sig-architecture/api-conventions.md#concurrency-control-and-consistency
                                type: string
                              uid:
                                description: |-
                                  UID of the referent.
                                  More info: https://kubernetes.io/docs/concepts/overview/working-with-objects/names/#uids
                                type: string
                            type: object
                            x-kubernetes-map-type: atomic
                          dataSecretName:
                            description: |-
                              DataSecretName is the name of the secret that stores the bootstrap data script.
                              If nil, the Machine should remain in the Pending state.
                            type: string
                        type: object
                      clusterName:
                        description: ClusterName is the name of the Cluster this object
                          belongs to.
                        minLength: 1
                        type: string
                      failureDomain:
                        description: |-
                          FailureDomain is the failure domain the machine will be created in.
                          Must match a key in the FailureDomains map stored on the cluster object.
                        type: string
                      infrastructureRef:
                        description: |-
                          InfrastructureRef is a required reference to a custom resource
                          offered by an infrastructure provider.
                        properties:
                          apiVersion:
                            description: API version of the referent.
                            type: string
                          fieldPath:
                            description: |-
                              If referring to a piece of an object instead of an entire object, this string
                              should contain a valid JSON/Go field access statement, such as desiredState.manifest.containers[2].
                              For example, if the object reference is to a container within a pod, this would take on a value like:
                              "spec.containers{name}" (where "name" refers to the name of the container that triggered
                              the event) or if no container name is specified "spec.containers[2]" (container with
                              index 2 in this pod). This syntax is chosen only to have some well-defined way of
                              referencing a part of an object.
                              TODO: this design is not final and this field is subject to change in the future.
                            type: string
                          kind:
                            description: |-
                              Kind of the referent.
                              More info: https://git.k8s.io/community/contributors/devel/sig-architecture/api-conventions.md#types-kinds
                            type: string
                          name:
                            description: |-
                              Name of the referent.
                              More info: https://kubernetes.io/docs/concepts/overview/working-with-objects/names/#names
                            type: string
                          namespace:
                            description: |-
                              Namespace of the referent.
                              More info: https://kubernetes.io/docs/concepts/overview/working-with-objects/namespaces/
                            type: string
                          resourceVersion:
                            description: |-
                              Specific resourceVersion to which this reference is made, if any.
                              More info: https://git.k8s.io/community/contributors/devel/sig-architecture/api-conventions.md#concurrency-control-and-consistency
                            type: string
                          uid:
                            description: |-
                              UID of the referent.
                              More info: https://kubernetes.io/docs/concepts/overview/working-with-objects/names/#uids
                            type: string
                        type: object
                        x-kubernetes-map-type: atomic
                      nodeDrainTimeout:
                        description: |-
                          NodeDrainTimeout is the total amount of time that the controller will spend on draining a node.
                          The default value is 0, meaning that the node can be drained without any time limitations.
                          NOTE: NodeDrainTimeout is different from `kubectl drain --timeout`
                        type: string
                      providerID:
                        description: |-
                          ProviderID is the identification ID of the machine provided by the provider.
                          This field must match the provider ID as seen on the node object corresponding to this machine.
                          This field is required by higher level consumers of cluster-api. Example use case is cluster autoscaler
                          with cluster-api as provider. Clean-up logic in the autoscaler compares machines to nodes to find out
                          machines at provider which could not get registered as Kubernetes nodes. With cluster-api as a
                          generic out-of-tree provider for autoscaler, this field is required by autoscaler to be
                          able to have a provider view of the list of machines. Another list of nodes is queried from the k8s apiserver
                          and then a comparison is done to find out unregistered machines and are marked for delete.
                          This field will be set by the actuators and consumed by higher level entities like autoscaler that will
                          be interfacing with cluster-api as generic provider.
                        type: string
                      version:
                        description: |-
                          Version defines the desired Kubernetes version.
                          This field is meant to be optionally used by bootstrap providers.
                        type: string
                    required:
                    - bootstrap
                    - clusterName
                    - infrastructureRef
                    type: object
                type: object
            required:
            - clusterName
            - selector
            type: object
          status:
            description: MachineSetStatus defines the observed state of MachineSet.
            properties:
              availableReplicas:
                description: The number of available replicas (ready for at least
                  minReadySeconds) for this MachineSet.
                format: int32
                type: integer
              conditions:
                description: Conditions defines current service state of the MachineSet.
                items:
                  description: Condition defines an observation of a Cluster API resource
                    operational state.
                  properties:
                    lastTransitionTime:
                      description: |-
                        Last time the condition transitioned from one status to another.
                        This should be when the underlying condition changed. If that is not known, then using the time when
                        the API field changed is acceptable.
                      format: date-time
                      type: string
                    message:
                      description: |-
                        A human readable message indicating details about the transition.
                        This field may be empty.
                      type: string
                    reason:
                      description: |-
                        The reason for the condition's last transition in CamelCase.
                        The specific API may choose whether or not this field is considered a guaranteed API.
                        This field may not be empty.
                      type: string
                    severity:
                      description: |-
                        Severity provides an explicit classification of Reason code, so the users or machines can immediately
                        understand the current situation and act accordingly.
                        The Severity field MUST be set only when Status=False.
                      type: string
                    status:
                      description: Status of the condition, one of True, False, Unknown.
                      type: string
                    type:
                      description: |-
                        Type of condition in CamelCase or in foo.example.com/CamelCase.
                        Many .condition.type values are consistent across resources like Available, but because arbitrary conditions
                        can be useful (see .node.status.conditions), the ability to deconflict is important.
                      type: string
                  required:
                  - status
                  - type
                  type: object
                type: array
              failureMessage:
                type: string
              failureReason:
                description: |-
                  In the event that there is a terminal problem reconciling the
                  replicas, both FailureReason and FailureMessage will be set. FailureReason
                  will be populated with a succinct value suitable for machine
                  interpretation, while FailureMessage will contain a more verbose
                  string suitable for logging and human consumption.


                  These fields should not be set for transitive errors that a
                  controller faces that are expected to be fixed automatically over
                  time (like service outages), but instead indicate that something is
                  fundamentally wrong with the MachineTemplate's spec or the configuration of
                  the machine controller, and that manual intervention is required. Examples
                  of terminal errors would be invalid combinations of settings in the
                  spec, values that are unsupported by the machine controller, or the
                  responsible machine controller itself being critically misconfigured.


                  Any transient errors that occur during the reconciliation of Machines
                  can be added as events to the MachineSet object and/or logged in the
                  controller's output.
                type: string
              fullyLabeledReplicas:
                description: The number of replicas that have labels matching the
                  labels of the machine template of the MachineSet.
                format: int32
                type: integer
              observedGeneration:
                description: ObservedGeneration reflects the generation of the most
                  recently observed MachineSet.
                format: int64
                type: integer
              readyReplicas:
                description: The number of ready replicas for this MachineSet. A machine
                  is considered ready when the node has been created and is "Ready".
                format: int32
                type: integer
              replicas:
                description: Replicas is the most recently observed number of replicas.
                format: int32
                type: integer
              selector:
                description: |-
                  Selector is the same as the label selector but in the string format to avoid introspection
                  by clients. The string will be in the same format as the query-param syntax.
                  More info about label selectors: http://kubernetes.io/docs/user-guide/labels#label-selectors
                type: string
            type: object
        type: object
    served: false
    storage: false
    subresources:
      scale:
        labelSelectorPath: .status.selector
        specReplicasPath: .spec.replicas
        statusReplicasPath: .status.replicas
      status: {}
  - additionalPrinterColumns:
    - description: Cluster
      jsonPath: .spec.clusterName
      name: Cluster
      type: string
    - description: Total number of machines desired by this machineset
      jsonPath: .spec.replicas
      name: Desired
      priority: 10
      type: integer
    - description: Total number of non-terminated machines targeted by this machineset
      jsonPath: .status.replicas
      name: Replicas
      type: integer
    - description: Total number of ready machines targeted by this machineset.
      jsonPath: .status.readyReplicas
      name: Ready
      type: integer
    - description: Total number of available machines (ready for at least minReadySeconds)
      jsonPath: .status.availableReplicas
      name: Available
      type: integer
    - description: Time duration since creation of MachineSet
      jsonPath: .metadata.creationTimestamp
      name: Age
      type: date
    - description: Kubernetes version associated with this MachineSet
      jsonPath: .spec.template.spec.version
      name: Version
      type: string
    name: v1beta1
    schema:
      openAPIV3Schema:
        description: MachineSet is the Schema for the machinesets API.
        properties:
          apiVersion:
            description: |-
              APIVersion defines the versioned schema of this representation of an object.
              Servers should convert recognized schemas to the latest internal value, and
              may reject unrecognized values.
              More info: https://git.k8s.io/community/contributors/devel/sig-architecture/api-conventions.md#resources
            type: string
          kind:
            description: |-
              Kind is a string value representing the REST resource this object represents.
              Servers may infer this from the endpoint the client submits requests to.
              Cannot be updated.
              In CamelCase.
              More info: https://git.k8s.io/community/contributors/devel/sig-architecture/api-conventions.md#types-kinds
            type: string
          metadata:
            type: object
          spec:
            description: MachineSetSpec defines the desired state of MachineSet.
            properties:
              clusterName:
                description: ClusterName is the name of the Cluster this object belongs
                  to.
                minLength: 1
                type: string
              deletePolicy:
                description: |-
                  DeletePolicy defines the policy used to identify nodes to delete when downscaling.
                  Defaults to "Random".  Valid values are "Random, "Newest", "Oldest"
                enum:
                - Random
                - Newest
                - Oldest
                type: string
              minReadySeconds:
                description: |-
                  MinReadySeconds is the minimum number of seconds for which a Node for a newly created machine should be ready before considering the replica available.
                  Defaults to 0 (machine will be considered available as soon as the Node is ready)
                format: int32
                type: integer
              replicas:
                description: |-
                  Replicas is the number of desired replicas.
                  This is a pointer to distinguish between explicit zero and unspecified.


                  Defaults to:
                  * if the Kubernetes autoscaler min size and max size annotations are set:
                    - if it's a new MachineSet, use min size
                    - if the replicas field of the old MachineSet is < min size, use min size
                    - if the replicas field of the old MachineSet is > max size, use max size
                    - if the replicas field of the old MachineSet is in the (min size, max size) range, keep the value from the oldMS
                  * otherwise use 1
                  Note: Defaulting will be run whenever the replicas field is not set:
                  * A new MachineSet is created with replicas not set.
                  * On an existing MachineSet the replicas field was first set and is now unset.
                  Those cases are especially relevant for the following Kubernetes autoscaler use cases:
                  * A new MachineSet is created and replicas should be managed by the autoscaler
                  * An existing MachineSet which initially wasn't controlled by the autoscaler
                    should be later controlled by the autoscaler
                format: int32
                type: integer
              selector:
                description: |-
                  Selector is a label query over machines that should match the replica count.
                  Label keys and values that must match in order to be controlled by this MachineSet.
                  It must match the machine template's labels.
                  More info: https://kubernetes.io/docs/concepts/overview/working-with-objects/labels/#label-selectors
                properties:
                  matchExpressions:
                    description: matchExpressions is a list of label selector requirements.
                      The requirements are ANDed.
                    items:
                      description: |-
                        A label selector requirement is a selector that contains values, a key, and an operator that
                        relates the key and values.
                      properties:
                        key:
                          description: key is the label key that the selector applies
                            to.
                          type: string
                        operator:
                          description: |-
                            operator represents a key's relationship to a set of values.
                            Valid operators are In, NotIn, Exists and DoesNotExist.
                          type: string
                        values:
                          description: |-
                            values is an array of string values. If the operator is In or NotIn,
                            the values array must be non-empty. If the operator is Exists or DoesNotExist,
                            the values array must be empty. This array is replaced during a strategic
                            merge patch.
                          items:
                            type: string
                          type: array
                      required:
                      - key
                      - operator
                      type: object
                    type: array
                  matchLabels:
                    additionalProperties:
                      type: string
                    description: |-
                      matchLabels is a map of {key,value} pairs. A single {key,value} in the matchLabels
                      map is equivalent to an element of matchExpressions, whose key field is "key", the
                      operator is "In", and the values array contains only "value". The requirements are ANDed.
                    type: object
                type: object
                x-kubernetes-map-type: atomic
              template:
                description: |-
                  Template is the object that describes the machine that will be created if
                  insufficient replicas are detected.
                  Object references to custom resources are treated as templates.
                properties:
                  metadata:
                    description: |-
                      Standard object's metadata.
                      More info: https://git.k8s.io/community/contributors/devel/sig-architecture/api-conventions.md#metadata
                    properties:
                      annotations:
                        additionalProperties:
                          type: string
                        description: |-
                          Annotations is an unstructured key value map stored with a resource that may be
                          set by external tools to store and retrieve arbitrary metadata. They are not
                          queryable and should be preserved when modifying objects.
                          More info: http://kubernetes.io/docs/user-guide/annotations
                        type: object
                      labels:
                        additionalProperties:
                          type: string
                        description: |-
                          Map of string keys and values that can be used to organize and categorize
                          (scope and select) objects. May match selectors of replication controllers
                          and services.
                          More info: http://kubernetes.io/docs/user-guide/labels
                        type: object
                    type: object
                  spec:
                    description: |-
                      Specification of the desired behavior of the machine.
                      More info: https://git.k8s.io/community/contributors/devel/sig-architecture/api-conventions.md#spec-and-status
                    properties:
                      bootstrap:
                        description: |-
                          Bootstrap is a reference to a local struct which encapsulates
                          fields to configure the Machine’s bootstrapping mechanism.
                        properties:
                          configRef:
                            description: |-
                              ConfigRef is a reference to a bootstrap provider-specific resource
                              that holds configuration details. The reference is optional to
                              allow users/operators to specify Bootstrap.DataSecretName without
                              the need of a controller.
                            properties:
                              apiVersion:
                                description: API version of the referent.
                                type: string
                              fieldPath:
                                description: |-
                                  If referring to a piece of an object instead of an entire object, this string
                                  should contain a valid JSON/Go field access statement, such as desiredState.manifest.containers[2].
                                  For example, if the object reference is to a container within a pod, this would take on a value like:
                                  "spec.containers{name}" (where "name" refers to the name of the container that triggered
                                  the event) or if no container name is specified "spec.containers[2]" (container with
                                  index 2 in this pod). This syntax is chosen only to have some well-defined way of
                                  referencing a part of an object.
                                  TODO: this design is not final and this field is subject to change in the future.
                                type: string
                              kind:
                                description: |-
                                  Kind of the referent.
                                  More info: https://git.k8s.io/community/contributors/devel/sig-architecture/api-conventions.md#types-kinds
                                type: string
                              name:
                                description: |-
                                  Name of the referent.
                                  More info: https://kubernetes.io/docs/concepts/overview/working-with-objects/names/#names
                                type: string
                              namespace:
                                description: |-
                                  Namespace of the referent.
                                  More info: https://kubernetes.io/docs/concepts/overview/working-with-objects/namespaces/
                                type: string
                              resourceVersion:
                                description: |-
                                  Specific resourceVersion to which this reference is made, if any.
                                  More info: https://git.k8s.io/community/contributors/devel/sig-architecture/api-conventions.md#concurrency-control-and-consistency
                                type: string
                              uid:
                                description: |-
                                  UID of the referent.
                                  More info: https://kubernetes.io/docs/concepts/overview/working-with-objects/names/#uids
                                type: string
                            type: object
                            x-kubernetes-map-type: atomic
                          dataSecretName:
                            description: |-
                              DataSecretName is the name of the secret that stores the bootstrap data script.
                              If nil, the Machine should remain in the Pending state.
                            type: string
                        type: object
                      clusterName:
                        description: ClusterName is the name of the Cluster this object
                          belongs to.
                        minLength: 1
                        type: string
                      failureDomain:
                        description: |-
                          FailureDomain is the failure domain the machine will be created in.
                          Must match a key in the FailureDomains map stored on the cluster object.
                        type: string
                      infrastructureRef:
                        description: |-
                          InfrastructureRef is a required reference to a custom resource
                          offered by an infrastructure provider.
                        properties:
                          apiVersion:
                            description: API version of the referent.
                            type: string
                          fieldPath:
                            description: |-
                              If referring to a piece of an object instead of an entire object, this string
                              should contain a valid JSON/Go field access statement, such as desiredState.manifest.containers[2].
                              For example, if the object reference is to a container within a pod, this would take on a value like:
                              "spec.containers{name}" (where "name" refers to the name of the container that triggered
                              the event) or if no container name is specified "spec.containers[2]" (container with
                              index 2 in this pod). This syntax is chosen only to have some well-defined way of
                              referencing a part of an object.
                              TODO: this design is not final and this field is subject to change in the future.
                            type: string
                          kind:
                            description: |-
                              Kind of the referent.
                              More info: https://git.k8s.io/community/contributors/devel/sig-architecture/api-conventions.md#types-kinds
                            type: string
                          name:
                            description: |-
                              Name of the referent.
                              More info: https://kubernetes.io/docs/concepts/overview/working-with-objects/names/#names
                            type: string
                          namespace:
                            description: |-
                              Namespace of the referent.
                              More info: https://kubernetes.io/docs/concepts/overview/working-with-objects/namespaces/
                            type: string
                          resourceVersion:
                            description: |-
                              Specific resourceVersion to which this reference is made, if any.
                              More info: https://git.k8s.io/community/contributors/devel/sig-architecture/api-conventions.md#concurrency-control-and-consistency
                            type: string
                          uid:
                            description: |-
                              UID of the referent.
                              More info: https://kubernetes.io/docs/concepts/overview/working-with-objects/names/#uids
                            type: string
                        type: object
                        x-kubernetes-map-type: atomic
                      nodeDeletionTimeout:
                        description: |-
                          NodeDeletionTimeout defines how long the controller will attempt to delete the Node that the Machine
                          hosts after the Machine is marked for deletion. A duration of 0 will retry deletion indefinitely.
                          Defaults to 10 seconds.
                        type: string
                      nodeDrainTimeout:
                        description: |-
                          NodeDrainTimeout is the total amount of time that the controller will spend on draining a node.
                          The default value is 0, meaning that the node can be drained without any time limitations.
                          NOTE: NodeDrainTimeout is different from `kubectl drain --timeout`
                        type: string
                      nodeVolumeDetachTimeout:
                        description: |-
                          NodeVolumeDetachTimeout is the total amount of time that the controller will spend on waiting for all volumes
                          to be detached. The default value is 0, meaning that the volumes can be detached without any time limitations.
                        type: string
                      providerID:
                        description: |-
                          ProviderID is the identification ID of the machine provided by the provider.
                          This field must match the provider ID as seen on the node object corresponding to this machine.
                          This field is required by higher level consumers of cluster-api. Example use case is cluster autoscaler
                          with cluster-api as provider. Clean-up logic in the autoscaler compares machines to nodes to find out
                          machines at provider which could not get registered as Kubernetes nodes. With cluster-api as a
                          generic out-of-tree provider for autoscaler, this field is required by autoscaler to be
                          able to have a provider view of the list of machines. Another list of nodes is queried from the k8s apiserver
                          and then a comparison is done to find out unregistered machines and are marked for delete.
                          This field will be set by the actuators and consumed by higher level entities like autoscaler that will
                          be interfacing with cluster-api as generic provider.
                        type: string
                      version:
                        description: |-
                          Version defines the desired Kubernetes version.
                          This field is meant to be optionally used by bootstrap providers.
                        type: string
                    required:
                    - bootstrap
                    - clusterName
                    - infrastructureRef
                    type: object
                type: object
            required:
            - clusterName
            - selector
            type: object
          status:
            description: MachineSetStatus defines the observed state of MachineSet.
            properties:
              availableReplicas:
                description: The number of available replicas (ready for at least
                  minReadySeconds) for this MachineSet.
                format: int32
                type: integer
              conditions:
                description: Conditions defines current service state of the MachineSet.
                items:
                  description: Condition defines an observation of a Cluster API resource
                    operational state.
                  properties:
                    lastTransitionTime:
                      description: |-
                        Last time the condition transitioned from one status to another.
                        This should be when the underlying condition changed. If that is not known, then using the time when
                        the API field changed is acceptable.
                      format: date-time
                      type: string
                    message:
                      description: |-
                        A human readable message indicating details about the transition.
                        This field may be empty.
                      type: string
                    reason:
                      description: |-
                        The reason for the condition's last transition in CamelCase.
                        The specific API may choose whether or not this field is considered a guaranteed API.
                        This field may not be empty.
                      type: string
                    severity:
                      description: |-
                        Severity provides an explicit classification of Reason code, so the users or machines can immediately
                        understand the current situation and act accordingly.
                        The Severity field MUST be set only when Status=False.
                      type: string
                    status:
                      description: Status of the condition, one of True, False, Unknown.
                      type: string
                    type:
                      description: |-
                        Type of condition in CamelCase or in foo.example.com/CamelCase.
                        Many .condition.type values are consistent across resources like Available, but because arbitrary conditions
                        can be useful (see .node.status.conditions), the ability to deconflict is important.
                      type: string
                  required:
                  - lastTransitionTime
                  - status
                  - type
                  type: object
                type: array
              failureMessage:
                type: string
              failureReason:
                description: |-
                  In the event that there is a terminal problem reconciling the
                  replicas, both FailureReason and FailureMessage will be set. FailureReason
                  will be populated with a succinct value suitable for machine
                  interpretation, while FailureMessage will contain a more verbose
                  string suitable for logging and human consumption.


                  These fields should not be set for transitive errors that a
                  controller faces that are expected to be fixed automatically over
                  time (like service outages), but instead indicate that something is
                  fundamentally wrong with the MachineTemplate's spec or the configuration of
                  the machine controller, and that manual intervention is required. Examples
                  of terminal errors would be invalid combinations of settings in the
                  spec, values that are unsupported by the machine controller, or the
                  responsible machine controller itself being critically misconfigured.


                  Any transient errors that occur during the reconciliation of Machines
                  can be added as events to the MachineSet object and/or logged in the
                  controller's output.
                type: string
              fullyLabeledReplicas:
                description: The number of replicas that have labels matching the
                  labels of the machine template of the MachineSet.
                format: int32
                type: integer
              observedGeneration:
                description: ObservedGeneration reflects the generation of the most
                  recently observed MachineSet.
                format: int64
                type: integer
              readyReplicas:
                description: The number of ready replicas for this MachineSet. A machine
                  is considered ready when the node has been created and is "Ready".
                format: int32
                type: integer
              replicas:
                description: Replicas is the most recently observed number of replicas.
                format: int32
                type: integer
              selector:
                description: |-
                  Selector is the same as the label selector but in the string format to avoid introspection
                  by clients. The string will be in the same format as the query-param syntax.
                  More info about label selectors: http://kubernetes.io/docs/user-guide/labels#label-selectors
                type: string
            type: object
        type: object
    served: true
    storage: true
    subresources:
      scale:
        labelSelectorPath: .status.selector
        specReplicasPath: .spec.replicas
        statusReplicasPath: .status.replicas
      status: {}<|MERGE_RESOLUTION|>--- conflicted
+++ resolved
@@ -35,20 +35,6 @@
     name: v1alpha3
     schema:
       openAPIV3Schema:
-<<<<<<< HEAD
-        description: "MachineSet is the Schema for the machinesets API. \n Deprecated:
-          This type will be removed in one of the next releases."
-        properties:
-          apiVersion:
-            description: 'APIVersion defines the versioned schema of this representation
-              of an object. Servers should convert recognized schemas to the latest
-              internal value, and may reject unrecognized values. More info: https://git.k8s.io/community/contributors/devel/sig-architecture/api-conventions.md#resources'
-            type: string
-          kind:
-            description: 'Kind is a string value representing the REST resource this
-              object represents. Servers may infer this from the endpoint the client
-              submits requests to. Cannot be updated. In CamelCase. More info: https://git.k8s.io/community/contributors/devel/sig-architecture/api-conventions.md#types-kinds'
-=======
         description: |-
           MachineSet is the Schema for the machinesets API.
 
@@ -69,7 +55,6 @@
               Cannot be updated.
               In CamelCase.
               More info: https://git.k8s.io/community/contributors/devel/sig-architecture/api-conventions.md#types-kinds
->>>>>>> a5898a2f
             type: string
           metadata:
             type: object
@@ -82,39 +67,15 @@
                 minLength: 1
                 type: string
               deletePolicy:
-<<<<<<< HEAD
-                description: DeletePolicy defines the policy used to identify nodes
-                  to delete when downscaling. Defaults to "Random".  Valid values
-                  are "Random, "Newest", "Oldest"
-=======
                 description: |-
                   DeletePolicy defines the policy used to identify nodes to delete when downscaling.
                   Defaults to "Random".  Valid values are "Random, "Newest", "Oldest"
->>>>>>> a5898a2f
                 enum:
                 - Random
                 - Newest
                 - Oldest
                 type: string
               minReadySeconds:
-<<<<<<< HEAD
-                description: MinReadySeconds is the minimum number of seconds for
-                  which a newly created machine should be ready. Defaults to 0 (machine
-                  will be considered available as soon as it is ready)
-                format: int32
-                type: integer
-              replicas:
-                description: Replicas is the number of desired replicas. This is a
-                  pointer to distinguish between explicit zero and unspecified. Defaults
-                  to 1.
-                format: int32
-                type: integer
-              selector:
-                description: 'Selector is a label query over machines that should
-                  match the replica count. Label keys and values that must match in
-                  order to be controlled by this MachineSet. It must match the machine
-                  template''s labels. More info: https://kubernetes.io/docs/concepts/overview/working-with-objects/labels/#label-selectors'
-=======
                 description: |-
                   MinReadySeconds is the minimum number of seconds for which a newly created machine should be ready.
                   Defaults to 0 (machine will be considered available as soon as it is ready)
@@ -133,38 +94,20 @@
                   Label keys and values that must match in order to be controlled by this MachineSet.
                   It must match the machine template's labels.
                   More info: https://kubernetes.io/docs/concepts/overview/working-with-objects/labels/#label-selectors
->>>>>>> a5898a2f
                 properties:
                   matchExpressions:
                     description: matchExpressions is a list of label selector requirements.
                       The requirements are ANDed.
                     items:
-<<<<<<< HEAD
-                      description: A label selector requirement is a selector that
-                        contains values, a key, and an operator that relates the key
-                        and values.
-=======
                       description: |-
                         A label selector requirement is a selector that contains values, a key, and an operator that
                         relates the key and values.
->>>>>>> a5898a2f
                       properties:
                         key:
                           description: key is the label key that the selector applies
                             to.
                           type: string
                         operator:
-<<<<<<< HEAD
-                          description: operator represents a key's relationship to
-                            a set of values. Valid operators are In, NotIn, Exists
-                            and DoesNotExist.
-                          type: string
-                        values:
-                          description: values is an array of string values. If the
-                            operator is In or NotIn, the values array must be non-empty.
-                            If the operator is Exists or DoesNotExist, the values
-                            array must be empty. This array is replaced during a strategic
-=======
                           description: |-
                             operator represents a key's relationship to a set of values.
                             Valid operators are In, NotIn, Exists and DoesNotExist.
@@ -174,7 +117,6 @@
                             values is an array of string values. If the operator is In or NotIn,
                             the values array must be non-empty. If the operator is Exists or DoesNotExist,
                             the values array must be empty. This array is replaced during a strategic
->>>>>>> a5898a2f
                             merge patch.
                           items:
                             type: string
@@ -187,30 +129,14 @@
                   matchLabels:
                     additionalProperties:
                       type: string
-<<<<<<< HEAD
-                    description: matchLabels is a map of {key,value} pairs. A single
-                      {key,value} in the matchLabels map is equivalent to an element
-                      of matchExpressions, whose key field is "key", the operator
-                      is "In", and the values array contains only "value". The requirements
-                      are ANDed.
-=======
                     description: |-
                       matchLabels is a map of {key,value} pairs. A single {key,value} in the matchLabels
                       map is equivalent to an element of matchExpressions, whose key field is "key", the
                       operator is "In", and the values array contains only "value". The requirements are ANDed.
->>>>>>> a5898a2f
                     type: object
                 type: object
                 x-kubernetes-map-type: atomic
               template:
-<<<<<<< HEAD
-                description: Template is the object that describes the machine that
-                  will be created if insufficient replicas are detected. Object references
-                  to custom resources are treated as templates.
-                properties:
-                  metadata:
-                    description: 'Standard object''s metadata. More info: https://git.k8s.io/community/contributors/devel/sig-architecture/api-conventions.md#metadata'
-=======
                 description: |-
                   Template is the object that describes the machine that will be created if
                   insufficient replicas are detected.
@@ -220,37 +146,10 @@
                     description: |-
                       Standard object's metadata.
                       More info: https://git.k8s.io/community/contributors/devel/sig-architecture/api-conventions.md#metadata
->>>>>>> a5898a2f
                     properties:
                       annotations:
                         additionalProperties:
                           type: string
-<<<<<<< HEAD
-                        description: 'Annotations is an unstructured key value map
-                          stored with a resource that may be set by external tools
-                          to store and retrieve arbitrary metadata. They are not queryable
-                          and should be preserved when modifying objects. More info:
-                          http://kubernetes.io/docs/user-guide/annotations'
-                        type: object
-                      generateName:
-                        description: "GenerateName is an optional prefix, used by
-                          the server, to generate a unique name ONLY IF the Name field
-                          has not been provided. If this field is used, the name returned
-                          to the client will be different than the name passed. This
-                          value will also be combined with a unique suffix. The provided
-                          value has the same validation rules as the Name field, and
-                          may be truncated by the length of the suffix required to
-                          make the value unique on the server. \n If this field is
-                          specified and the generated name exists, the server will
-                          NOT return a 409 - instead, it will either return 201 Created
-                          or 500 with Reason ServerTimeout indicating a unique name
-                          could not be found in the time allotted, and the client
-                          should retry (optionally after the time indicated in the
-                          Retry-After header). \n Applied only if Name is not specified.
-                          More info: https://git.k8s.io/community/contributors/devel/sig-architecture/api-conventions.md#idempotency
-                          \n Deprecated: This field has no function and is going to
-                          be removed in a next release."
-=======
                         description: |-
                           Annotations is an unstructured key value map stored with a resource that may be
                           set by external tools to store and retrieve arbitrary metadata. They are not
@@ -279,52 +178,10 @@
 
 
                           Deprecated: This field has no function and is going to be removed in a next release.
->>>>>>> a5898a2f
                         type: string
                       labels:
                         additionalProperties:
                           type: string
-<<<<<<< HEAD
-                        description: 'Map of string keys and values that can be used
-                          to organize and categorize (scope and select) objects. May
-                          match selectors of replication controllers and services.
-                          More info: http://kubernetes.io/docs/user-guide/labels'
-                        type: object
-                      name:
-                        description: "Name must be unique within a namespace. Is required
-                          when creating resources, although some resources may allow
-                          a client to request the generation of an appropriate name
-                          automatically. Name is primarily intended for creation idempotence
-                          and configuration definition. Cannot be updated. More info:
-                          http://kubernetes.io/docs/user-guide/identifiers#names \n
-                          Deprecated: This field has no function and is going to be
-                          removed in a next release."
-                        type: string
-                      namespace:
-                        description: "Namespace defines the space within each name
-                          must be unique. An empty namespace is equivalent to the
-                          \"default\" namespace, but \"default\" is the canonical
-                          representation. Not all objects are required to be scoped
-                          to a namespace - the value of this field for those objects
-                          will be empty. \n Must be a DNS_LABEL. Cannot be updated.
-                          More info: http://kubernetes.io/docs/user-guide/namespaces
-                          \n Deprecated: This field has no function and is going to
-                          be removed in a next release."
-                        type: string
-                      ownerReferences:
-                        description: "List of objects depended by this object. If
-                          ALL objects in the list have been deleted, this object will
-                          be garbage collected. If this object is managed by a controller,
-                          then an entry in this list will point to this controller,
-                          with the controller field set to true. There cannot be more
-                          than one managing controller. \n Deprecated: This field
-                          has no function and is going to be removed in a next release."
-                        items:
-                          description: OwnerReference contains enough information
-                            to let you identify an owning object. An owning object
-                            must be in the same namespace as the dependent, or be
-                            cluster-scoped, so there is no namespace field.
-=======
                         description: |-
                           Map of string keys and values that can be used to organize and categorize
                           (scope and select) objects. May match selectors of replication controllers
@@ -372,23 +229,11 @@
                             OwnerReference contains enough information to let you identify an owning
                             object. An owning object must be in the same namespace as the dependent, or
                             be cluster-scoped, so there is no namespace field.
->>>>>>> a5898a2f
                           properties:
                             apiVersion:
                               description: API version of the referent.
                               type: string
                             blockOwnerDeletion:
-<<<<<<< HEAD
-                              description: If true, AND if the owner has the "foregroundDeletion"
-                                finalizer, then the owner cannot be deleted from the
-                                key-value store until this reference is removed. See
-                                https://kubernetes.io/docs/concepts/architecture/garbage-collection/#foreground-deletion
-                                for how the garbage collector interacts with this
-                                field and enforces the foreground deletion. Defaults
-                                to false. To set this field, a user needs "delete"
-                                permission of the owner, otherwise 422 (Unprocessable
-                                Entity) will be returned.
-=======
                               description: |-
                                 If true, AND if the owner has the "foregroundDeletion" finalizer, then
                                 the owner cannot be deleted from the key-value store until this
@@ -398,22 +243,12 @@
                                 Defaults to false.
                                 To set this field, a user needs "delete" permission of the owner,
                                 otherwise 422 (Unprocessable Entity) will be returned.
->>>>>>> a5898a2f
                               type: boolean
                             controller:
                               description: If true, this reference points to the managing
                                 controller.
                               type: boolean
                             kind:
-<<<<<<< HEAD
-                              description: 'Kind of the referent. More info: https://git.k8s.io/community/contributors/devel/sig-architecture/api-conventions.md#types-kinds'
-                              type: string
-                            name:
-                              description: 'Name of the referent. More info: https://kubernetes.io/docs/concepts/overview/working-with-objects/names#names'
-                              type: string
-                            uid:
-                              description: 'UID of the referent. More info: https://kubernetes.io/docs/concepts/overview/working-with-objects/names#uids'
-=======
                               description: |-
                                 Kind of the referent.
                                 More info: https://git.k8s.io/community/contributors/devel/sig-architecture/api-conventions.md#types-kinds
@@ -427,7 +262,6 @@
                               description: |-
                                 UID of the referent.
                                 More info: https://kubernetes.io/docs/concepts/overview/working-with-objects/names#uids
->>>>>>> a5898a2f
                               type: string
                           required:
                           - apiVersion
@@ -439,21 +273,6 @@
                         type: array
                     type: object
                   spec:
-<<<<<<< HEAD
-                    description: 'Specification of the desired behavior of the machine.
-                      More info: https://git.k8s.io/community/contributors/devel/sig-architecture/api-conventions.md#spec-and-status'
-                    properties:
-                      bootstrap:
-                        description: Bootstrap is a reference to a local struct which
-                          encapsulates fields to configure the Machine’s bootstrapping
-                          mechanism.
-                        properties:
-                          configRef:
-                            description: ConfigRef is a reference to a bootstrap provider-specific
-                              resource that holds configuration details. The reference
-                              is optional to allow users/operators to specify Bootstrap.Data
-                              without the need of a controller.
-=======
                     description: |-
                       Specification of the desired behavior of the machine.
                       More info: https://git.k8s.io/community/contributors/devel/sig-architecture/api-conventions.md#spec-and-status
@@ -469,44 +288,11 @@
                               that holds configuration details. The reference is optional to
                               allow users/operators to specify Bootstrap.Data without
                               the need of a controller.
->>>>>>> a5898a2f
                             properties:
                               apiVersion:
                                 description: API version of the referent.
                                 type: string
                               fieldPath:
-<<<<<<< HEAD
-                                description: 'If referring to a piece of an object
-                                  instead of an entire object, this string should
-                                  contain a valid JSON/Go field access statement,
-                                  such as desiredState.manifest.containers[2]. For
-                                  example, if the object reference is to a container
-                                  within a pod, this would take on a value like: "spec.containers{name}"
-                                  (where "name" refers to the name of the container
-                                  that triggered the event) or if no container name
-                                  is specified "spec.containers[2]" (container with
-                                  index 2 in this pod). This syntax is chosen only
-                                  to have some well-defined way of referencing a part
-                                  of an object. TODO: this design is not final and
-                                  this field is subject to change in the future.'
-                                type: string
-                              kind:
-                                description: 'Kind of the referent. More info: https://git.k8s.io/community/contributors/devel/sig-architecture/api-conventions.md#types-kinds'
-                                type: string
-                              name:
-                                description: 'Name of the referent. More info: https://kubernetes.io/docs/concepts/overview/working-with-objects/names/#names'
-                                type: string
-                              namespace:
-                                description: 'Namespace of the referent. More info:
-                                  https://kubernetes.io/docs/concepts/overview/working-with-objects/namespaces/'
-                                type: string
-                              resourceVersion:
-                                description: 'Specific resourceVersion to which this
-                                  reference is made, if any. More info: https://git.k8s.io/community/contributors/devel/sig-architecture/api-conventions.md#concurrency-control-and-consistency'
-                                type: string
-                              uid:
-                                description: 'UID of the referent. More info: https://kubernetes.io/docs/concepts/overview/working-with-objects/names/#uids'
-=======
                                 description: |-
                                   If referring to a piece of an object instead of an entire object, this string
                                   should contain a valid JSON/Go field access statement, such as desiredState.manifest.containers[2].
@@ -541,22 +327,10 @@
                                 description: |-
                                   UID of the referent.
                                   More info: https://kubernetes.io/docs/concepts/overview/working-with-objects/names/#uids
->>>>>>> a5898a2f
                                 type: string
                             type: object
                             x-kubernetes-map-type: atomic
                           data:
-<<<<<<< HEAD
-                            description: "Data contains the bootstrap data, such as
-                              cloud-init details scripts. If nil, the Machine should
-                              remain in the Pending state. \n Deprecated: Switch to
-                              DataSecretName."
-                            type: string
-                          dataSecretName:
-                            description: DataSecretName is the name of the secret
-                              that stores the bootstrap data script. If nil, the Machine
-                              should remain in the Pending state.
-=======
                             description: |-
                               Data contains the bootstrap data, such as cloud-init details scripts.
                               If nil, the Machine should remain in the Pending state.
@@ -568,7 +342,6 @@
                             description: |-
                               DataSecretName is the name of the secret that stores the bootstrap data script.
                               If nil, the Machine should remain in the Pending state.
->>>>>>> a5898a2f
                             type: string
                         type: object
                       clusterName:
@@ -577,15 +350,6 @@
                         minLength: 1
                         type: string
                       failureDomain:
-<<<<<<< HEAD
-                        description: FailureDomain is the failure domain the machine
-                          will be created in. Must match a key in the FailureDomains
-                          map stored on the cluster object.
-                        type: string
-                      infrastructureRef:
-                        description: InfrastructureRef is a required reference to
-                          a custom resource offered by an infrastructure provider.
-=======
                         description: |-
                           FailureDomain is the failure domain the machine will be created in.
                           Must match a key in the FailureDomains map stored on the cluster object.
@@ -594,42 +358,11 @@
                         description: |-
                           InfrastructureRef is a required reference to a custom resource
                           offered by an infrastructure provider.
->>>>>>> a5898a2f
                         properties:
                           apiVersion:
                             description: API version of the referent.
                             type: string
                           fieldPath:
-<<<<<<< HEAD
-                            description: 'If referring to a piece of an object instead
-                              of an entire object, this string should contain a valid
-                              JSON/Go field access statement, such as desiredState.manifest.containers[2].
-                              For example, if the object reference is to a container
-                              within a pod, this would take on a value like: "spec.containers{name}"
-                              (where "name" refers to the name of the container that
-                              triggered the event) or if no container name is specified
-                              "spec.containers[2]" (container with index 2 in this
-                              pod). This syntax is chosen only to have some well-defined
-                              way of referencing a part of an object. TODO: this design
-                              is not final and this field is subject to change in
-                              the future.'
-                            type: string
-                          kind:
-                            description: 'Kind of the referent. More info: https://git.k8s.io/community/contributors/devel/sig-architecture/api-conventions.md#types-kinds'
-                            type: string
-                          name:
-                            description: 'Name of the referent. More info: https://kubernetes.io/docs/concepts/overview/working-with-objects/names/#names'
-                            type: string
-                          namespace:
-                            description: 'Namespace of the referent. More info: https://kubernetes.io/docs/concepts/overview/working-with-objects/namespaces/'
-                            type: string
-                          resourceVersion:
-                            description: 'Specific resourceVersion to which this reference
-                              is made, if any. More info: https://git.k8s.io/community/contributors/devel/sig-architecture/api-conventions.md#concurrency-control-and-consistency'
-                            type: string
-                          uid:
-                            description: 'UID of the referent. More info: https://kubernetes.io/docs/concepts/overview/working-with-objects/names/#uids'
-=======
                             description: |-
                               If referring to a piece of an object instead of an entire object, this string
                               should contain a valid JSON/Go field access statement, such as desiredState.manifest.containers[2].
@@ -664,39 +397,10 @@
                             description: |-
                               UID of the referent.
                               More info: https://kubernetes.io/docs/concepts/overview/working-with-objects/names/#uids
->>>>>>> a5898a2f
                             type: string
                         type: object
                         x-kubernetes-map-type: atomic
                       nodeDrainTimeout:
-<<<<<<< HEAD
-                        description: 'NodeDrainTimeout is the total amount of time
-                          that the controller will spend on draining a node. The default
-                          value is 0, meaning that the node can be drained without
-                          any time limitations. NOTE: NodeDrainTimeout is different
-                          from `kubectl drain --timeout`'
-                        type: string
-                      providerID:
-                        description: ProviderID is the identification ID of the machine
-                          provided by the provider. This field must match the provider
-                          ID as seen on the node object corresponding to this machine.
-                          This field is required by higher level consumers of cluster-api.
-                          Example use case is cluster autoscaler with cluster-api
-                          as provider. Clean-up logic in the autoscaler compares machines
-                          to nodes to find out machines at provider which could not
-                          get registered as Kubernetes nodes. With cluster-api as
-                          a generic out-of-tree provider for autoscaler, this field
-                          is required by autoscaler to be able to have a provider
-                          view of the list of machines. Another list of nodes is queried
-                          from the k8s apiserver and then a comparison is done to
-                          find out unregistered machines and are marked for delete.
-                          This field will be set by the actuators and consumed by
-                          higher level entities like autoscaler that will be interfacing
-                          with cluster-api as generic provider.
-                        type: string
-                      version:
-                        description: Version defines the desired Kubernetes version.
-=======
                         description: |-
                           NodeDrainTimeout is the total amount of time that the controller will spend on draining a node.
                           The default value is 0, meaning that the node can be drained without any time limitations.
@@ -718,7 +422,6 @@
                       version:
                         description: |-
                           Version defines the desired Kubernetes version.
->>>>>>> a5898a2f
                           This field is meant to be optionally used by bootstrap providers.
                         type: string
                     required:
@@ -742,24 +445,6 @@
               failureMessage:
                 type: string
               failureReason:
-<<<<<<< HEAD
-                description: "In the event that there is a terminal problem reconciling
-                  the replicas, both FailureReason and FailureMessage will be set.
-                  FailureReason will be populated with a succinct value suitable for
-                  machine interpretation, while FailureMessage will contain a more
-                  verbose string suitable for logging and human consumption. \n These
-                  fields should not be set for transitive errors that a controller
-                  faces that are expected to be fixed automatically over time (like
-                  service outages), but instead indicate that something is fundamentally
-                  wrong with the MachineTemplate's spec or the configuration of the
-                  machine controller, and that manual intervention is required. Examples
-                  of terminal errors would be invalid combinations of settings in
-                  the spec, values that are unsupported by the machine controller,
-                  or the responsible machine controller itself being critically misconfigured.
-                  \n Any transient errors that occur during the reconciliation of
-                  Machines can be added as events to the MachineSet object and/or
-                  logged in the controller's output."
-=======
                 description: |-
                   In the event that there is a terminal problem reconciling the
                   replicas, both FailureReason and FailureMessage will be set. FailureReason
@@ -781,7 +466,6 @@
                   Any transient errors that occur during the reconciliation of Machines
                   can be added as events to the MachineSet object and/or logged in the
                   controller's output.
->>>>>>> a5898a2f
                 type: string
               fullyLabeledReplicas:
                 description: The number of replicas that have labels matching the
@@ -803,17 +487,10 @@
                 format: int32
                 type: integer
               selector:
-<<<<<<< HEAD
-                description: 'Selector is the same as the label selector but in the
-                  string format to avoid introspection by clients. The string will
-                  be in the same format as the query-param syntax. More info about
-                  label selectors: http://kubernetes.io/docs/user-guide/labels#label-selectors'
-=======
                 description: |-
                   Selector is the same as the label selector but in the string format to avoid introspection
                   by clients. The string will be in the same format as the query-param syntax.
                   More info about label selectors: http://kubernetes.io/docs/user-guide/labels#label-selectors
->>>>>>> a5898a2f
                 type: string
             type: object
         type: object
