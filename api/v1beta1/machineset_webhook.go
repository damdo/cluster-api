/*
Copyright 2021 The Kubernetes Authors.

Licensed under the Apache License, Version 2.0 (the "License");
you may not use this file except in compliance with the License.
You may obtain a copy of the License at

    http://www.apache.org/licenses/LICENSE-2.0

Unless required by applicable law or agreed to in writing, software
distributed under the License is distributed on an "AS IS" BASIS,
WITHOUT WARRANTIES OR CONDITIONS OF ANY KIND, either express or implied.
See the License for the specific language governing permissions and
limitations under the License.
*/

package v1beta1

import (
	"fmt"
	"strings"

	apierrors "k8s.io/apimachinery/pkg/api/errors"
	metav1 "k8s.io/apimachinery/pkg/apis/meta/v1"
	"k8s.io/apimachinery/pkg/labels"
	"k8s.io/apimachinery/pkg/runtime"
	"k8s.io/apimachinery/pkg/util/validation/field"
	ctrl "sigs.k8s.io/controller-runtime"
	"sigs.k8s.io/controller-runtime/pkg/webhook"

	capilabels "sigs.k8s.io/cluster-api/internal/labels"
	"sigs.k8s.io/cluster-api/util/version"
)

func (m *MachineSet) SetupWebhookWithManager(mgr ctrl.Manager) error {
	return ctrl.NewWebhookManagedBy(mgr).
		For(m).
		Complete()
}

// +kubebuilder:webhook:verbs=create;update,path=/validate-cluster-x-k8s-io-v1beta1-machineset,mutating=false,failurePolicy=fail,matchPolicy=Equivalent,groups=cluster.x-k8s.io,resources=machinesets,versions=v1beta1,name=validation.machineset.cluster.x-k8s.io,sideEffects=None,admissionReviewVersions=v1;v1beta1
// +kubebuilder:webhook:verbs=create;update,path=/mutate-cluster-x-k8s-io-v1beta1-machineset,mutating=true,failurePolicy=fail,matchPolicy=Equivalent,groups=cluster.x-k8s.io,resources=machinesets,versions=v1beta1,name=default.machineset.cluster.x-k8s.io,sideEffects=None,admissionReviewVersions=v1;v1beta1

var _ webhook.Defaulter = &MachineSet{}
var _ webhook.Validator = &MachineSet{}

// Default sets default MachineSet field values.
func (m *MachineSet) Default() {
	if m.Labels == nil {
		m.Labels = make(map[string]string)
	}
	m.Labels[ClusterNameLabel] = m.Spec.ClusterName

	if m.Spec.DeletePolicy == "" {
		randomPolicy := string(RandomMachineSetDeletePolicy)
		m.Spec.DeletePolicy = randomPolicy
	}

	if m.Spec.Selector.MatchLabels == nil {
		m.Spec.Selector.MatchLabels = make(map[string]string)
	}

	if m.Spec.Template.Labels == nil {
		m.Spec.Template.Labels = make(map[string]string)
	}

	if len(m.Spec.Selector.MatchLabels) == 0 && len(m.Spec.Selector.MatchExpressions) == 0 {
		// Note: MustFormatValue is used here as the value of this label will be a hash if the MachineSet name is longer than 63 characters.
<<<<<<< HEAD
		m.Spec.Selector.MatchLabels[MachineSetLabelName] = capilabels.MustFormatValue(m.Name)
		m.Spec.Template.Labels[MachineSetLabelName] = capilabels.MustFormatValue(m.Name)
=======
		m.Spec.Selector.MatchLabels[MachineSetNameLabel] = capilabels.MustFormatValue(m.Name)
		m.Spec.Template.Labels[MachineSetNameLabel] = capilabels.MustFormatValue(m.Name)
>>>>>>> 7b92ce45
	}

	if m.Spec.Template.Spec.Version != nil && !strings.HasPrefix(*m.Spec.Template.Spec.Version, "v") {
		normalizedVersion := "v" + *m.Spec.Template.Spec.Version
		m.Spec.Template.Spec.Version = &normalizedVersion
	}
}

// ValidateCreate implements webhook.Validator so a webhook will be registered for the type.
func (m *MachineSet) ValidateCreate() error {
	return m.validate(nil)
}

// ValidateUpdate implements webhook.Validator so a webhook will be registered for the type.
func (m *MachineSet) ValidateUpdate(old runtime.Object) error {
	oldMS, ok := old.(*MachineSet)
	if !ok {
		return apierrors.NewBadRequest(fmt.Sprintf("expected a MachineSet but got a %T", old))
	}
	return m.validate(oldMS)
}

// ValidateDelete implements webhook.Validator so a webhook will be registered for the type.
func (m *MachineSet) ValidateDelete() error {
	return nil
}

func (m *MachineSet) validate(old *MachineSet) error {
	var allErrs field.ErrorList
	specPath := field.NewPath("spec")
	selector, err := metav1.LabelSelectorAsSelector(&m.Spec.Selector)
	if err != nil {
		allErrs = append(
			allErrs,
			field.Invalid(
				specPath.Child("selector"),
				m.Spec.Selector,
				err.Error(),
			),
		)
	} else if !selector.Matches(labels.Set(m.Spec.Template.Labels)) {
		allErrs = append(
			allErrs,
			field.Invalid(
				specPath.Child("template", "metadata", "labels"),
				m.Spec.Template.ObjectMeta.Labels,
				fmt.Sprintf("must match spec.selector %q", selector.String()),
			),
		)
	}

	if old != nil && old.Spec.ClusterName != m.Spec.ClusterName {
		allErrs = append(
			allErrs,
			field.Forbidden(
				specPath.Child("clusterName"),
				"field is immutable",
			),
		)
	}

	if m.Spec.Template.Spec.Version != nil {
		if !version.KubeSemver.MatchString(*m.Spec.Template.Spec.Version) {
			allErrs = append(
				allErrs,
				field.Invalid(
					specPath.Child("template", "spec", "version"),
					*m.Spec.Template.Spec.Version,
					"must be a valid semantic version",
				),
			)
		}
	}

	if len(allErrs) == 0 {
		return nil
	}

	return apierrors.NewInvalid(GroupVersion.WithKind("MachineSet").GroupKind(), m.Name, allErrs)
}<|MERGE_RESOLUTION|>--- conflicted
+++ resolved
@@ -66,13 +66,8 @@
 
 	if len(m.Spec.Selector.MatchLabels) == 0 && len(m.Spec.Selector.MatchExpressions) == 0 {
 		// Note: MustFormatValue is used here as the value of this label will be a hash if the MachineSet name is longer than 63 characters.
-<<<<<<< HEAD
-		m.Spec.Selector.MatchLabels[MachineSetLabelName] = capilabels.MustFormatValue(m.Name)
-		m.Spec.Template.Labels[MachineSetLabelName] = capilabels.MustFormatValue(m.Name)
-=======
 		m.Spec.Selector.MatchLabels[MachineSetNameLabel] = capilabels.MustFormatValue(m.Name)
 		m.Spec.Template.Labels[MachineSetNameLabel] = capilabels.MustFormatValue(m.Name)
->>>>>>> 7b92ce45
 	}
 
 	if m.Spec.Template.Spec.Version != nil && !strings.HasPrefix(*m.Spec.Template.Spec.Version, "v") {
