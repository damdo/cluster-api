load("@io_bazel_rules_go//go:def.bzl", "go_library")

go_library(
    name = "go_default_library",
<<<<<<< HEAD
    srcs = ["envy.go"],
=======
    srcs = [
        "envy.go",
        "version.go",
    ],
>>>>>>> 655e2d6c
    importmap = "github.com/openshift/cluster-api/vendor/github.com/gobuffalo/envy",
    importpath = "github.com/gobuffalo/envy",
    visibility = ["//visibility:public"],
    deps = [
        "//vendor/github.com/joho/godotenv:go_default_library",
        "//vendor/github.com/rogpeppe/go-internal/modfile:go_default_library",
    ],
)<|MERGE_RESOLUTION|>--- conflicted
+++ resolved
@@ -2,14 +2,10 @@
 
 go_library(
     name = "go_default_library",
-<<<<<<< HEAD
-    srcs = ["envy.go"],
-=======
     srcs = [
         "envy.go",
         "version.go",
     ],
->>>>>>> 655e2d6c
     importmap = "github.com/openshift/cluster-api/vendor/github.com/gobuffalo/envy",
     importpath = "github.com/gobuffalo/envy",
     visibility = ["//visibility:public"],
