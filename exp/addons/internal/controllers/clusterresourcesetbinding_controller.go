/*
Copyright 2020 The Kubernetes Authors.

Licensed under the Apache License, Version 2.0 (the "License");
you may not use this file except in compliance with the License.
You may obtain a copy of the License at

    http://www.apache.org/licenses/LICENSE-2.0

Unless required by applicable law or agreed to in writing, software
distributed under the License is distributed on an "AS IS" BASIS,
WITHOUT WARRANTIES OR CONDITIONS OF ANY KIND, either express or implied.
See the License for the specific language governing permissions and
limitations under the License.
*/

package controllers

import (
	"context"

	"github.com/pkg/errors"
	apierrors "k8s.io/apimachinery/pkg/api/errors"
	ctrl "sigs.k8s.io/controller-runtime"
	"sigs.k8s.io/controller-runtime/pkg/client"
	"sigs.k8s.io/controller-runtime/pkg/controller"
	"sigs.k8s.io/controller-runtime/pkg/handler"
	"sigs.k8s.io/controller-runtime/pkg/reconcile"
	"sigs.k8s.io/controller-runtime/pkg/source"

	clusterv1 "sigs.k8s.io/cluster-api/api/v1beta1"
	addonsv1 "sigs.k8s.io/cluster-api/exp/addons/api/v1beta1"
	"sigs.k8s.io/cluster-api/feature"
	"sigs.k8s.io/cluster-api/internal/hooks"
	"sigs.k8s.io/cluster-api/util"
	"sigs.k8s.io/cluster-api/util/predicates"
)

// +kubebuilder:rbac:groups=addons.cluster.x-k8s.io,resources=*,verbs=get;list;watch;create;update;patch;delete

// ClusterResourceSetBindingReconciler reconciles a ClusterResourceSetBinding object.
type ClusterResourceSetBindingReconciler struct {
	Client client.Client

	// WatchFilterValue is the label value used to filter events prior to reconciliation.
	WatchFilterValue string
}

func (r *ClusterResourceSetBindingReconciler) SetupWithManager(ctx context.Context, mgr ctrl.Manager, options controller.Options) error {
	err := ctrl.NewControllerManagedBy(mgr).
		For(&addonsv1.ClusterResourceSetBinding{}).
		Watches(
			&source.Kind{Type: &clusterv1.Cluster{}},
			handler.EnqueueRequestsFromMapFunc(r.clusterToClusterResourceSetBinding),
		).
		WithOptions(options).
		WithEventFilter(predicates.ResourceNotPausedAndHasFilterLabel(ctrl.LoggerFrom(ctx), r.WatchFilterValue)).
		Complete(r)
	if err != nil {
		return errors.Wrap(err, "failed setting up with a controller manager")
	}

	return nil
}

func (r *ClusterResourceSetBindingReconciler) Reconcile(ctx context.Context, req ctrl.Request) (_ ctrl.Result, reterr error) {
	log := ctrl.LoggerFrom(ctx)

	// Fetch the ClusterResourceSetBinding instance.
	binding := &addonsv1.ClusterResourceSetBinding{}
	if err := r.Client.Get(ctx, req.NamespacedName, binding); err != nil {
		if apierrors.IsNotFound(err) {
			// Object not found, return.  Created objects are automatically garbage collected.
			// For additional cleanup logic use finalizers.
			return ctrl.Result{}, nil
		}
		// Error reading the object - requeue the request.
		return ctrl.Result{}, err
	}

	cluster, err := util.GetOwnerCluster(ctx, r.Client, binding.ObjectMeta)
	if err != nil {
		if apierrors.IsNotFound(err) {
			// If the owner cluster is already deleted, delete its ClusterResourceSetBinding
			log.Info("deleting ClusterResourceSetBinding because the owner Cluster no longer exists")
			return ctrl.Result{}, r.Client.Delete(ctx, binding)
		}
		return ctrl.Result{}, err
	}
	if cluster == nil {
		log.Info("ownerRef not found for the ClusterResourceSetBinding")
		return ctrl.Result{}, nil
	}
	// If the owner cluster is in deletion process, delete its ClusterResourceSetBinding
	if !cluster.DeletionTimestamp.IsZero() {
<<<<<<< HEAD
=======
		if feature.Gates.Enabled(feature.RuntimeSDK) && feature.Gates.Enabled(feature.ClusterTopology) {
			if cluster.Spec.Topology != nil && !hooks.IsOkToDelete(cluster) {
				// If the Cluster is not yet ready to be deleted then do not delete the ClusterResourceSetBinding.
				return ctrl.Result{}, nil
			}
		}
>>>>>>> 3abb9089
		log.Info("deleting ClusterResourceSetBinding because the owner Cluster is currently being deleted")
		return ctrl.Result{}, r.Client.Delete(ctx, binding)
	}

	return ctrl.Result{}, nil
}

// clusterToClusterResourceSetBinding is mapper function that maps clusters to ClusterResourceSetBinding.
func (r *ClusterResourceSetBindingReconciler) clusterToClusterResourceSetBinding(o client.Object) []ctrl.Request {
	return []reconcile.Request{
		{
			NamespacedName: client.ObjectKey{
				Namespace: o.GetNamespace(),
				Name:      o.GetName(),
			},
		},
	}
}<|MERGE_RESOLUTION|>--- conflicted
+++ resolved
@@ -93,15 +93,12 @@
 	}
 	// If the owner cluster is in deletion process, delete its ClusterResourceSetBinding
 	if !cluster.DeletionTimestamp.IsZero() {
-<<<<<<< HEAD
-=======
 		if feature.Gates.Enabled(feature.RuntimeSDK) && feature.Gates.Enabled(feature.ClusterTopology) {
 			if cluster.Spec.Topology != nil && !hooks.IsOkToDelete(cluster) {
 				// If the Cluster is not yet ready to be deleted then do not delete the ClusterResourceSetBinding.
 				return ctrl.Result{}, nil
 			}
 		}
->>>>>>> 3abb9089
 		log.Info("deleting ClusterResourceSetBinding because the owner Cluster is currently being deleted")
 		return ctrl.Result{}, r.Client.Delete(ctx, binding)
 	}
