--- conflicted
+++ resolved
@@ -310,9 +310,20 @@
 			errList = append(errList, err)
 		}
 
-<<<<<<< HEAD
-		// If resource is already applied successfully and clusterResourceSet mode is "ApplyOnce", continue. (No need to check hash changes here)
-		if resourceSetBinding.IsApplied(resource) {
+		resourceScope, err := reconcileScopeForResource(clusterResourceSet, resource, resourceSetBinding, unstructuredObj)
+		if err != nil {
+			resourceSetBinding.SetBinding(addonsv1.ResourceBinding{
+				ResourceRef:     resource,
+				Hash:            "",
+				Applied:         false,
+				LastAppliedTime: &metav1.Time{Time: time.Now().UTC()},
+			})
+
+			errList = append(errList, err)
+			continue
+		}
+
+		if !resourceScope.needsApply() {
 			continue
 		}
 
@@ -324,38 +335,6 @@
 			Applied:         false,
 			LastAppliedTime: &metav1.Time{Time: time.Now().UTC()},
 		})
-		// Since maps are not ordered, we need to order them to get the same hash at each reconcile.
-		keys := make([]string, 0)
-		data, ok := unstructuredObj.UnstructuredContent()["data"]
-		if !ok {
-			errList = append(errList, errors.New("failed to get data field from the resource"))
-=======
-		resourceScope, err := reconcileScopeForResource(clusterResourceSet, resource, resourceSetBinding, unstructuredObj)
-		if err != nil {
-			resourceSetBinding.SetBinding(addonsv1.ResourceBinding{
-				ResourceRef:     resource,
-				Hash:            "",
-				Applied:         false,
-				LastAppliedTime: &metav1.Time{Time: time.Now().UTC()},
-			})
-
-			errList = append(errList, err)
->>>>>>> 7b92ce45
-			continue
-		}
-
-		if !resourceScope.needsApply() {
-			continue
-		}
-
-		// Set status in ClusterResourceSetBinding in case of early continue due to a failure.
-		// Set only when resource is retrieved successfully.
-		resourceSetBinding.SetBinding(addonsv1.ResourceBinding{
-			ResourceRef:     resource,
-			Hash:            "",
-			Applied:         false,
-			LastAppliedTime: &metav1.Time{Time: time.Now().UTC()},
-		})
 
 		// Apply all values in the key-value pair of the resource to the cluster.
 		// As there can be multiple key-value pairs in a resource, each value may have multiple objects in it.
@@ -421,14 +400,11 @@
 
 // ensureResourceOwnerRef adds the ClusterResourceSet as a OwnerReference to the resource.
 func (r *ClusterResourceSetReconciler) ensureResourceOwnerRef(ctx context.Context, clusterResourceSet *addonsv1.ClusterResourceSet, resource *unstructured.Unstructured) error {
-<<<<<<< HEAD
-=======
 	obj := resource.DeepCopy()
 	patchHelper, err := patch.NewHelper(obj, r.Client)
 	if err != nil {
 		return err
 	}
->>>>>>> 7b92ce45
 	newRef := metav1.OwnerReference{
 		APIVersion: addonsv1.GroupVersion.String(),
 		Kind:       clusterResourceSet.GroupVersionKind().Kind,
