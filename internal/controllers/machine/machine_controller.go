--- conflicted
+++ resolved
@@ -773,17 +773,6 @@
 		return false
 	}
 
-<<<<<<< HEAD
-	// Note: following checks are required because after restore from a backup both the Machine controller and the
-	// MachineSet/ControlPlane controller are racing to adopt Machines, see https://github.com/kubernetes-sigs/cluster-api/issues/7529
-
-	// If the Machine is originated by a MachineSet, it should not be adopted directly by the Cluster as a stand-alone Machine.
-	if _, ok := m.Labels[clusterv1.MachineSetLabelName]; ok {
-		return false
-	}
-
-=======
->>>>>>> 7b92ce45
 	// If the Machine is originated by a ControlPlane object, it should not be adopted directly by the Cluster as a stand-alone Machine.
 	if _, ok := m.Labels[clusterv1.MachineControlPlaneNameLabel]; ok {
 		return false
