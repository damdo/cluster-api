/*
Copyright 2019 The Kubernetes Authors.

Licensed under the Apache License, Version 2.0 (the "License");
you may not use this file except in compliance with the License.
You may obtain a copy of the License at

    http://www.apache.org/licenses/LICENSE-2.0

Unless required by applicable law or agreed to in writing, software
distributed under the License is distributed on an "AS IS" BASIS,
WITHOUT WARRANTIES OR CONDITIONS OF ANY KIND, either express or implied.
See the License for the specific language governing permissions and
limitations under the License.
*/

package machine

import (
	"context"
	"fmt"
	"testing"
	"time"

	. "github.com/onsi/gomega"
	corev1 "k8s.io/api/core/v1"
	metav1 "k8s.io/apimachinery/pkg/apis/meta/v1"
	"k8s.io/apimachinery/pkg/apis/meta/v1/unstructured"
	"k8s.io/utils/pointer"
	ctrl "sigs.k8s.io/controller-runtime"
	"sigs.k8s.io/controller-runtime/pkg/client"
	"sigs.k8s.io/controller-runtime/pkg/handler"
	"sigs.k8s.io/controller-runtime/pkg/reconcile"

	clusterv1 "sigs.k8s.io/cluster-api/api/v1beta1"
	"sigs.k8s.io/cluster-api/controllers/remote"
	"sigs.k8s.io/cluster-api/util"
	"sigs.k8s.io/cluster-api/util/kubeconfig"
)

func TestGetNode(t *testing.T) {
	g := NewWithT(t)

	ns, err := env.CreateNamespace(ctx, "test-get-node")
	g.Expect(err).ToNot(HaveOccurred())

	// Set up cluster to test against.
	testCluster := &clusterv1.Cluster{
		ObjectMeta: metav1.ObjectMeta{
			GenerateName: "test-get-node-",
			Namespace:    ns.Name,
		},
	}

	g.Expect(env.Create(ctx, testCluster)).To(Succeed())
	g.Expect(env.CreateKubeconfigSecret(ctx, testCluster)).To(Succeed())
	defer func(do ...client.Object) {
		g.Expect(env.Cleanup(ctx, do...)).To(Succeed())
	}(ns, testCluster)

	testCases := []struct {
		name            string
		node            *corev1.Node
		providerIDInput string
		error           error
	}{
		{
			name: "full providerID matches",
			node: &corev1.Node{
				ObjectMeta: metav1.ObjectMeta{
					Name: "test-get-node-node-1",
				},
				Spec: corev1.NodeSpec{
					ProviderID: "aws://us-east-1/test-get-node-1",
				},
			},
			providerIDInput: "aws://us-east-1/test-get-node-1",
		},
		{
			name: "aws prefix: cloudProvider and ID matches",
			node: &corev1.Node{
				ObjectMeta: metav1.ObjectMeta{
					Name: "test-get-node-node-2",
				},
				Spec: corev1.NodeSpec{
					ProviderID: "aws://us-west-2/test-get-node-2",
				},
			},
			providerIDInput: "aws://us-west-2/test-get-node-2",
		},
		{
			name: "gce prefix, cloudProvider and ID matches",
			node: &corev1.Node{
				ObjectMeta: metav1.ObjectMeta{
					Name: "test-get-node-gce-node-2",
				},
				Spec: corev1.NodeSpec{
					ProviderID: "gce://us-central1/test-get-node-2",
				},
			},
			providerIDInput: "gce://us-central1/test-get-node-2",
		},
		{
			name: "Node is not found",
			node: &corev1.Node{
				ObjectMeta: metav1.ObjectMeta{
					Name: "test-get-node-not-found",
				},
				Spec: corev1.NodeSpec{
					ProviderID: "gce://us-central1/anything",
				},
			},
			providerIDInput: "gce://not-found",
			error:           ErrNodeNotFound,
		},
	}

	nodesToCleanup := make([]client.Object, 0, len(testCases))
	for _, tc := range testCases {
		g.Expect(env.Create(ctx, tc.node)).To(Succeed())
		nodesToCleanup = append(nodesToCleanup, tc.node)
	}
	defer func(do ...client.Object) {
		g.Expect(env.Cleanup(ctx, do...)).To(Succeed())
	}(nodesToCleanup...)

	tracker, err := remote.NewClusterCacheTracker(
		env.Manager, remote.ClusterCacheTrackerOptions{
			Indexes: []remote.Index{remote.NodeProviderIDIndex},
		},
	)
	g.Expect(err).ToNot(HaveOccurred())

	r := &Reconciler{
		Tracker:                   tracker,
		Client:                    env,
		UnstructuredCachingClient: env,
	}

	w, err := ctrl.NewControllerManagedBy(env.Manager).For(&corev1.Node{}).Build(r)
	g.Expect(err).ToNot(HaveOccurred())

	g.Expect(tracker.Watch(ctx, remote.WatchInput{
		Name:    "TestGetNode",
		Cluster: util.ObjectKey(testCluster),
		Watcher: w,
		Kind:    &corev1.Node{},
		EventHandler: handler.EnqueueRequestsFromMapFunc(func(context.Context, client.Object) []reconcile.Request {
			return nil
		}),
	})).To(Succeed())

	for _, tc := range testCases {
		t.Run(tc.name, func(t *testing.T) {
			g := NewWithT(t)
			remoteClient, err := r.Tracker.GetClient(ctx, util.ObjectKey(testCluster))
			g.Expect(err).ToNot(HaveOccurred())

			node, err := r.getNode(ctx, remoteClient, tc.providerIDInput)
			if tc.error != nil {
				g.Expect(err).To(Equal(tc.error))
				return
			}
			g.Expect(err).ToNot(HaveOccurred())
			g.Expect(node.Name).To(Equal(tc.node.Name))
		})
	}
}

func TestNodeLabelSync(t *testing.T) {
	defaultCluster := &clusterv1.Cluster{
		ObjectMeta: metav1.ObjectMeta{
			Name:      "test-cluster",
			Namespace: metav1.NamespaceDefault,
		},
	}

	defaultInfraMachine := &unstructured.Unstructured{
		Object: map[string]interface{}{
			"kind":       "GenericInfrastructureMachine",
			"apiVersion": "infrastructure.cluster.x-k8s.io/v1beta1",
			"metadata": map[string]interface{}{
				"name":      "infra-config1",
				"namespace": metav1.NamespaceDefault,
			},
		},
	}

	defaultMachine := clusterv1.Machine{
		ObjectMeta: metav1.ObjectMeta{
			Name:      "machine-test",
			Namespace: metav1.NamespaceDefault,
			Labels: map[string]string{
				clusterv1.MachineControlPlaneLabel: "",
			},
		},
		Spec: clusterv1.MachineSpec{
			ClusterName: defaultCluster.Name,
			Bootstrap: clusterv1.Bootstrap{
				ConfigRef: &corev1.ObjectReference{
					APIVersion: "bootstrap.cluster.x-k8s.io/v1beta1",
					Kind:       "GenericBootstrapConfig",
					Name:       "bootstrap-config1",
				},
			},
			InfrastructureRef: corev1.ObjectReference{
				APIVersion: "infrastructure.cluster.x-k8s.io/v1beta1",
				Kind:       "GenericInfrastructureMachine",
				Name:       "infra-config1",
			},
		},
	}

	t.Run("Should sync node labels", func(t *testing.T) {
		g := NewWithT(t)

		ns, err := env.CreateNamespace(ctx, "test-node-label-sync")
		g.Expect(err).ToNot(HaveOccurred())
		defer func() {
			g.Expect(env.Cleanup(ctx, ns)).To(Succeed())
		}()

		nodeProviderID := fmt.Sprintf("test://%s", util.RandomString(6))

		cluster := defaultCluster.DeepCopy()
		cluster.Namespace = ns.Name

		infraMachine := defaultInfraMachine.DeepCopy()
		infraMachine.SetNamespace(ns.Name)

		interruptibleTrueInfraMachineStatus := map[string]interface{}{
			"interruptible": true,
			"ready":         true,
		}
		interruptibleFalseInfraMachineStatus := map[string]interface{}{
			"interruptible": false,
			"ready":         true,
		}

		machine := defaultMachine.DeepCopy()
		machine.Namespace = ns.Name
		machine.Spec.ProviderID = pointer.String(nodeProviderID)

		// Set Machine labels.
		machine.Labels = map[string]string{}
		// The expectation is that these labels will be synced to the Node.
		managedMachineLabels := map[string]string{
			clusterv1.NodeRoleLabelPrefix + "/anyRole": "",

			clusterv1.ManagedNodeLabelDomain:                                  "valueFromMachine",
			"custom-prefix." + clusterv1.ManagedNodeLabelDomain:               "valueFromMachine",
			clusterv1.ManagedNodeLabelDomain + "/anything":                    "valueFromMachine",
			"custom-prefix." + clusterv1.ManagedNodeLabelDomain + "/anything": "valueFromMachine",

			clusterv1.NodeRestrictionLabelDomain:                                  "valueFromMachine",
			"custom-prefix." + clusterv1.NodeRestrictionLabelDomain:               "valueFromMachine",
			clusterv1.NodeRestrictionLabelDomain + "/anything":                    "valueFromMachine",
			"custom-prefix." + clusterv1.NodeRestrictionLabelDomain + "/anything": "valueFromMachine",
		}
		for k, v := range managedMachineLabels {
			machine.Labels[k] = v
		}
		// The expectation is that these labels will not be synced to the Node.
		unmanagedMachineLabels := map[string]string{
			"foo":                               "",
			"bar":                               "",
			"company.xyz/node.cluster.x-k8s.io": "not-managed",
			"gpu-node.cluster.x-k8s.io":         "not-managed",
			"company.xyz/node-restriction.kubernetes.io": "not-managed",
			"gpu-node-restriction.kubernetes.io":         "not-managed",
		}
		for k, v := range unmanagedMachineLabels {
			machine.Labels[k] = v
		}

		// Create Node.
		node := &corev1.Node{
			ObjectMeta: metav1.ObjectMeta{
				GenerateName: "machine-test-node-",
			},
			Spec: corev1.NodeSpec{ProviderID: nodeProviderID},
			Status: corev1.NodeStatus{
				Addresses: []corev1.NodeAddress{
					{
						Type:    corev1.NodeInternalIP,
						Address: "1.1.1.1",
					},
					{
						Type:    corev1.NodeInternalIP,
						Address: "2.2.2.2",
					},
				},
			},
		}

		// Set Node labels
		// The expectation is that these labels will be overwritten by the labels
		// from the Machine by the node label sync.
		node.Labels = map[string]string{}
		managedNodeLabelsToBeOverWritten := map[string]string{
			clusterv1.NodeRoleLabelPrefix + "/anyRole": "valueFromNode",

			clusterv1.ManagedNodeLabelDomain:                                  "valueFromNode",
			"custom-prefix." + clusterv1.ManagedNodeLabelDomain:               "valueFromNode",
			clusterv1.ManagedNodeLabelDomain + "/anything":                    "valueFromNode",
			"custom-prefix." + clusterv1.ManagedNodeLabelDomain + "/anything": "valueFromNode",

			clusterv1.NodeRestrictionLabelDomain:                                  "valueFromNode",
			"custom-prefix." + clusterv1.NodeRestrictionLabelDomain:               "valueFromNode",
			clusterv1.NodeRestrictionLabelDomain + "/anything":                    "valueFromNode",
			"custom-prefix." + clusterv1.NodeRestrictionLabelDomain + "/anything": "valueFromNode",
		}
		for k, v := range managedNodeLabelsToBeOverWritten {
			node.Labels[k] = v
		}
		// The expectation is that these labels will be preserved by the node label sync.
		unmanagedNodeLabelsToBePreserved := map[string]string{
			"node-role.kubernetes.io/control-plane": "",
			"label":                                 "valueFromNode",
		}
		for k, v := range unmanagedNodeLabelsToBePreserved {
			node.Labels[k] = v
		}

		g.Expect(env.Create(ctx, node)).To(Succeed())
		defer func() {
			g.Expect(env.Cleanup(ctx, node)).To(Succeed())
		}()

		g.Expect(env.Create(ctx, cluster)).To(Succeed())
		defaultKubeconfigSecret := kubeconfig.GenerateSecret(cluster, kubeconfig.FromEnvTestConfig(env.Config, cluster))
		g.Expect(env.Create(ctx, defaultKubeconfigSecret)).To(Succeed())

		g.Expect(env.Create(ctx, infraMachine)).To(Succeed())
		// Set InfrastructureMachine .status.interruptible and .status.ready to true.
		interruptibleTrueInfraMachine := infraMachine.DeepCopy()
		g.Expect(unstructured.SetNestedMap(interruptibleTrueInfraMachine.Object, interruptibleTrueInfraMachineStatus, "status")).Should(Succeed())
		g.Expect(env.Status().Patch(ctx, interruptibleTrueInfraMachine, client.MergeFrom(infraMachine))).Should(Succeed())

		g.Expect(env.Create(ctx, machine)).To(Succeed())

		// Validate that the right labels where synced to the Node.
		g.Eventually(func(g Gomega) bool {
			if err := env.Get(ctx, client.ObjectKeyFromObject(node), node); err != nil {
				return false
			}

			// Managed Machine Labels should have been synced to the Node.
			for k, v := range managedMachineLabels {
				g.Expect(node.Labels).To(HaveKeyWithValue(k, v))
			}

			// Interruptible label should be set on the node.
			g.Expect(node.Labels).To(HaveKey(clusterv1.InterruptibleLabel))

			// Unmanaged Machine labels should not have been synced to the Node.
			for k, v := range unmanagedMachineLabels {
				g.Expect(node.Labels).ToNot(HaveKeyWithValue(k, v))
			}

			// Pre-existing managed Node labels should have been overwritten on the Node.
			for k, v := range managedNodeLabelsToBeOverWritten {
				g.Expect(node.Labels).ToNot(HaveKeyWithValue(k, v))
			}
			// Pre-existing unmanaged Node labels should have been preserved on the Node.
			for k, v := range unmanagedNodeLabelsToBePreserved {
				g.Expect(node.Labels).To(HaveKeyWithValue(k, v))
			}

			return true
		}, 10*time.Second).Should(BeTrue())

		// Set InfrastructureMachine .status.interruptible to false.
		interruptibleFalseInfraMachine := interruptibleTrueInfraMachine.DeepCopy()
		g.Expect(unstructured.SetNestedMap(interruptibleFalseInfraMachine.Object, interruptibleFalseInfraMachineStatus, "status")).Should(Succeed())
		g.Expect(env.Status().Patch(ctx, interruptibleFalseInfraMachine, client.MergeFrom(interruptibleTrueInfraMachine))).Should(Succeed())

		// Remove managed labels from Machine.
		modifiedMachine := machine.DeepCopy()
		for k := range managedMachineLabels {
			delete(modifiedMachine.Labels, k)
		}
		g.Expect(env.Patch(ctx, modifiedMachine, client.MergeFrom(machine))).To(Succeed())

		// Validate that managed Machine labels were removed from the Node and all others are not changed.
		g.Eventually(func(g Gomega) bool {
			if err := env.Get(ctx, client.ObjectKeyFromObject(node), node); err != nil {
				return false
			}

			// Managed Machine Labels should have been removed from the Node now.
			for k, v := range managedMachineLabels {
				g.Expect(node.Labels).ToNot(HaveKeyWithValue(k, v))
			}

			// Interruptible label should not be on node.
			g.Expect(node.Labels).NotTo(HaveKey(clusterv1.InterruptibleLabel))

			// Unmanaged Machine labels should not have been synced at all to the Node.
			for k, v := range unmanagedMachineLabels {
				g.Expect(node.Labels).ToNot(HaveKeyWithValue(k, v))
			}

			// Pre-existing managed Node labels have been overwritten earlier by the managed Machine labels.
			// Now that the managed Machine labels have been removed, they should still not exist.
			for k, v := range managedNodeLabelsToBeOverWritten {
				g.Expect(node.Labels).ToNot(HaveKeyWithValue(k, v))
			}
			// Pre-existing unmanaged Node labels should have been preserved on the Node.
			for k, v := range unmanagedNodeLabelsToBePreserved {
				g.Expect(node.Labels).To(HaveKeyWithValue(k, v))
			}

			return true
		}, 10*time.Second).Should(BeTrue())
	})
}

func TestSummarizeNodeConditions(t *testing.T) {
	testCases := []struct {
		name       string
		conditions []corev1.NodeCondition
		status     corev1.ConditionStatus
	}{
		{
			name: "node is healthy",
			conditions: []corev1.NodeCondition{
				{Type: corev1.NodeReady, Status: corev1.ConditionTrue},
				{Type: corev1.NodeMemoryPressure, Status: corev1.ConditionFalse},
				{Type: corev1.NodeDiskPressure, Status: corev1.ConditionFalse},
				{Type: corev1.NodePIDPressure, Status: corev1.ConditionFalse},
			},
			status: corev1.ConditionTrue,
		},
		{
			name: "all conditions are unknown",
			conditions: []corev1.NodeCondition{
				{Type: corev1.NodeReady, Status: corev1.ConditionUnknown},
				{Type: corev1.NodeMemoryPressure, Status: corev1.ConditionUnknown},
				{Type: corev1.NodeDiskPressure, Status: corev1.ConditionUnknown},
				{Type: corev1.NodePIDPressure, Status: corev1.ConditionUnknown},
			},
			status: corev1.ConditionUnknown,
		},
		{
			name: "multiple semantically failed condition",
			conditions: []corev1.NodeCondition{
				{Type: corev1.NodeReady, Status: corev1.ConditionUnknown},
				{Type: corev1.NodeMemoryPressure, Status: corev1.ConditionTrue},
				{Type: corev1.NodeDiskPressure, Status: corev1.ConditionTrue},
				{Type: corev1.NodePIDPressure, Status: corev1.ConditionTrue},
			},
			status: corev1.ConditionFalse,
		},
		{
			name: "one positive condition when the rest is unknown",
			conditions: []corev1.NodeCondition{
				{Type: corev1.NodeReady, Status: corev1.ConditionTrue},
				{Type: corev1.NodeMemoryPressure, Status: corev1.ConditionUnknown},
				{Type: corev1.NodeDiskPressure, Status: corev1.ConditionUnknown},
				{Type: corev1.NodePIDPressure, Status: corev1.ConditionUnknown},
			},
			status: corev1.ConditionTrue,
		},
	}
	for _, test := range testCases {
		t.Run(test.name, func(t *testing.T) {
			g := NewWithT(t)
			node := &corev1.Node{
				ObjectMeta: metav1.ObjectMeta{
					Name: "node-1",
				},
				Status: corev1.NodeStatus{
					Conditions: test.conditions,
				},
			}
			status, _ := summarizeNodeConditions(node)
			g.Expect(status).To(Equal(test.status))
		})
	}
}

func TestGetManagedLabels(t *testing.T) {
	// Create managedLabels map from known managed prefixes.
	managedLabels := map[string]string{
		clusterv1.NodeRoleLabelPrefix + "/anyRole": "",

		clusterv1.ManagedNodeLabelDomain:                                  "",
		"custom-prefix." + clusterv1.ManagedNodeLabelDomain:               "",
		clusterv1.ManagedNodeLabelDomain + "/anything":                    "",
		"custom-prefix." + clusterv1.ManagedNodeLabelDomain + "/anything": "",

		clusterv1.NodeRestrictionLabelDomain:                                  "",
		"custom-prefix." + clusterv1.NodeRestrictionLabelDomain:               "",
		clusterv1.NodeRestrictionLabelDomain + "/anything":                    "",
		"custom-prefix." + clusterv1.NodeRestrictionLabelDomain + "/anything": "",
	}

	// Append arbitrary labels.
	allLabels := map[string]string{
		"foo":                               "",
		"bar":                               "",
		"company.xyz/node.cluster.x-k8s.io": "not-managed",
		"gpu-node.cluster.x-k8s.io":         "not-managed",
		"company.xyz/node-restriction.kubernetes.io": "not-managed",
		"gpu-node-restriction.kubernetes.io":         "not-managed",
	}
	for k, v := range managedLabels {
		allLabels[k] = v
	}

	g := NewWithT(t)
	got := getManagedLabels(allLabels)
	g.Expect(got).To(BeEquivalentTo(managedLabels))
}

func TestPatchNode(t *testing.T) {
	testCases := []struct {
		name                string
		oldNode             *corev1.Node
		newLabels           map[string]string
		newAnnotations      map[string]string
		expectedLabels      map[string]string
		expectedAnnotations map[string]string
		expectedTaints      []corev1.Taint
	}{
		{
			name: "Check that patch works even if there are Status.Addresses with the same key",
			oldNode: &corev1.Node{
				ObjectMeta: metav1.ObjectMeta{
					Name: fmt.Sprintf("node-%s", util.RandomString(6)),
				},
				Status: corev1.NodeStatus{
					Addresses: []corev1.NodeAddress{
						{
							Type:    corev1.NodeInternalIP,
							Address: "1.1.1.1",
						},
						{
							Type:    corev1.NodeInternalIP,
							Address: "2.2.2.2",
						},
					},
				},
			},
			newLabels:      map[string]string{"foo": "bar"},
			expectedLabels: map[string]string{"foo": "bar"},
			expectedAnnotations: map[string]string{
				clusterv1.LabelsFromMachineAnnotation: "foo",
			},
			expectedTaints: []corev1.Taint{
				{Key: "node.kubernetes.io/not-ready", Effect: "NoSchedule"}, // Added by the API server
			},
		},
		// Labels (CAPI owns a subset of labels, everything else should be preserved)
		{
			name: "Existing labels should be preserved if there are no label from machines",
			oldNode: &corev1.Node{
				ObjectMeta: metav1.ObjectMeta{
					Name: fmt.Sprintf("node-%s", util.RandomString(6)),
					Labels: map[string]string{
						"not-managed-by-capi": "foo",
					},
				},
			},
			expectedLabels: map[string]string{
				"not-managed-by-capi": "foo",
			},
			expectedTaints: []corev1.Taint{
				{Key: "node.kubernetes.io/not-ready", Effect: "NoSchedule"}, // Added by the API server
			},
		},
		{
			name: "Add label must preserve existing labels",
			oldNode: &corev1.Node{
				ObjectMeta: metav1.ObjectMeta{
					Name: fmt.Sprintf("node-%s", util.RandomString(6)),
					Labels: map[string]string{
						"not-managed-by-capi": "foo",
					},
				},
			},
			newLabels: map[string]string{
				"label-from-machine": "foo",
			},
			expectedLabels: map[string]string{
				"not-managed-by-capi": "foo",
				"label-from-machine":  "foo",
			},
			expectedAnnotations: map[string]string{
				clusterv1.LabelsFromMachineAnnotation: "label-from-machine",
			},
			expectedTaints: []corev1.Taint{
				{Key: "node.kubernetes.io/not-ready", Effect: "NoSchedule"}, // Added by the API server
			},
		},
		{
			name: "CAPI takes ownership of existing labels if they are set from machines",
			oldNode: &corev1.Node{
				ObjectMeta: metav1.ObjectMeta{
					Name: fmt.Sprintf("node-%s", util.RandomString(6)),
					Labels: map[string]string{
						clusterv1.NodeRoleLabelPrefix: "foo",
					},
				},
			},
			newLabels: map[string]string{
				clusterv1.NodeRoleLabelPrefix: "control-plane",
			},
			expectedLabels: map[string]string{
				clusterv1.NodeRoleLabelPrefix: "control-plane",
			},
			expectedAnnotations: map[string]string{
				clusterv1.LabelsFromMachineAnnotation: clusterv1.NodeRoleLabelPrefix,
			},
			expectedTaints: []corev1.Taint{
				{Key: "node.kubernetes.io/not-ready", Effect: "NoSchedule"}, // Added by the API server
			},
		},
		{
			name: "change a label previously set from machines",
			oldNode: &corev1.Node{
				ObjectMeta: metav1.ObjectMeta{
					Name: fmt.Sprintf("node-%s", util.RandomString(6)),
					Labels: map[string]string{
						clusterv1.NodeRoleLabelPrefix: "foo",
					},
					Annotations: map[string]string{
						clusterv1.LabelsFromMachineAnnotation: clusterv1.NodeRoleLabelPrefix,
					},
				},
			},
			newLabels: map[string]string{
				clusterv1.NodeRoleLabelPrefix: "control-plane",
			},
			expectedLabels: map[string]string{
				clusterv1.NodeRoleLabelPrefix: "control-plane",
			},
			expectedAnnotations: map[string]string{
				clusterv1.LabelsFromMachineAnnotation: clusterv1.NodeRoleLabelPrefix,
			},
			expectedTaints: []corev1.Taint{
				{Key: "node.kubernetes.io/not-ready", Effect: "NoSchedule"}, // Added by the API server
			},
		},
		{
			name: "Delete a label previously set from machines",
			oldNode: &corev1.Node{
<<<<<<< HEAD
				ObjectMeta: metav1.ObjectMeta{
					Name: fmt.Sprintf("node-%s", util.RandomString(6)),
					Labels: map[string]string{
						clusterv1.NodeRoleLabelPrefix: "foo",
						"not-managed-by-capi":         "foo",
					},
					Annotations: map[string]string{
						clusterv1.LabelsFromMachineAnnotation: clusterv1.NodeRoleLabelPrefix,
					},
				},
			},
			expectedLabels: map[string]string{
				"not-managed-by-capi": "foo",
			},
			expectedAnnotations: map[string]string{
				clusterv1.LabelsFromMachineAnnotation: "",
			},
			expectedTaints: []corev1.Taint{
				{Key: "node.kubernetes.io/not-ready", Effect: "NoSchedule"}, // Added by the API server
			},
		},
		{
			name: "Label previously set from machine, already removed out of band, annotation should be cleaned up",
			oldNode: &corev1.Node{
				ObjectMeta: metav1.ObjectMeta{
					Name: fmt.Sprintf("node-%s", util.RandomString(6)),
					Annotations: map[string]string{
						clusterv1.LabelsFromMachineAnnotation: clusterv1.NodeRoleLabelPrefix,
					},
				},
			},
			expectedAnnotations: map[string]string{
				clusterv1.LabelsFromMachineAnnotation: "",
			},
			expectedTaints: []corev1.Taint{
				{Key: "node.kubernetes.io/not-ready", Effect: "NoSchedule"}, // Added by the API server
			},
		},
		// Add annotations (CAPI only enforces some annotations and never changes or removes them)
		{
			name: "Add CAPI annotations",
			oldNode: &corev1.Node{
				ObjectMeta: metav1.ObjectMeta{
					Name: fmt.Sprintf("node-%s", util.RandomString(6)),
=======
				ObjectMeta: metav1.ObjectMeta{
					Name: fmt.Sprintf("node-%s", util.RandomString(6)),
					Labels: map[string]string{
						clusterv1.NodeRoleLabelPrefix: "foo",
						"not-managed-by-capi":         "foo",
					},
					Annotations: map[string]string{
						clusterv1.LabelsFromMachineAnnotation: clusterv1.NodeRoleLabelPrefix,
					},
				},
			},
			expectedLabels: map[string]string{
				"not-managed-by-capi": "foo",
			},
			expectedAnnotations: map[string]string{
				clusterv1.LabelsFromMachineAnnotation: "",
			},
			expectedTaints: []corev1.Taint{
				{Key: "node.kubernetes.io/not-ready", Effect: "NoSchedule"}, // Added by the API server
			},
		},
		{
			name: "Label previously set from machine, already removed out of band, annotation should be cleaned up",
			oldNode: &corev1.Node{
				ObjectMeta: metav1.ObjectMeta{
					Name: fmt.Sprintf("node-%s", util.RandomString(6)),
					Annotations: map[string]string{
						clusterv1.LabelsFromMachineAnnotation: clusterv1.NodeRoleLabelPrefix,
					},
				},
			},
			expectedAnnotations: map[string]string{
				clusterv1.LabelsFromMachineAnnotation: "",
			},
			expectedTaints: []corev1.Taint{
				{Key: "node.kubernetes.io/not-ready", Effect: "NoSchedule"}, // Added by the API server
			},
		},
		// Add annotations (CAPI only enforces some annotations and never changes or removes them)
		{
			name: "Add CAPI annotations",
			oldNode: &corev1.Node{
				ObjectMeta: metav1.ObjectMeta{
					Name: fmt.Sprintf("node-%s", util.RandomString(6)),
>>>>>>> 3290c5a2
					Annotations: map[string]string{
						"not-managed-by-capi": "foo",
					},
				},
			},
			newAnnotations: map[string]string{
				clusterv1.ClusterNameAnnotation:      "foo",
				clusterv1.ClusterNamespaceAnnotation: "bar",
				clusterv1.MachineAnnotation:          "baz",
			},
			expectedAnnotations: map[string]string{
				clusterv1.ClusterNameAnnotation:       "foo",
				clusterv1.ClusterNamespaceAnnotation:  "bar",
				clusterv1.MachineAnnotation:           "baz",
				"not-managed-by-capi":                 "foo",
				clusterv1.LabelsFromMachineAnnotation: "",
			},
			expectedTaints: []corev1.Taint{
				{Key: "node.kubernetes.io/not-ready", Effect: "NoSchedule"}, // Added by the API server
			},
		},
		// Taint (CAPI only remove one taint if it exists, other taints should be preserved)
		{
			name: "Removes NodeUninitializedTaint if present",
			oldNode: &corev1.Node{
				ObjectMeta: metav1.ObjectMeta{
					Name: fmt.Sprintf("node-%s", util.RandomString(6)),
				},
				Spec: corev1.NodeSpec{
					Taints: []corev1.Taint{
						{
							Key:    "node-role.kubernetes.io/control-plane",
							Effect: corev1.TaintEffectNoSchedule,
						},
						clusterv1.NodeUninitializedTaint,
					},
				},
			},
			expectedAnnotations: map[string]string{
				clusterv1.LabelsFromMachineAnnotation: "",
			},
			expectedTaints: []corev1.Taint{
				{
					Key:    "node-role.kubernetes.io/control-plane",
					Effect: corev1.TaintEffectNoSchedule,
				},
				{Key: "node.kubernetes.io/not-ready", Effect: "NoSchedule"}, // Added by the API server
			},
		},
	}

<<<<<<< HEAD
	r := Reconciler{Client: env}
=======
	r := Reconciler{
		Client:                    env,
		UnstructuredCachingClient: env,
	}
>>>>>>> 3290c5a2
	for _, tc := range testCases {
		t.Run(tc.name, func(t *testing.T) {
			g := NewWithT(t)
			oldNode := tc.oldNode.DeepCopy()

			g.Expect(env.Create(ctx, oldNode)).To(Succeed())
			t.Cleanup(func() {
				_ = env.Cleanup(ctx, oldNode)
			})

			err := r.patchNode(ctx, env, oldNode, tc.newLabels, tc.newAnnotations)
			g.Expect(err).ToNot(HaveOccurred())

			g.Eventually(func(g Gomega) {
				gotNode := &corev1.Node{}
				err = env.Get(ctx, client.ObjectKeyFromObject(oldNode), gotNode)
				g.Expect(err).ToNot(HaveOccurred())

				g.Expect(gotNode.Labels).To(BeComparableTo(tc.expectedLabels))
				g.Expect(gotNode.Annotations).To(BeComparableTo(tc.expectedAnnotations))
				g.Expect(gotNode.Spec.Taints).To(BeComparableTo(tc.expectedTaints))
			}, 10*time.Second).Should(Succeed())
		})
	}
}<|MERGE_RESOLUTION|>--- conflicted
+++ resolved
@@ -646,7 +646,6 @@
 		{
 			name: "Delete a label previously set from machines",
 			oldNode: &corev1.Node{
-<<<<<<< HEAD
 				ObjectMeta: metav1.ObjectMeta{
 					Name: fmt.Sprintf("node-%s", util.RandomString(6)),
 					Labels: map[string]string{
@@ -691,52 +690,6 @@
 			oldNode: &corev1.Node{
 				ObjectMeta: metav1.ObjectMeta{
 					Name: fmt.Sprintf("node-%s", util.RandomString(6)),
-=======
-				ObjectMeta: metav1.ObjectMeta{
-					Name: fmt.Sprintf("node-%s", util.RandomString(6)),
-					Labels: map[string]string{
-						clusterv1.NodeRoleLabelPrefix: "foo",
-						"not-managed-by-capi":         "foo",
-					},
-					Annotations: map[string]string{
-						clusterv1.LabelsFromMachineAnnotation: clusterv1.NodeRoleLabelPrefix,
-					},
-				},
-			},
-			expectedLabels: map[string]string{
-				"not-managed-by-capi": "foo",
-			},
-			expectedAnnotations: map[string]string{
-				clusterv1.LabelsFromMachineAnnotation: "",
-			},
-			expectedTaints: []corev1.Taint{
-				{Key: "node.kubernetes.io/not-ready", Effect: "NoSchedule"}, // Added by the API server
-			},
-		},
-		{
-			name: "Label previously set from machine, already removed out of band, annotation should be cleaned up",
-			oldNode: &corev1.Node{
-				ObjectMeta: metav1.ObjectMeta{
-					Name: fmt.Sprintf("node-%s", util.RandomString(6)),
-					Annotations: map[string]string{
-						clusterv1.LabelsFromMachineAnnotation: clusterv1.NodeRoleLabelPrefix,
-					},
-				},
-			},
-			expectedAnnotations: map[string]string{
-				clusterv1.LabelsFromMachineAnnotation: "",
-			},
-			expectedTaints: []corev1.Taint{
-				{Key: "node.kubernetes.io/not-ready", Effect: "NoSchedule"}, // Added by the API server
-			},
-		},
-		// Add annotations (CAPI only enforces some annotations and never changes or removes them)
-		{
-			name: "Add CAPI annotations",
-			oldNode: &corev1.Node{
-				ObjectMeta: metav1.ObjectMeta{
-					Name: fmt.Sprintf("node-%s", util.RandomString(6)),
->>>>>>> 3290c5a2
 					Annotations: map[string]string{
 						"not-managed-by-capi": "foo",
 					},
@@ -788,14 +741,10 @@
 		},
 	}
 
-<<<<<<< HEAD
-	r := Reconciler{Client: env}
-=======
 	r := Reconciler{
 		Client:                    env,
 		UnstructuredCachingClient: env,
 	}
->>>>>>> 3290c5a2
 	for _, tc := range testCases {
 		t.Run(tc.name, func(t *testing.T) {
 			g := NewWithT(t)
