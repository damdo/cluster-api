/*
Copyright 2021 The Kubernetes Authors.

Licensed under the Apache License, Version 2.0 (the "License");
you may not use this file except in compliance with the License.
You may obtain a copy of the License at

    http://www.apache.org/licenses/LICENSE-2.0

Unless required by applicable law or agreed to in writing, software
distributed under the License is distributed on an "AS IS" BASIS,
WITHOUT WARRANTIES OR CONDITIONS OF ANY KIND, either express or implied.
See the License for the specific language governing permissions and
limitations under the License.
*/

package scope

import (
	"context"
	"fmt"

	"github.com/pkg/errors"
	metav1 "k8s.io/apimachinery/pkg/apis/meta/v1"
	"k8s.io/apimachinery/pkg/apis/meta/v1/unstructured"
	"sigs.k8s.io/controller-runtime/pkg/client"

	clusterv1 "sigs.k8s.io/cluster-api/api/v1beta1"
)

// ClusterState holds all the objects representing the state of a managed Cluster topology.
// NOTE: please note that we are going to deal with two different type state, the current state as read from the API server,
// and the desired state resulting from processing the ClusterBlueprint.
type ClusterState struct {
	// Cluster holds the Cluster object.
	Cluster *clusterv1.Cluster

	// InfrastructureCluster holds the infrastructure cluster object referenced by the Cluster.
	InfrastructureCluster *unstructured.Unstructured

	// ControlPlane holds the controlplane object referenced by the Cluster.
	ControlPlane *ControlPlaneState

	// MachineDeployments holds the machine deployments in the Cluster.
	MachineDeployments MachineDeploymentsStateMap
}

// ControlPlaneState holds all the objects representing the state of a managed control plane.
type ControlPlaneState struct {
	// Object holds the ControlPlane object.
	Object *unstructured.Unstructured

	// InfrastructureMachineTemplate holds the infrastructure template referenced by the ControlPlane object.
	InfrastructureMachineTemplate *unstructured.Unstructured

	// MachineHealthCheckClass holds the MachineHealthCheck for this ControlPlane.
	// +optional
	MachineHealthCheck *clusterv1.MachineHealthCheck
}

// MachineDeploymentsStateMap holds a collection of MachineDeployment states.
type MachineDeploymentsStateMap map[string]*MachineDeploymentState

// Upgrading returns the list of the machine deployments
// that are upgrading.
func (mds MachineDeploymentsStateMap) Upgrading(ctx context.Context, c client.Client) ([]string, error) {
	names := []string{}
	for _, md := range mds {
		upgrading, err := md.IsUpgrading(ctx, c)
		if err != nil {
			return nil, errors.Wrap(err, "failed to list upgrading MachineDeployments")
		}
		if upgrading {
			names = append(names, md.Object.Name)
		}
	}
	return names, nil
}

// Upgrading returns the list of the machine deployments
// that are upgrading.
func (mds MachineDeploymentsStateMap) Upgrading(ctx context.Context, c client.Client) ([]string, error) {
	names := []string{}
	for _, md := range mds {
		upgrading, err := md.IsUpgrading(ctx, c)
		if err != nil {
			return nil, errors.Wrap(err, "failed to list upgrading MachineDeployments")
		}
		if upgrading {
			names = append(names, md.Object.Name)
		}
	}
	return names, nil
}

// MachineDeploymentState holds all the objects representing the state of a managed deployment.
type MachineDeploymentState struct {
	// Object holds the MachineDeployment object.
	Object *clusterv1.MachineDeployment

	// BootstrapTemplate holds the bootstrap template referenced by the MachineDeployment object.
	BootstrapTemplate *unstructured.Unstructured

	// InfrastructureMachineTemplate holds the infrastructure machine template referenced by the MachineDeployment object.
	InfrastructureMachineTemplate *unstructured.Unstructured

	// MachineHealthCheck holds a MachineHealthCheck linked to the MachineDeployment object.
	// +optional
	MachineHealthCheck *clusterv1.MachineHealthCheck
}

<<<<<<< HEAD
// IsRollingOut determines if the machine deployment is rolling out.
// A machine deployment is considered upgrading if:
// - if any of the replicas of the machine deployment is not ready.
func (md *MachineDeploymentState) IsRollingOut() bool {
	return !mdutil.DeploymentComplete(md.Object, &md.Object.Status) ||
		*md.Object.Spec.Replicas != md.Object.Status.ReadyReplicas ||
		md.Object.Status.UnavailableReplicas > 0
}

=======
>>>>>>> 3290c5a2
// IsUpgrading determines if the MachineDeployment is upgrading.
// A machine deployment is considered upgrading if at least one of the Machines of this
// MachineDeployment has a different version.
func (md *MachineDeploymentState) IsUpgrading(ctx context.Context, c client.Client) (bool, error) {
	// If the MachineDeployment has no version there is no definitive way to check if it is upgrading. Therefore, return false.
	// Note: This case should not happen.
	if md.Object.Spec.Template.Spec.Version == nil {
		return false, nil
	}
	selectorMap, err := metav1.LabelSelectorAsMap(&md.Object.Spec.Selector)
	if err != nil {
		return false, errors.Wrapf(err, "failed to check if MachineDeployment %s is upgrading: failed to convert label selector to map", md.Object.Name)
	}
	machines := &clusterv1.MachineList{}
	if err := c.List(ctx, machines, client.InNamespace(md.Object.Namespace), client.MatchingLabels(selectorMap)); err != nil {
		return false, errors.Wrapf(err, "failed to check if MachineDeployment %s is upgrading: failed to list Machines", md.Object.Name)
	}
	mdVersion := *md.Object.Spec.Template.Spec.Version
	// Check if the versions of the all the Machines match the MachineDeployment version.
	for i := range machines.Items {
		machine := machines.Items[i]
		if machine.Spec.Version == nil {
			return false, fmt.Errorf("failed to check if MachineDeployment %s is upgrading: Machine %s has no version", md.Object.Name, machine.Name)
		}
		if *machine.Spec.Version != mdVersion {
			return true, nil
		}
	}
	return false, nil
}<|MERGE_RESOLUTION|>--- conflicted
+++ resolved
@@ -77,22 +77,6 @@
 	return names, nil
 }
 
-// Upgrading returns the list of the machine deployments
-// that are upgrading.
-func (mds MachineDeploymentsStateMap) Upgrading(ctx context.Context, c client.Client) ([]string, error) {
-	names := []string{}
-	for _, md := range mds {
-		upgrading, err := md.IsUpgrading(ctx, c)
-		if err != nil {
-			return nil, errors.Wrap(err, "failed to list upgrading MachineDeployments")
-		}
-		if upgrading {
-			names = append(names, md.Object.Name)
-		}
-	}
-	return names, nil
-}
-
 // MachineDeploymentState holds all the objects representing the state of a managed deployment.
 type MachineDeploymentState struct {
 	// Object holds the MachineDeployment object.
@@ -109,18 +93,6 @@
 	MachineHealthCheck *clusterv1.MachineHealthCheck
 }
 
-<<<<<<< HEAD
-// IsRollingOut determines if the machine deployment is rolling out.
-// A machine deployment is considered upgrading if:
-// - if any of the replicas of the machine deployment is not ready.
-func (md *MachineDeploymentState) IsRollingOut() bool {
-	return !mdutil.DeploymentComplete(md.Object, &md.Object.Status) ||
-		*md.Object.Spec.Replicas != md.Object.Status.ReadyReplicas ||
-		md.Object.Status.UnavailableReplicas > 0
-}
-
-=======
->>>>>>> 3290c5a2
 // IsUpgrading determines if the MachineDeployment is upgrading.
 // A machine deployment is considered upgrading if at least one of the Machines of this
 // MachineDeployment has a different version.
