--- conflicted
+++ resolved
@@ -45,12 +45,9 @@
 	"sigs.k8s.io/cluster-api/internal/hooks"
 	tlog "sigs.k8s.io/cluster-api/internal/log"
 	"sigs.k8s.io/cluster-api/internal/topology/check"
-<<<<<<< HEAD
-=======
 	"sigs.k8s.io/cluster-api/internal/topology/clustershim"
 	topologynames "sigs.k8s.io/cluster-api/internal/topology/names"
 	"sigs.k8s.io/cluster-api/internal/topology/ownerrefs"
->>>>>>> a5898a2f
 	"sigs.k8s.io/cluster-api/util"
 )
 
@@ -147,22 +144,14 @@
 		// Add the shim as a temporary owner for the InfrastructureCluster.
 		s.Desired.InfrastructureCluster.SetOwnerReferences(
 			util.EnsureOwnerRef(s.Desired.InfrastructureCluster.GetOwnerReferences(),
-<<<<<<< HEAD
-				*ownerReferenceTo(shim),
-=======
 				*ownerrefs.OwnerReferenceTo(shim, corev1.SchemeGroupVersion.WithKind("Secret")),
->>>>>>> a5898a2f
 			),
 		)
 
 		// Add the shim as a temporary owner for the ControlPlane.
 		s.Desired.ControlPlane.Object.SetOwnerReferences(
 			util.EnsureOwnerRef(s.Desired.ControlPlane.Object.GetOwnerReferences(),
-<<<<<<< HEAD
-				*ownerReferenceTo(shim),
-=======
 				*ownerrefs.OwnerReferenceTo(shim, corev1.SchemeGroupVersion.WithKind("Secret")),
->>>>>>> a5898a2f
 			),
 		)
 	}
@@ -331,11 +320,7 @@
 			current:              s.Current.ControlPlane.InfrastructureMachineTemplate,
 			desired:              s.Desired.ControlPlane.InfrastructureMachineTemplate,
 			compatibilityChecker: check.ObjectsAreCompatible,
-<<<<<<< HEAD
-			templateNamePrefix:   controlPlaneInfrastructureMachineTemplateNamePrefix(s.Current.Cluster.Name),
-=======
 			templateNamePrefix:   topologynames.ControlPlaneInfrastructureMachineTemplateNamePrefix(s.Current.Cluster.Name),
->>>>>>> a5898a2f
 		})
 		if err != nil {
 			return false, err
