/*
Copyright 2021 The Kubernetes Authors.

Licensed under the Apache License, Version 2.0 (the "License");
you may not use this file except in compliance with the License.
You may obtain a copy of the License at

    http://www.apache.org/licenses/LICENSE-2.0

Unless required by applicable law or agreed to in writing, software
distributed under the License is distributed on an "AS IS" BASIS,
WITHOUT WARRANTIES OR CONDITIONS OF ANY KIND, either express or implied.
See the License for the specific language governing permissions and
limitations under the License.
*/

package cluster

import (
	"fmt"
	"strings"

	"github.com/pkg/errors"

	clusterv1 "sigs.k8s.io/cluster-api/api/v1beta1"
	"sigs.k8s.io/cluster-api/internal/contract"
	"sigs.k8s.io/cluster-api/internal/controllers/topology/cluster/scope"
	"sigs.k8s.io/cluster-api/util/conditions"
)

func (r *Reconciler) reconcileConditions(s *scope.Scope, cluster *clusterv1.Cluster, reconcileErr error) error {
	return r.reconcileTopologyReconciledCondition(s, cluster, reconcileErr)
}

// reconcileTopologyReconciledCondition sets the TopologyReconciled condition on the cluster.
// The TopologyReconciled condition is considered true if spec of all the objects associated with the
// cluster are in sync with the topology defined in the cluster.
// The condition is false under the following conditions:
// - An error occurred during the reconcile process of the cluster topology.
// - The ClusterClass has not been successfully reconciled with its current spec.
// - The cluster upgrade has not yet propagated to all the components of the cluster.
//   - For a managed topology cluster the version upgrade is propagated one component at a time.
//     In such a case, since some of the component's spec would be adrift from the topology the
//     topology cannot be considered fully reconciled.
func (r *Reconciler) reconcileTopologyReconciledCondition(s *scope.Scope, cluster *clusterv1.Cluster, reconcileErr error) error {
	// Mark TopologyReconciled as false due to cluster deletion.
	if !cluster.ObjectMeta.DeletionTimestamp.IsZero() {
		conditions.Set(
			cluster,
			conditions.FalseCondition(
				clusterv1.TopologyReconciledCondition,
				clusterv1.DeletedReason,
				clusterv1.ConditionSeverityInfo,
				"",
			),
		)
		return nil
	}

	// If an error occurred during reconciliation set the TopologyReconciled condition to false.
	// Add the error message from the reconcile function to the message of the condition.
	if reconcileErr != nil {
		conditions.Set(
			cluster,
			conditions.FalseCondition(
				clusterv1.TopologyReconciledCondition,
				clusterv1.TopologyReconcileFailedReason,
				clusterv1.ConditionSeverityError,
				// TODO: Add a protection for messages continuously changing leading to Cluster object changes/reconcile.
				reconcileErr.Error(),
			),
		)
		return nil
	}

	// If the ClusterClass `metadata.Generation` doesn't match the `status.ObservedGeneration` requeue as the ClusterClass
	// is not up to date.
	if s.Blueprint != nil && s.Blueprint.ClusterClass != nil &&
		s.Blueprint.ClusterClass.GetGeneration() != s.Blueprint.ClusterClass.Status.ObservedGeneration {
		conditions.Set(
			cluster,
			conditions.FalseCondition(
				clusterv1.TopologyReconciledCondition,
				clusterv1.TopologyReconciledClusterClassNotReconciledReason,
				clusterv1.ConditionSeverityInfo,
				"ClusterClass not reconciled. If this condition persists please check ClusterClass status. A ClusterClass is reconciled if"+
					".status.observedGeneration == .metadata.generation is true. If this is not the case either ClusterClass reconciliation failed or the ClusterClass is paused",
			),
		)
		return nil
	}

	// If any of the lifecycle hooks are blocking any part of the reconciliation then topology
	// is not considered as fully reconciled.
	if s.HookResponseTracker.AggregateRetryAfter() != 0 {
		conditions.Set(
			cluster,
			conditions.FalseCondition(
				clusterv1.TopologyReconciledCondition,
				clusterv1.TopologyReconciledHookBlockingReason,
				clusterv1.ConditionSeverityInfo,
				// TODO: Add a protection for messages continuously changing leading to Cluster object changes/reconcile.
				s.HookResponseTracker.AggregateMessage(),
			),
		)
		return nil
	}

	// The topology is not considered as fully reconciled if one of the following is true:
	// * either the Control Plane or any of the MachineDeployments are still pending to pick up the new version
	//  (generally happens when upgrading the cluster)
	// * when there are MachineDeployments for which the upgrade has been deferred
	// * when new MachineDeployments are pending to be created
	//  (generally happens when upgrading the cluster)
	if s.UpgradeTracker.ControlPlane.IsPendingUpgrade ||
		s.UpgradeTracker.MachineDeployments.IsAnyPendingCreate() ||
		s.UpgradeTracker.MachineDeployments.IsAnyPendingUpgrade() ||
		s.UpgradeTracker.MachineDeployments.DeferredUpgrade() {
		msgBuilder := &strings.Builder{}
		var reason string

		// TODO(ykakarap): Evaluate potential improvements to building the condition. Multiple causes can trigger the
		// condition to be false at the same time (Example: ControlPlane.IsPendingUpgrade and MachineDeployments.IsAnyPendingCreate can
		// occur at the same time). Find better wording and `Reason` for the condition so that the condition can be rich
		// with all the relevant information.
		switch {
		case s.UpgradeTracker.ControlPlane.IsPendingUpgrade:
			fmt.Fprintf(msgBuilder, "Control plane rollout and upgrade to version %s on hold.", s.Blueprint.Topology.Version)
			reason = clusterv1.TopologyReconciledControlPlaneUpgradePendingReason
		case s.UpgradeTracker.MachineDeployments.IsAnyPendingUpgrade():
			fmt.Fprintf(msgBuilder, "MachineDeployment(s) %s rollout and upgrade to version %s on hold.",
				computeNameList(s.UpgradeTracker.MachineDeployments.PendingUpgradeNames()),
				s.Blueprint.Topology.Version,
			)
			reason = clusterv1.TopologyReconciledMachineDeploymentsUpgradePendingReason
		case s.UpgradeTracker.MachineDeployments.IsAnyPendingCreate():
			fmt.Fprintf(msgBuilder, "MachineDeployment(s) for Topologies %s creation on hold.",
				computeNameList(s.UpgradeTracker.MachineDeployments.PendingCreateTopologyNames()),
			)
			reason = clusterv1.TopologyReconciledMachineDeploymentsCreatePendingReason
		case s.UpgradeTracker.MachineDeployments.DeferredUpgrade():
			fmt.Fprintf(msgBuilder, "MachineDeployment(s) %s rollout and upgrade to version %s deferred.",
				computeNameList(s.UpgradeTracker.MachineDeployments.DeferredUpgradeNames()),
				s.Blueprint.Topology.Version,
			)
			reason = clusterv1.TopologyReconciledMachineDeploymentsUpgradeDeferredReason
		}

		switch {
		case s.UpgradeTracker.ControlPlane.IsProvisioning:
			msgBuilder.WriteString(" Control plane is completing initial provisioning")

		case s.UpgradeTracker.ControlPlane.IsUpgrading:
			cpVersion, err := contract.ControlPlane().Version().Get(s.Current.ControlPlane.Object)
			if err != nil {
				return errors.Wrap(err, "failed to get control plane spec version")
			}
			fmt.Fprintf(msgBuilder, " Control plane is upgrading to version %s", *cpVersion)

		case s.UpgradeTracker.ControlPlane.IsScaling:
			msgBuilder.WriteString(" Control plane is reconciling desired replicas")

		case len(s.UpgradeTracker.MachineDeployments.UpgradingNames()) > 0:
			fmt.Fprintf(msgBuilder, " MachineDeployment(s) %s are upgrading",
<<<<<<< HEAD
				computeMachineDeploymentNameList(s.UpgradeTracker.MachineDeployments.UpgradingNames()),
			)

		case s.Current.MachineDeployments.IsAnyRollingOut():
			msgBuilder.WriteString(fmt.Sprintf(" MachineDeployment(s) %s are rolling out",
				computeMachineDeploymentNameList(s.UpgradeTracker.MachineDeployments.RolloutNames()),
			))
=======
				computeNameList(s.UpgradeTracker.MachineDeployments.UpgradingNames()),
			)
>>>>>>> 3290c5a2
		}

		conditions.Set(
			cluster,
			conditions.FalseCondition(
				clusterv1.TopologyReconciledCondition,
				reason,
				clusterv1.ConditionSeverityInfo,
				msgBuilder.String(),
			),
		)
		return nil
	}

	// If there are no errors while reconciling and if the topology is not holding out changes
	// we can consider that spec of all the objects is reconciled to match the topology. Set the
	// TopologyReconciled condition to true.
	conditions.Set(
		cluster,
		conditions.TrueCondition(clusterv1.TopologyReconciledCondition),
	)

	return nil
}

// computeNameList computes list of names form the given list to be shown in conditions.
// It shortens the list to at most 5 names and adds an ellipsis at the end if the list
// has more than 5 elements.
func computeNameList(list []string) any {
	if len(list) > 5 {
		list = append(list[:5], "...")
	}

	return strings.Join(list, ", ")
}<|MERGE_RESOLUTION|>--- conflicted
+++ resolved
@@ -162,18 +162,8 @@
 
 		case len(s.UpgradeTracker.MachineDeployments.UpgradingNames()) > 0:
 			fmt.Fprintf(msgBuilder, " MachineDeployment(s) %s are upgrading",
-<<<<<<< HEAD
-				computeMachineDeploymentNameList(s.UpgradeTracker.MachineDeployments.UpgradingNames()),
-			)
-
-		case s.Current.MachineDeployments.IsAnyRollingOut():
-			msgBuilder.WriteString(fmt.Sprintf(" MachineDeployment(s) %s are rolling out",
-				computeMachineDeploymentNameList(s.UpgradeTracker.MachineDeployments.RolloutNames()),
-			))
-=======
 				computeNameList(s.UpgradeTracker.MachineDeployments.UpgradingNames()),
 			)
->>>>>>> 3290c5a2
 		}
 
 		conditions.Set(
