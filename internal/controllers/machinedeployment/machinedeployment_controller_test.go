--- conflicted
+++ resolved
@@ -212,15 +212,9 @@
 		g.Expect(*firstMachineSet.Spec.Replicas).To(BeEquivalentTo(2))
 		g.Expect(*firstMachineSet.Spec.Template.Spec.Version).To(BeEquivalentTo("v1.10.3"))
 
-<<<<<<< HEAD
-		t.Log("Verify MachineSet has expected ClusterLabelName and MachineDeploymentLabelName")
-		g.Expect(firstMachineSet.Labels[clusterv1.ClusterLabelName]).To(Equal(testCluster.Name))
-		g.Expect(firstMachineSet.Labels[clusterv1.MachineDeploymentLabelName]).To(Equal(deployment.Name))
-=======
 		t.Log("Verify MachineSet has expected ClusterNameLabel and MachineDeploymentNameLabel")
 		g.Expect(firstMachineSet.Labels[clusterv1.ClusterNameLabel]).To(Equal(testCluster.Name))
 		g.Expect(firstMachineSet.Labels[clusterv1.MachineDeploymentNameLabel]).To(Equal(deployment.Name))
->>>>>>> 7b92ce45
 
 		t.Log("Verify expected number of Machines are created")
 		machines := &clusterv1.MachineList{}
@@ -231,19 +225,11 @@
 			return len(machines.Items)
 		}, timeout).Should(BeEquivalentTo(*deployment.Spec.Replicas))
 
-<<<<<<< HEAD
-		t.Log("Verify Machines have expected ClusterLabelName, MachineDeploymentLabelName and MachineSetLabelName")
-		for _, m := range machines.Items {
-			g.Expect(m.Labels[clusterv1.ClusterLabelName]).To(Equal(testCluster.Name))
-			g.Expect(m.Labels[clusterv1.MachineDeploymentLabelName]).To(Equal(deployment.Name))
-			g.Expect(m.Labels[clusterv1.MachineSetLabelName]).To(Equal(firstMachineSet.Name))
-=======
 		t.Log("Verify Machines have expected ClusterNameLabel, MachineDeploymentNameLabel and MachineSetNameLabel")
 		for _, m := range machines.Items {
 			g.Expect(m.Labels[clusterv1.ClusterNameLabel]).To(Equal(testCluster.Name))
 			g.Expect(m.Labels[clusterv1.MachineDeploymentNameLabel]).To(Equal(deployment.Name))
 			g.Expect(m.Labels[clusterv1.MachineSetNameLabel]).To(Equal(firstMachineSet.Name))
->>>>>>> 7b92ce45
 		}
 
 		//
@@ -445,39 +431,6 @@
 			return len(machineSets.Items)
 		}, timeout*3).Should(BeEquivalentTo(1))
 
-<<<<<<< HEAD
-		//
-		// Update a MachineDeployment spec.Selector.Matchlabels spec.Template.Labels
-		// expect Reconcile to be called and a new MachineSet to appear
-		// expect old MachineSets with old labels to be deleted
-		//
-		oldLabels := deployment.Spec.Selector.MatchLabels
-
-		// Change labels and selector to a new set of labels which doesn't have any overlap with the previous labels.
-		newLabels := map[string]string{
-			"new-key":                  "new-value",
-			clusterv1.ClusterLabelName: testCluster.Name,
-		}
-
-		t.Log("Updating MachineDeployment labels")
-		modifyFunc = func(d *clusterv1.MachineDeployment) {
-			d.Spec.Selector.MatchLabels = newLabels
-			d.Spec.Template.Labels = newLabels
-		}
-		g.Expect(updateMachineDeployment(ctx, env, deployment, modifyFunc)).To(Succeed())
-
-		t.Log("Verifying if a new MachineSet with updated labels are created")
-		g.Eventually(func() int {
-			listOpts := client.MatchingLabels(newLabels)
-			if err := env.List(ctx, machineSets, listOpts); err != nil {
-				return -1
-			}
-			return len(machineSets.Items)
-		}, timeout).Should(BeEquivalentTo(1))
-		newms := machineSets.Items[0]
-
-=======
->>>>>>> 7b92ce45
 		t.Log("Verifying new MachineSet has desired number of replicas")
 		g.Eventually(func() bool {
 			g.Expect(env.List(ctx, machineSets, msListOpts...)).Should(Succeed())
@@ -502,19 +455,6 @@
 			return newms.Status.Replicas == desiredMachineDeploymentReplicas
 		}, timeout*5).Should(BeTrue())
 
-<<<<<<< HEAD
-		t.Log("Verifying MachineSets with old labels are deleted")
-		g.Eventually(func() int {
-			listOpts := client.MatchingLabels(oldLabels)
-			if err := env.List(ctx, machineSets, listOpts); err != nil {
-				return -1
-			}
-
-			return len(machineSets.Items)
-		}, timeout*10).Should(BeEquivalentTo(0))
-
-=======
->>>>>>> 7b92ce45
 		t.Log("Verifying MachineDeployment has correct Conditions")
 		g.Eventually(func() bool {
 			key := client.ObjectKey{Name: deployment.Name, Namespace: deployment.Namespace}
