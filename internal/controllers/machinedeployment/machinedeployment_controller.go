/*
Copyright 2019 The Kubernetes Authors.

Licensed under the Apache License, Version 2.0 (the "License");
you may not use this file except in compliance with the License.
You may obtain a copy of the License at

    http://www.apache.org/licenses/LICENSE-2.0

Unless required by applicable law or agreed to in writing, software
distributed under the License is distributed on an "AS IS" BASIS,
WITHOUT WARRANTIES OR CONDITIONS OF ANY KIND, either express or implied.
See the License for the specific language governing permissions and
limitations under the License.
*/

package machinedeployment

import (
	"context"
	"fmt"
	"strings"

	"github.com/pkg/errors"
	corev1 "k8s.io/api/core/v1"
	apierrors "k8s.io/apimachinery/pkg/api/errors"
	metav1 "k8s.io/apimachinery/pkg/apis/meta/v1"
	"k8s.io/apimachinery/pkg/labels"
	kerrors "k8s.io/apimachinery/pkg/util/errors"
	"k8s.io/client-go/tools/record"
	"k8s.io/klog/v2"
	ctrl "sigs.k8s.io/controller-runtime"
	"sigs.k8s.io/controller-runtime/pkg/builder"
	"sigs.k8s.io/controller-runtime/pkg/client"
	"sigs.k8s.io/controller-runtime/pkg/controller"
	"sigs.k8s.io/controller-runtime/pkg/handler"
	"sigs.k8s.io/controller-runtime/pkg/source"

	clusterv1 "sigs.k8s.io/cluster-api/api/v1beta1"
	"sigs.k8s.io/cluster-api/controllers/external"
	"sigs.k8s.io/cluster-api/internal/util/ssa"
	"sigs.k8s.io/cluster-api/util"
	"sigs.k8s.io/cluster-api/util/annotations"
	"sigs.k8s.io/cluster-api/util/conditions"
	utilconversion "sigs.k8s.io/cluster-api/util/conversion"
	"sigs.k8s.io/cluster-api/util/patch"
	"sigs.k8s.io/cluster-api/util/predicates"
)

var (
	// machineDeploymentKind contains the schema.GroupVersionKind for the MachineDeployment type.
	machineDeploymentKind = clusterv1.GroupVersion.WithKind("MachineDeployment")
)

// machineDeploymentManagerName is the manager name used for Server-Side-Apply (SSA) operations
// in the MachineDeployment controller.
const machineDeploymentManagerName = "capi-machinedeployment"

// +kubebuilder:rbac:groups=core,resources=events,verbs=get;list;watch;create;patch
// +kubebuilder:rbac:groups=core,resources=secrets,verbs=get;list;watch
// +kubebuilder:rbac:groups=core,resources=nodes,verbs=get;list;watch;create;update;patch;delete
// +kubebuilder:rbac:groups=infrastructure.cluster.x-k8s.io;bootstrap.cluster.x-k8s.io,resources=*,verbs=get;list;watch;create;update;patch;delete
// +kubebuilder:rbac:groups=cluster.x-k8s.io,resources=machinedeployments;machinedeployments/status;machinedeployments/finalizers,verbs=get;list;watch;create;update;patch;delete

// Reconciler reconciles a MachineDeployment object.
type Reconciler struct {
	Client    client.Client
	APIReader client.Reader

	// WatchFilterValue is the label value used to filter events prior to reconciliation.
	WatchFilterValue string

	recorder record.EventRecorder
	ssaCache ssa.Cache
}

func (r *Reconciler) SetupWithManager(ctx context.Context, mgr ctrl.Manager, options controller.Options) error {
	clusterToMachineDeployments, err := util.ClusterToObjectsMapper(mgr.GetClient(), &clusterv1.MachineDeploymentList{}, mgr.GetScheme())
	if err != nil {
		return err
	}

	err = ctrl.NewControllerManagedBy(mgr).
		For(&clusterv1.MachineDeployment{}).
		Owns(&clusterv1.MachineSet{}).
		Watches(
			&source.Kind{Type: &clusterv1.MachineSet{}},
			handler.EnqueueRequestsFromMapFunc(r.MachineSetToDeployments),
		).
		WithOptions(options).
		WithEventFilter(predicates.ResourceNotPausedAndHasFilterLabel(ctrl.LoggerFrom(ctx), r.WatchFilterValue)).
		Watches(
			&source.Kind{Type: &clusterv1.Cluster{}},
			handler.EnqueueRequestsFromMapFunc(clusterToMachineDeployments),
			builder.WithPredicates(
				// TODO: should this wait for Cluster.Status.InfrastructureReady similar to Infra Machine resources?
				predicates.All(ctrl.LoggerFrom(ctx),
					predicates.ClusterUnpaused(ctrl.LoggerFrom(ctx)),
					predicates.ResourceHasFilterLabel(ctrl.LoggerFrom(ctx), r.WatchFilterValue),
				),
			),
		).Complete(r)
	if err != nil {
		return errors.Wrap(err, "failed setting up with a controller manager")
	}

	r.recorder = mgr.GetEventRecorderFor("machinedeployment-controller")
	r.ssaCache = ssa.NewCache()
	return nil
}

func (r *Reconciler) Reconcile(ctx context.Context, req ctrl.Request) (_ ctrl.Result, reterr error) {
	log := ctrl.LoggerFrom(ctx)

	// Fetch the MachineDeployment instance.
	deployment := &clusterv1.MachineDeployment{}
	if err := r.Client.Get(ctx, req.NamespacedName, deployment); err != nil {
		if apierrors.IsNotFound(err) {
			// Object not found, return.  Created objects are automatically garbage collected.
			// For additional cleanup logic use finalizers.
			return ctrl.Result{}, nil
		}
		// Error reading the object - requeue the request.
		return ctrl.Result{}, err
	}

	log = log.WithValues("Cluster", klog.KRef(deployment.Namespace, deployment.Spec.ClusterName))
	ctx = ctrl.LoggerInto(ctx, log)

	cluster, err := util.GetClusterByName(ctx, r.Client, deployment.Namespace, deployment.Spec.ClusterName)
	if err != nil {
		return ctrl.Result{}, err
	}

	// Return early if the object or Cluster is paused.
	if annotations.IsPaused(cluster, deployment) {
		log.Info("Reconciliation is paused for this object")
		return ctrl.Result{}, nil
	}

	// Initialize the patch helper
	patchHelper, err := patch.NewHelper(deployment, r.Client)
	if err != nil {
		return ctrl.Result{}, err
	}

	defer func() {
		// Always attempt to patch the object and status after each reconciliation.
		// Patch ObservedGeneration only if the reconciliation completed successfully
		patchOpts := []patch.Option{}
		if reterr == nil {
			patchOpts = append(patchOpts, patch.WithStatusObservedGeneration{})
		}
		if err := patchMachineDeployment(ctx, patchHelper, deployment, patchOpts...); err != nil {
			reterr = kerrors.NewAggregate([]error{reterr, err})
		}
	}()

	// Ignore deleted MachineDeployments, this can happen when foregroundDeletion
	// is enabled
	if !deployment.DeletionTimestamp.IsZero() {
		return ctrl.Result{}, nil
	}

	result, err := r.reconcile(ctx, cluster, deployment)
	if err != nil {
		log.Error(err, "Failed to reconcile MachineDeployment")
		r.recorder.Eventf(deployment, corev1.EventTypeWarning, "ReconcileError", "%v", err)
	}
	return result, err
}

func patchMachineDeployment(ctx context.Context, patchHelper *patch.Helper, md *clusterv1.MachineDeployment, options ...patch.Option) error {
	// Always update the readyCondition by summarizing the state of other conditions.
	conditions.SetSummary(md,
		conditions.WithConditions(
			clusterv1.MachineDeploymentAvailableCondition,
		),
	)

	// Patch the object, ignoring conflicts on the conditions owned by this controller.
	options = append(options,
		patch.WithOwnedConditions{Conditions: []clusterv1.ConditionType{
			clusterv1.ReadyCondition,
			clusterv1.MachineDeploymentAvailableCondition,
		}},
	)
	return patchHelper.Patch(ctx, md, options...)
}

func (r *Reconciler) reconcile(ctx context.Context, cluster *clusterv1.Cluster, md *clusterv1.MachineDeployment) (ctrl.Result, error) {
	log := ctrl.LoggerFrom(ctx)
	log.V(4).Info("Reconcile MachineDeployment")

	// Reconcile and retrieve the Cluster object.
	if md.Labels == nil {
		md.Labels = make(map[string]string)
	}
	if md.Spec.Selector.MatchLabels == nil {
		md.Spec.Selector.MatchLabels = make(map[string]string)
	}
	if md.Spec.Template.Labels == nil {
		md.Spec.Template.Labels = make(map[string]string)
	}

	md.Labels[clusterv1.ClusterNameLabel] = md.Spec.ClusterName

<<<<<<< HEAD
	// Set the MachineDeployment as directly owned by the Cluster (if not already present).
	if r.shouldAdopt(d) {
		d.OwnerReferences = util.EnsureOwnerRef(d.OwnerReferences, metav1.OwnerReference{
			APIVersion: clusterv1.GroupVersion.String(),
			Kind:       "Cluster",
			Name:       cluster.Name,
			UID:        cluster.UID,
		})
		return ctrl.Result{}, nil
	}
=======
	// Ensure the MachineDeployment is owned by the Cluster.
	md.SetOwnerReferences(util.EnsureOwnerRef(md.GetOwnerReferences(), metav1.OwnerReference{
		APIVersion: clusterv1.GroupVersion.String(),
		Kind:       "Cluster",
		Name:       cluster.Name,
		UID:        cluster.UID,
	}))
>>>>>>> 7b92ce45

	// Make sure to reconcile the external infrastructure reference.
	if err := reconcileExternalTemplateReference(ctx, r.Client, cluster, &md.Spec.Template.Spec.InfrastructureRef); err != nil {
		return ctrl.Result{}, err
	}
	// Make sure to reconcile the external bootstrap reference, if any.
	if md.Spec.Template.Spec.Bootstrap.ConfigRef != nil {
		if err := reconcileExternalTemplateReference(ctx, r.Client, cluster, md.Spec.Template.Spec.Bootstrap.ConfigRef); err != nil {
			return ctrl.Result{}, err
		}
	}

	msList, err := r.getMachineSetsForDeployment(ctx, md)
	if err != nil {
		return ctrl.Result{}, err
	}

	// If not already present, add a label specifying the MachineDeployment name to MachineSets.
	// Ensure all required labels exist on the controlled MachineSets.
	// This logic is needed to add the `cluster.x-k8s.io/deployment-name` label to MachineSets
	// which were created before the `cluster.x-k8s.io/deployment-name` label was added
	// to all MachineSets created by a MachineDeployment or if a user manually removed the label.
	for idx := range msList {
		machineSet := msList[idx]
<<<<<<< HEAD
		if name, ok := machineSet.Labels[clusterv1.MachineDeploymentLabelName]; ok && name == d.Name {
=======
		if name, ok := machineSet.Labels[clusterv1.MachineDeploymentNameLabel]; ok && name == md.Name {
>>>>>>> 7b92ce45
			continue
		}

		helper, err := patch.NewHelper(machineSet, r.Client)
		if err != nil {
<<<<<<< HEAD
			return ctrl.Result{}, errors.Wrapf(err, "failed to apply %s label to MachineSet %q", clusterv1.MachineDeploymentLabelName, machineSet.Name)
		}
		machineSet.Labels[clusterv1.MachineDeploymentLabelName] = d.Name
		if err := helper.Patch(ctx, machineSet); err != nil {
			return ctrl.Result{}, errors.Wrapf(err, "failed to apply %s label to MachineSet %q", clusterv1.MachineDeploymentLabelName, machineSet.Name)
		}
	}

	if d.Spec.Paused {
		return ctrl.Result{}, r.sync(ctx, d, msList)
=======
			return ctrl.Result{}, errors.Wrapf(err, "failed to apply %s label to MachineSet %q", clusterv1.MachineDeploymentNameLabel, machineSet.Name)
		}
		machineSet.Labels[clusterv1.MachineDeploymentNameLabel] = md.Name
		if err := helper.Patch(ctx, machineSet); err != nil {
			return ctrl.Result{}, errors.Wrapf(err, "failed to apply %s label to MachineSet %q", clusterv1.MachineDeploymentNameLabel, machineSet.Name)
		}
	}

	// Loop over all MachineSets and cleanup managed fields.
	// We do this so that MachineSets that were created/patched before (< v1.4.0) the controller adopted
	// Server-Side-Apply (SSA) can also work with SSA. Otherwise, fields would be co-owned by our "old" "manager" and
	// "capi-machinedeployment" and then we would not be able to e.g. drop labels and annotations.
	// Note: We are cleaning up managed fields for all MachineSets, so we're able to remove this code in a few
	// Cluster API releases. If we do this only for selected MachineSets, we would have to keep this code forever.
	for idx := range msList {
		machineSet := msList[idx]
		if err := ssa.CleanUpManagedFieldsForSSAAdoption(ctx, r.Client, machineSet, machineDeploymentManagerName); err != nil {
			return ctrl.Result{}, errors.Wrapf(err, "failed to clean up managedFields of MachineSet %s", klog.KObj(machineSet))
		}
	}

	if md.Spec.Paused {
		return ctrl.Result{}, r.sync(ctx, md, msList)
>>>>>>> 7b92ce45
	}

	if md.Spec.Strategy == nil {
		return ctrl.Result{}, errors.Errorf("missing MachineDeployment strategy")
	}

	if md.Spec.Strategy.Type == clusterv1.RollingUpdateMachineDeploymentStrategyType {
		if md.Spec.Strategy.RollingUpdate == nil {
			return ctrl.Result{}, errors.Errorf("missing MachineDeployment settings for strategy type: %s", md.Spec.Strategy.Type)
		}
		return ctrl.Result{}, r.rolloutRolling(ctx, md, msList)
	}

	if md.Spec.Strategy.Type == clusterv1.OnDeleteMachineDeploymentStrategyType {
		return ctrl.Result{}, r.rolloutOnDelete(ctx, md, msList)
	}

	return ctrl.Result{}, errors.Errorf("unexpected deployment strategy type: %s", md.Spec.Strategy.Type)
}

// getMachineSetsForDeployment returns a list of MachineSets associated with a MachineDeployment.
func (r *Reconciler) getMachineSetsForDeployment(ctx context.Context, md *clusterv1.MachineDeployment) ([]*clusterv1.MachineSet, error) {
	log := ctrl.LoggerFrom(ctx)

	// List all MachineSets to find those we own but that no longer match our selector.
	machineSets := &clusterv1.MachineSetList{}
	if err := r.Client.List(ctx, machineSets, client.InNamespace(md.Namespace)); err != nil {
		return nil, err
	}

	filtered := make([]*clusterv1.MachineSet, 0, len(machineSets.Items))
	for idx := range machineSets.Items {
		ms := &machineSets.Items[idx]
		log.WithValues("MachineSet", klog.KObj(ms))
		selector, err := metav1.LabelSelectorAsSelector(&md.Spec.Selector)
		if err != nil {
			log.Error(err, "Skipping MachineSet, failed to get label selector from spec selector")
			continue
		}

		// If a MachineDeployment with a nil or empty selector creeps in, it should match nothing, not everything.
		if selector.Empty() {
			log.Info("Skipping MachineSet as the selector is empty")
			continue
		}

		// Skip this MachineSet unless either selector matches or it has a controller ref pointing to this MachineDeployment
		if !selector.Matches(labels.Set(ms.Labels)) && !metav1.IsControlledBy(ms, md) {
			log.V(4).Info("Skipping MachineSet, label mismatch")
			continue
		}

		// Attempt to adopt MachineSet if it meets previous conditions and it has no controller references.
		if metav1.GetControllerOf(ms) == nil {
			if err := r.adoptOrphan(ctx, md, ms); err != nil {
				log.Error(err, "Failed to adopt MachineSet into MachineDeployment")
				r.recorder.Eventf(md, corev1.EventTypeWarning, "FailedAdopt", "Failed to adopt MachineSet %q: %v", ms.Name, err)
				continue
			}
			log.Info("Adopted MachineSet into MachineDeployment")
			r.recorder.Eventf(md, corev1.EventTypeNormal, "SuccessfulAdopt", "Adopted MachineSet %q", ms.Name)
		}

		if !metav1.IsControlledBy(ms, md) {
			continue
		}

		filtered = append(filtered, ms)
	}

	return filtered, nil
}

// adoptOrphan sets the MachineDeployment as a controller OwnerReference to the MachineSet.
func (r *Reconciler) adoptOrphan(ctx context.Context, deployment *clusterv1.MachineDeployment, machineSet *clusterv1.MachineSet) error {
	patch := client.MergeFrom(machineSet.DeepCopy())
	newRef := *metav1.NewControllerRef(deployment, machineDeploymentKind)
	machineSet.SetOwnerReferences(util.EnsureOwnerRef(machineSet.GetOwnerReferences(), newRef))
	return r.Client.Patch(ctx, machineSet, patch)
}

// getMachineDeploymentsForMachineSet returns a list of MachineDeployments that could potentially match a MachineSet.
func (r *Reconciler) getMachineDeploymentsForMachineSet(ctx context.Context, ms *clusterv1.MachineSet) []*clusterv1.MachineDeployment {
	log := ctrl.LoggerFrom(ctx)

	if len(ms.Labels) == 0 {
		log.V(2).Info("No MachineDeployments found for MachineSet because it has no labels", "MachineSet", klog.KObj(ms))
		return nil
	}

	dList := &clusterv1.MachineDeploymentList{}
	if err := r.Client.List(ctx, dList, client.InNamespace(ms.Namespace)); err != nil {
		log.Error(err, "Failed to list MachineDeployments")
		return nil
	}

	deployments := make([]*clusterv1.MachineDeployment, 0, len(dList.Items))
	for idx, d := range dList.Items {
		selector, err := metav1.LabelSelectorAsSelector(&d.Spec.Selector)
		if err != nil {
			continue
		}

		// If a deployment with a nil or empty selector creeps in, it should match nothing, not everything.
		if selector.Empty() || !selector.Matches(labels.Set(ms.Labels)) {
			continue
		}

		deployments = append(deployments, &dList.Items[idx])
	}

	return deployments
}

// MachineSetToDeployments is a handler.ToRequestsFunc to be used to enqueue requests for reconciliation
// for MachineDeployments that might adopt an orphaned MachineSet.
func (r *Reconciler) MachineSetToDeployments(o client.Object) []ctrl.Request {
	result := []ctrl.Request{}

	ms, ok := o.(*clusterv1.MachineSet)
	if !ok {
		panic(fmt.Sprintf("Expected a MachineSet but got a %T", o))
	}

	// Check if the controller reference is already set and
	// return an empty result when one is found.
	for _, ref := range ms.ObjectMeta.GetOwnerReferences() {
		if ref.Controller != nil && *ref.Controller {
			return result
		}
	}

	mds := r.getMachineDeploymentsForMachineSet(context.TODO(), ms)
	if len(mds) == 0 {
		return nil
	}

	for _, md := range mds {
		name := client.ObjectKey{Namespace: md.Namespace, Name: md.Name}
		result = append(result, ctrl.Request{NamespacedName: name})
	}

	return result
}

func reconcileExternalTemplateReference(ctx context.Context, c client.Client, cluster *clusterv1.Cluster, ref *corev1.ObjectReference) error {
	if !strings.HasSuffix(ref.Kind, clusterv1.TemplateSuffix) {
		return nil
	}

	if err := utilconversion.UpdateReferenceAPIContract(ctx, c, ref); err != nil {
		return err
	}

	obj, err := external.Get(ctx, c, ref, cluster.Namespace)
	if err != nil {
		return err
	}

	patchHelper, err := patch.NewHelper(obj, c)
	if err != nil {
		return err
	}

	obj.SetOwnerReferences(util.EnsureOwnerRef(obj.GetOwnerReferences(), metav1.OwnerReference{
		APIVersion: clusterv1.GroupVersion.String(),
		Kind:       "Cluster",
		Name:       cluster.Name,
		UID:        cluster.UID,
	}))

	return patchHelper.Patch(ctx, obj)
}<|MERGE_RESOLUTION|>--- conflicted
+++ resolved
@@ -205,18 +205,6 @@
 
 	md.Labels[clusterv1.ClusterNameLabel] = md.Spec.ClusterName
 
-<<<<<<< HEAD
-	// Set the MachineDeployment as directly owned by the Cluster (if not already present).
-	if r.shouldAdopt(d) {
-		d.OwnerReferences = util.EnsureOwnerRef(d.OwnerReferences, metav1.OwnerReference{
-			APIVersion: clusterv1.GroupVersion.String(),
-			Kind:       "Cluster",
-			Name:       cluster.Name,
-			UID:        cluster.UID,
-		})
-		return ctrl.Result{}, nil
-	}
-=======
 	// Ensure the MachineDeployment is owned by the Cluster.
 	md.SetOwnerReferences(util.EnsureOwnerRef(md.GetOwnerReferences(), metav1.OwnerReference{
 		APIVersion: clusterv1.GroupVersion.String(),
@@ -224,7 +212,6 @@
 		Name:       cluster.Name,
 		UID:        cluster.UID,
 	}))
->>>>>>> 7b92ce45
 
 	// Make sure to reconcile the external infrastructure reference.
 	if err := reconcileExternalTemplateReference(ctx, r.Client, cluster, &md.Spec.Template.Spec.InfrastructureRef); err != nil {
@@ -249,28 +236,12 @@
 	// to all MachineSets created by a MachineDeployment or if a user manually removed the label.
 	for idx := range msList {
 		machineSet := msList[idx]
-<<<<<<< HEAD
-		if name, ok := machineSet.Labels[clusterv1.MachineDeploymentLabelName]; ok && name == d.Name {
-=======
 		if name, ok := machineSet.Labels[clusterv1.MachineDeploymentNameLabel]; ok && name == md.Name {
->>>>>>> 7b92ce45
 			continue
 		}
 
 		helper, err := patch.NewHelper(machineSet, r.Client)
 		if err != nil {
-<<<<<<< HEAD
-			return ctrl.Result{}, errors.Wrapf(err, "failed to apply %s label to MachineSet %q", clusterv1.MachineDeploymentLabelName, machineSet.Name)
-		}
-		machineSet.Labels[clusterv1.MachineDeploymentLabelName] = d.Name
-		if err := helper.Patch(ctx, machineSet); err != nil {
-			return ctrl.Result{}, errors.Wrapf(err, "failed to apply %s label to MachineSet %q", clusterv1.MachineDeploymentLabelName, machineSet.Name)
-		}
-	}
-
-	if d.Spec.Paused {
-		return ctrl.Result{}, r.sync(ctx, d, msList)
-=======
 			return ctrl.Result{}, errors.Wrapf(err, "failed to apply %s label to MachineSet %q", clusterv1.MachineDeploymentNameLabel, machineSet.Name)
 		}
 		machineSet.Labels[clusterv1.MachineDeploymentNameLabel] = md.Name
@@ -294,7 +265,6 @@
 
 	if md.Spec.Paused {
 		return ctrl.Result{}, r.sync(ctx, md, msList)
->>>>>>> 7b92ce45
 	}
 
 	if md.Spec.Strategy == nil {
