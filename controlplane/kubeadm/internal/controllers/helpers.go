--- conflicted
+++ resolved
@@ -55,15 +55,9 @@
 		return ctrl.Result{}, nil
 	}
 
-<<<<<<< HEAD
-	controllerOwnerRef := *metav1.NewControllerRef(kcp, controlplanev1.GroupVersion.WithKind(kubeadmControlPlaneKind))
-	clusterName := util.ObjectKey(cluster)
-	configSecret, err := secret.GetFromNamespacedName(ctx, r.Client, clusterName, secret.Kubeconfig)
-=======
 	controllerOwnerRef := *metav1.NewControllerRef(controlPlane.KCP, controlplanev1.GroupVersion.WithKind(kubeadmControlPlaneKind))
 	clusterName := util.ObjectKey(controlPlane.Cluster)
 	configSecret, err := secret.GetFromNamespacedName(ctx, r.SecretCachingClient, clusterName, secret.Kubeconfig)
->>>>>>> 3290c5a2
 	switch {
 	case apierrors.IsNotFound(err):
 		createErr := kubeconfig.CreateSecretWithOwner(
@@ -107,11 +101,7 @@
 }
 
 // Ensure the KubeadmConfigSecret has an owner reference to the control plane if it is not a user-provided secret.
-<<<<<<< HEAD
-func (r *KubeadmControlPlaneReconciler) adoptKubeconfigSecret(ctx context.Context, cluster *clusterv1.Cluster, configSecret *corev1.Secret, kcp *controlplanev1.KubeadmControlPlane) (reterr error) {
-=======
 func (r *KubeadmControlPlaneReconciler) adoptKubeconfigSecret(ctx context.Context, configSecret *corev1.Secret, kcp *controlplanev1.KubeadmControlPlane) (reterr error) {
->>>>>>> 3290c5a2
 	patchHelper, err := patch.NewHelper(configSecret, r.Client)
 	if err != nil {
 		return errors.Wrap(err, "failed to create patch helper for the kubeconfig secret")
@@ -137,20 +127,6 @@
 			configSecret.SetOwnerReferences(util.RemoveOwnerRef(configSecret.GetOwnerReferences(), *controller))
 		}
 		configSecret.SetOwnerReferences(util.EnsureOwnerRef(configSecret.GetOwnerReferences(), *metav1.NewControllerRef(kcp, controlplanev1.GroupVersion.WithKind(kubeadmControlPlaneKind))))
-<<<<<<< HEAD
-
-		// If the kubeconfig secret was created by v1alpha2 controllers, and thus it has the Cluster as the owner instead of KCP.
-		// In this case remove the ownerReference to the Cluster.
-		if util.IsOwnedByObject(configSecret, cluster) {
-			configSecret.SetOwnerReferences(util.RemoveOwnerRef(configSecret.GetOwnerReferences(), metav1.OwnerReference{
-				APIVersion: clusterv1.GroupVersion.String(),
-				Kind:       "Cluster",
-				Name:       cluster.Name,
-				UID:        cluster.UID,
-			}))
-		}
-=======
->>>>>>> 3290c5a2
 	}
 	return nil
 }
