/*
Copyright 2019 The Kubernetes Authors.

Licensed under the Apache License, Version 2.0 (the "License");
you may not use this file except in compliance with the License.
You may obtain a copy of the License at

    http://www.apache.org/licenses/LICENSE-2.0

Unless required by applicable law or agreed to in writing, software
distributed under the License is distributed on an "AS IS" BASIS,
WITHOUT WARRANTIES OR CONDITIONS OF ANY KIND, either express or implied.
See the License for the specific language governing permissions and
limitations under the License.
*/

package controllers

import (
	"context"
	"crypto/rand"
	"crypto/rsa"
	"crypto/x509"
	"crypto/x509/pkix"
	"fmt"
	"math/big"
	"sync"
	"testing"
	"time"

	"github.com/blang/semver"
	. "github.com/onsi/gomega"
	appsv1 "k8s.io/api/apps/v1"
	corev1 "k8s.io/api/core/v1"
	metav1 "k8s.io/apimachinery/pkg/apis/meta/v1"
	"k8s.io/apimachinery/pkg/apis/meta/v1/unstructured"
	"k8s.io/apimachinery/pkg/types"
	"k8s.io/apimachinery/pkg/util/intstr"
	"k8s.io/client-go/tools/record"
	"k8s.io/klog/v2/klogr"
	"k8s.io/utils/pointer"
	ctrl "sigs.k8s.io/controller-runtime"
	"sigs.k8s.io/controller-runtime/pkg/client"
	"sigs.k8s.io/controller-runtime/pkg/client/fake"
	"sigs.k8s.io/controller-runtime/pkg/controller/controllerutil"
	"sigs.k8s.io/controller-runtime/pkg/log"

	clusterv1 "sigs.k8s.io/cluster-api/api/v1beta1"
	bootstrapv1 "sigs.k8s.io/cluster-api/bootstrap/kubeadm/api/v1beta1"
	"sigs.k8s.io/cluster-api/controllers/external"
	controlplanev1 "sigs.k8s.io/cluster-api/controlplane/kubeadm/api/v1beta1"
	"sigs.k8s.io/cluster-api/controlplane/kubeadm/internal"
	expv1 "sigs.k8s.io/cluster-api/exp/api/v1beta1"
	"sigs.k8s.io/cluster-api/feature"
	"sigs.k8s.io/cluster-api/internal/contract"
	"sigs.k8s.io/cluster-api/internal/test/builder"
	"sigs.k8s.io/cluster-api/internal/util/ssa"
	"sigs.k8s.io/cluster-api/util"
	"sigs.k8s.io/cluster-api/util/certs"
	"sigs.k8s.io/cluster-api/util/collections"
	"sigs.k8s.io/cluster-api/util/conditions"
	"sigs.k8s.io/cluster-api/util/kubeconfig"
	"sigs.k8s.io/cluster-api/util/patch"
	"sigs.k8s.io/cluster-api/util/secret"
)

func TestClusterToKubeadmControlPlane(t *testing.T) {
	g := NewWithT(t)
	fakeClient := newFakeClient()

	cluster := newCluster(&types.NamespacedName{Name: "foo", Namespace: metav1.NamespaceDefault})
	cluster.Spec = clusterv1.ClusterSpec{
		ControlPlaneRef: &corev1.ObjectReference{
			Kind:       "KubeadmControlPlane",
			Namespace:  metav1.NamespaceDefault,
			Name:       "kcp-foo",
			APIVersion: controlplanev1.GroupVersion.String(),
		},
	}

	expectedResult := []ctrl.Request{
		{
			NamespacedName: client.ObjectKey{
				Namespace: cluster.Spec.ControlPlaneRef.Namespace,
				Name:      cluster.Spec.ControlPlaneRef.Name},
		},
	}

	r := &KubeadmControlPlaneReconciler{
		Client:              fakeClient,
		SecretCachingClient: fakeClient,
		recorder:            record.NewFakeRecorder(32),
	}

	got := r.ClusterToKubeadmControlPlane(ctx, cluster)
	g.Expect(got).To(Equal(expectedResult))
}

func TestClusterToKubeadmControlPlaneNoControlPlane(t *testing.T) {
	g := NewWithT(t)
	fakeClient := newFakeClient()

	cluster := newCluster(&types.NamespacedName{Name: "foo", Namespace: metav1.NamespaceDefault})

	r := &KubeadmControlPlaneReconciler{
		Client:              fakeClient,
		SecretCachingClient: fakeClient,
		recorder:            record.NewFakeRecorder(32),
	}

	got := r.ClusterToKubeadmControlPlane(ctx, cluster)
	g.Expect(got).To(BeNil())
}

func TestClusterToKubeadmControlPlaneOtherControlPlane(t *testing.T) {
	g := NewWithT(t)
	fakeClient := newFakeClient()

	cluster := newCluster(&types.NamespacedName{Name: "foo", Namespace: metav1.NamespaceDefault})
	cluster.Spec = clusterv1.ClusterSpec{
		ControlPlaneRef: &corev1.ObjectReference{
			Kind:       "OtherControlPlane",
			Namespace:  metav1.NamespaceDefault,
			Name:       "other-foo",
			APIVersion: controlplanev1.GroupVersion.String(),
		},
	}

	r := &KubeadmControlPlaneReconciler{
		Client:              fakeClient,
		SecretCachingClient: fakeClient,
		recorder:            record.NewFakeRecorder(32),
	}

	got := r.ClusterToKubeadmControlPlane(ctx, cluster)
	g.Expect(got).To(BeNil())
}

func TestReconcileReturnErrorWhenOwnerClusterIsMissing(t *testing.T) {
	g := NewWithT(t)

	ns, err := env.CreateNamespace(ctx, "test-reconcile-return-error")
	g.Expect(err).ToNot(HaveOccurred())

	cluster, kcp, _ := createClusterWithControlPlane(ns.Name)
	g.Expect(env.Create(ctx, cluster)).To(Succeed())
	g.Expect(env.Create(ctx, kcp)).To(Succeed())
	defer func(do ...client.Object) {
		g.Expect(env.Cleanup(ctx, do...)).To(Succeed())
	}(kcp, ns)

	r := &KubeadmControlPlaneReconciler{
		Client:              env,
		SecretCachingClient: secretCachingClient,
		recorder:            record.NewFakeRecorder(32),
	}

	result, err := r.Reconcile(ctx, ctrl.Request{NamespacedName: util.ObjectKey(kcp)})
	g.Expect(err).ToNot(HaveOccurred())
	g.Expect(result).To(Equal(ctrl.Result{}))

	// calling reconcile should return error
	g.Expect(env.CleanupAndWait(ctx, cluster)).To(Succeed())

	g.Eventually(func() error {
		_, err := r.Reconcile(ctx, ctrl.Request{NamespacedName: util.ObjectKey(kcp)})
		return err
	}, 10*time.Second).Should(HaveOccurred())
}

func TestReconcileUpdateObservedGeneration(t *testing.T) {
	t.Skip("Disabling this test temporarily until we can get a fix for https://github.com/kubernetes/kubernetes/issues/80609 in controller runtime + switch to a live client in test env.")

	g := NewWithT(t)
	r := &KubeadmControlPlaneReconciler{
		Client:              env,
		SecretCachingClient: secretCachingClient,
		recorder:            record.NewFakeRecorder(32),
		managementCluster:   &internal.Management{Client: env.Client, Tracker: nil},
	}

	ns, err := env.CreateNamespace(ctx, "test-reconcile-upd-og")
	g.Expect(err).ToNot(HaveOccurred())

	cluster, kcp, _ := createClusterWithControlPlane(ns.Name)
	g.Expect(env.Create(ctx, cluster)).To(Succeed())
	g.Expect(env.Create(ctx, kcp)).To(Succeed())
	defer func(do ...client.Object) {
		g.Expect(env.Cleanup(ctx, do...)).To(Succeed())
	}(cluster, kcp, ns)

	// read kcp.Generation after create
	errGettingObject := env.Get(ctx, util.ObjectKey(kcp), kcp)
	g.Expect(errGettingObject).ToNot(HaveOccurred())
	generation := kcp.Generation

	// Set cluster.status.InfrastructureReady so we actually enter in the reconcile loop
	patch := client.RawPatch(types.MergePatchType, []byte(fmt.Sprintf("{\"status\":{\"infrastructureReady\":%t}}", true)))
	g.Expect(env.Status().Patch(ctx, cluster, patch)).To(Succeed())

	// call reconcile the first time, so we can check if observedGeneration is set when adding a finalizer
	result, err := r.Reconcile(ctx, ctrl.Request{NamespacedName: util.ObjectKey(kcp)})
	g.Expect(err).ToNot(HaveOccurred())
	g.Expect(result).To(Equal(ctrl.Result{}))

	g.Eventually(func() int64 {
		errGettingObject = env.Get(ctx, util.ObjectKey(kcp), kcp)
		g.Expect(errGettingObject).ToNot(HaveOccurred())
		return kcp.Status.ObservedGeneration
	}, 10*time.Second).Should(Equal(generation))

	// triggers a generation change by changing the spec
	kcp.Spec.Replicas = pointer.Int32(*kcp.Spec.Replicas + 2)
	g.Expect(env.Update(ctx, kcp)).To(Succeed())

	// read kcp.Generation after the update
	errGettingObject = env.Get(ctx, util.ObjectKey(kcp), kcp)
	g.Expect(errGettingObject).ToNot(HaveOccurred())
	generation = kcp.Generation

	// call reconcile the second time, so we can check if observedGeneration is set when calling defer patch
	// NB. The call to reconcile fails because KCP is not properly setup (e.g. missing InfrastructureTemplate)
	// but this is not important because what we want is KCP to be patched
	_, _ = r.Reconcile(ctx, ctrl.Request{NamespacedName: util.ObjectKey(kcp)})

	g.Eventually(func() int64 {
		errGettingObject = env.Get(ctx, util.ObjectKey(kcp), kcp)
		g.Expect(errGettingObject).ToNot(HaveOccurred())
		return kcp.Status.ObservedGeneration
	}, 10*time.Second).Should(Equal(generation))
}

func TestReconcileNoClusterOwnerRef(t *testing.T) {
	g := NewWithT(t)

	kcp := &controlplanev1.KubeadmControlPlane{
		ObjectMeta: metav1.ObjectMeta{
			Namespace: metav1.NamespaceDefault,
			Name:      "foo",
		},
		Spec: controlplanev1.KubeadmControlPlaneSpec{
			Version: "v1.16.6",
			MachineTemplate: controlplanev1.KubeadmControlPlaneMachineTemplate{
				InfrastructureRef: corev1.ObjectReference{
					Kind:       "UnknownInfraMachine",
					APIVersion: "test/v1alpha1",
					Name:       "foo",
					Namespace:  metav1.NamespaceDefault,
				},
			},
		},
	}
	kcp.Default()
	_, err := kcp.ValidateCreate()
	g.Expect(err).ToNot(HaveOccurred())

	fakeClient := newFakeClient(kcp.DeepCopy())
	r := &KubeadmControlPlaneReconciler{
		Client:              fakeClient,
		SecretCachingClient: fakeClient,
		recorder:            record.NewFakeRecorder(32),
	}

	result, err := r.Reconcile(ctx, ctrl.Request{NamespacedName: util.ObjectKey(kcp)})
	g.Expect(err).ToNot(HaveOccurred())
	g.Expect(result).To(Equal(ctrl.Result{}))

	machineList := &clusterv1.MachineList{}
	g.Expect(fakeClient.List(ctx, machineList, client.InNamespace(metav1.NamespaceDefault))).To(Succeed())
	g.Expect(machineList.Items).To(BeEmpty())
}

func TestReconcileNoKCP(t *testing.T) {
	g := NewWithT(t)

	kcp := &controlplanev1.KubeadmControlPlane{
		ObjectMeta: metav1.ObjectMeta{
			Namespace: metav1.NamespaceDefault,
			Name:      "foo",
		},
		Spec: controlplanev1.KubeadmControlPlaneSpec{
			Version: "v1.16.6",
			MachineTemplate: controlplanev1.KubeadmControlPlaneMachineTemplate{
				InfrastructureRef: corev1.ObjectReference{
					Kind:       "UnknownInfraMachine",
					APIVersion: "test/v1alpha1",
					Name:       "foo",
					Namespace:  metav1.NamespaceDefault,
				},
			},
		},
	}

	fakeClient := newFakeClient()
	r := &KubeadmControlPlaneReconciler{
		Client:              fakeClient,
		SecretCachingClient: fakeClient,
		recorder:            record.NewFakeRecorder(32),
	}

	_, err := r.Reconcile(ctx, ctrl.Request{NamespacedName: util.ObjectKey(kcp)})
	g.Expect(err).ToNot(HaveOccurred())
}

func TestReconcileNoCluster(t *testing.T) {
	g := NewWithT(t)

	kcp := &controlplanev1.KubeadmControlPlane{
		ObjectMeta: metav1.ObjectMeta{
			Namespace: metav1.NamespaceDefault,
			Name:      "foo",
			OwnerReferences: []metav1.OwnerReference{
				{
					Kind:       "Cluster",
					APIVersion: clusterv1.GroupVersion.String(),
					Name:       "foo",
				},
			},
		},
		Spec: controlplanev1.KubeadmControlPlaneSpec{
			Version: "v1.16.6",
			MachineTemplate: controlplanev1.KubeadmControlPlaneMachineTemplate{
				InfrastructureRef: corev1.ObjectReference{
					Kind:       "UnknownInfraMachine",
					APIVersion: "test/v1alpha1",
					Name:       "foo",
					Namespace:  metav1.NamespaceDefault,
				},
			},
		},
	}
	kcp.Default()
	_, err := kcp.ValidateCreate()
	g.Expect(err).ToNot(HaveOccurred())

	fakeClient := newFakeClient(kcp.DeepCopy())
	r := &KubeadmControlPlaneReconciler{
		Client:              fakeClient,
		SecretCachingClient: fakeClient,
		recorder:            record.NewFakeRecorder(32),
	}

	_, err = r.Reconcile(ctx, ctrl.Request{NamespacedName: util.ObjectKey(kcp)})
	g.Expect(err).To(HaveOccurred())

	machineList := &clusterv1.MachineList{}
	g.Expect(fakeClient.List(ctx, machineList, client.InNamespace(metav1.NamespaceDefault))).To(Succeed())
	g.Expect(machineList.Items).To(BeEmpty())
}

func TestReconcilePaused(t *testing.T) {
	g := NewWithT(t)

	clusterName := "foo"

	// Test: cluster is paused and kcp is not
	cluster := newCluster(&types.NamespacedName{Namespace: metav1.NamespaceDefault, Name: clusterName})
	cluster.Spec.Paused = true
	kcp := &controlplanev1.KubeadmControlPlane{
		ObjectMeta: metav1.ObjectMeta{
			Namespace: metav1.NamespaceDefault,
			Name:      clusterName,
			OwnerReferences: []metav1.OwnerReference{
				{
					Kind:       "Cluster",
					APIVersion: clusterv1.GroupVersion.String(),
					Name:       clusterName,
				},
			},
		},
		Spec: controlplanev1.KubeadmControlPlaneSpec{
			Version: "v1.16.6",
			MachineTemplate: controlplanev1.KubeadmControlPlaneMachineTemplate{
				InfrastructureRef: corev1.ObjectReference{
					Kind:       "UnknownInfraMachine",
					APIVersion: "test/v1alpha1",
					Name:       "foo",
					Namespace:  metav1.NamespaceDefault,
				},
			},
		},
	}
	kcp.Default()
	_, err := kcp.ValidateCreate()
	g.Expect(err).ToNot(HaveOccurred())
	fakeClient := newFakeClient(kcp.DeepCopy(), cluster.DeepCopy())
	r := &KubeadmControlPlaneReconciler{
		Client:              fakeClient,
		SecretCachingClient: fakeClient,
		recorder:            record.NewFakeRecorder(32),
	}

	_, err = r.Reconcile(ctx, ctrl.Request{NamespacedName: util.ObjectKey(kcp)})
	g.Expect(err).ToNot(HaveOccurred())

	machineList := &clusterv1.MachineList{}
	g.Expect(fakeClient.List(ctx, machineList, client.InNamespace(metav1.NamespaceDefault))).To(Succeed())
	g.Expect(machineList.Items).To(BeEmpty())

	// Test: kcp is paused and cluster is not
	cluster.Spec.Paused = false
	kcp.ObjectMeta.Annotations = map[string]string{}
	kcp.ObjectMeta.Annotations[clusterv1.PausedAnnotation] = "paused"
	_, err = r.Reconcile(ctx, ctrl.Request{NamespacedName: util.ObjectKey(kcp)})
	g.Expect(err).ToNot(HaveOccurred())
}

func TestReconcileClusterNoEndpoints(t *testing.T) {
	g := NewWithT(t)

	cluster := newCluster(&types.NamespacedName{Name: "foo", Namespace: metav1.NamespaceDefault})
	cluster.Status = clusterv1.ClusterStatus{InfrastructureReady: true}

	kcp := &controlplanev1.KubeadmControlPlane{
		ObjectMeta: metav1.ObjectMeta{
			Namespace: cluster.Namespace,
			Name:      "foo",
			OwnerReferences: []metav1.OwnerReference{
				{
					Kind:       "Cluster",
					APIVersion: clusterv1.GroupVersion.String(),
					Name:       cluster.Name,
				},
			},
		},
		Spec: controlplanev1.KubeadmControlPlaneSpec{
			Version: "v1.16.6",
			MachineTemplate: controlplanev1.KubeadmControlPlaneMachineTemplate{
				InfrastructureRef: corev1.ObjectReference{
					Kind:       "UnknownInfraMachine",
					APIVersion: "test/v1alpha1",
					Name:       "foo",
					Namespace:  metav1.NamespaceDefault,
				},
			},
		},
	}
	kcp.Default()
	_, err := kcp.ValidateCreate()
	g.Expect(err).ToNot(HaveOccurred())

	fakeClient := newFakeClient(kcp.DeepCopy(), cluster.DeepCopy())
	r := &KubeadmControlPlaneReconciler{
		Client:              fakeClient,
		SecretCachingClient: fakeClient,
		recorder:            record.NewFakeRecorder(32),
		managementCluster: &fakeManagementCluster{
			Management: &internal.Management{Client: fakeClient},
			Workload:   fakeWorkloadCluster{},
		},
	}

	result, err := r.Reconcile(ctx, ctrl.Request{NamespacedName: util.ObjectKey(kcp)})
	g.Expect(err).ToNot(HaveOccurred())
	// this first requeue is to add finalizer
	g.Expect(result).To(Equal(ctrl.Result{}))
	g.Expect(r.Client.Get(ctx, util.ObjectKey(kcp), kcp)).To(Succeed())
	g.Expect(kcp.Finalizers).To(ContainElement(controlplanev1.KubeadmControlPlaneFinalizer))

	result, err = r.Reconcile(ctx, ctrl.Request{NamespacedName: util.ObjectKey(kcp)})
	g.Expect(err).ToNot(HaveOccurred())
	// TODO: this should stop to re-queue as soon as we have a proper remote cluster cache in place.
	g.Expect(result).To(Equal(ctrl.Result{Requeue: false, RequeueAfter: 20 * time.Second}))
	g.Expect(r.Client.Get(ctx, util.ObjectKey(kcp), kcp)).To(Succeed())

	// Always expect that the Finalizer is set on the passed in resource
	g.Expect(kcp.Finalizers).To(ContainElement(controlplanev1.KubeadmControlPlaneFinalizer))

	g.Expect(kcp.Status.Selector).NotTo(BeEmpty())

	_, err = secret.GetFromNamespacedName(ctx, fakeClient, client.ObjectKey{Namespace: metav1.NamespaceDefault, Name: "foo"}, secret.ClusterCA)
	g.Expect(err).ToNot(HaveOccurred())

	machineList := &clusterv1.MachineList{}
	g.Expect(fakeClient.List(ctx, machineList, client.InNamespace(metav1.NamespaceDefault))).To(Succeed())
	g.Expect(machineList.Items).To(BeEmpty())
}

func TestKubeadmControlPlaneReconciler_adoption(t *testing.T) {
	version := "v2.0.0"
	t.Run("adopts existing Machines", func(t *testing.T) {
		g := NewWithT(t)

		cluster, kcp, tmpl := createClusterWithControlPlane(metav1.NamespaceDefault)
		cluster.Spec.ControlPlaneEndpoint.Host = "bar"
		cluster.Spec.ControlPlaneEndpoint.Port = 6443
		cluster.Status.InfrastructureReady = true
		kcp.Spec.Version = version

		fmc := &fakeManagementCluster{
			Machines: collections.Machines{},
			Workload: fakeWorkloadCluster{},
		}
		objs := []client.Object{builder.GenericInfrastructureMachineTemplateCRD, cluster.DeepCopy(), kcp.DeepCopy(), tmpl.DeepCopy()}
		for i := 0; i < 3; i++ {
			name := fmt.Sprintf("test-%d", i)
			m := &clusterv1.Machine{
				ObjectMeta: metav1.ObjectMeta{
					Namespace: cluster.Namespace,
					Name:      name,
					Labels:    internal.ControlPlaneMachineLabelsForCluster(kcp, cluster.Name),
				},
				Spec: clusterv1.MachineSpec{
					Bootstrap: clusterv1.Bootstrap{
						ConfigRef: &corev1.ObjectReference{
							APIVersion: bootstrapv1.GroupVersion.String(),
							Kind:       "KubeadmConfig",
							Name:       name,
						},
					},
					Version: &version,
				},
			}
			cfg := &bootstrapv1.KubeadmConfig{
				ObjectMeta: metav1.ObjectMeta{
					Namespace: cluster.Namespace,
					Name:      name,
				},
			}
			objs = append(objs, m, cfg)
			fmc.Machines.Insert(m)
		}

		fakeClient := newFakeClient(objs...)
		fmc.Reader = fakeClient
		r := &KubeadmControlPlaneReconciler{
			Client:                    fakeClient,
			SecretCachingClient:       fakeClient,
			managementCluster:         fmc,
			managementClusterUncached: fmc,
		}

		_, adoptableMachineFound, err := r.initControlPlaneScope(ctx, cluster, kcp)
		g.Expect(err).ToNot(HaveOccurred())
		g.Expect(adoptableMachineFound).To(BeTrue())

		machineList := &clusterv1.MachineList{}
		g.Expect(fakeClient.List(ctx, machineList, client.InNamespace(cluster.Namespace))).To(Succeed())
		g.Expect(machineList.Items).To(HaveLen(3))
		for _, machine := range machineList.Items {
			g.Expect(machine.OwnerReferences).To(HaveLen(1))
			g.Expect(machine.OwnerReferences).To(ContainElement(*metav1.NewControllerRef(kcp, controlplanev1.GroupVersion.WithKind("KubeadmControlPlane"))))
			// Machines are adopted but since they are not originally created by KCP, infra template annotation will be missing.
			g.Expect(machine.GetAnnotations()).NotTo(HaveKey(clusterv1.TemplateClonedFromGroupKindAnnotation))
			g.Expect(machine.GetAnnotations()).NotTo(HaveKey(clusterv1.TemplateClonedFromNameAnnotation))
		}
	})

	t.Run("adopts v1alpha2 cluster secrets", func(t *testing.T) {
		g := NewWithT(t)

		cluster, kcp, tmpl := createClusterWithControlPlane(metav1.NamespaceDefault)
		cluster.Spec.ControlPlaneEndpoint.Host = "validhost"
		cluster.Spec.ControlPlaneEndpoint.Port = 6443
		cluster.Status.InfrastructureReady = true
		kcp.Spec.Version = version

		fmc := &fakeManagementCluster{
			Machines: collections.Machines{},
			Workload: fakeWorkloadCluster{},
		}
		objs := []client.Object{builder.GenericInfrastructureMachineTemplateCRD, cluster.DeepCopy(), kcp.DeepCopy(), tmpl.DeepCopy()}
		for i := 0; i < 3; i++ {
			name := fmt.Sprintf("test-%d", i)
			m := &clusterv1.Machine{
				ObjectMeta: metav1.ObjectMeta{
					Namespace: cluster.Namespace,
					Name:      name,
					Labels:    internal.ControlPlaneMachineLabelsForCluster(kcp, cluster.Name),
				},
				Spec: clusterv1.MachineSpec{
					Bootstrap: clusterv1.Bootstrap{
						ConfigRef: &corev1.ObjectReference{
							APIVersion: bootstrapv1.GroupVersion.String(),
							Kind:       "KubeadmConfig",
							Name:       name,
						},
					},
					Version: &version,
				},
			}
			cfg := &bootstrapv1.KubeadmConfig{
				TypeMeta: metav1.TypeMeta{
					APIVersion: bootstrapv1.GroupVersion.String(),
					Kind:       "KubeadmConfig",
				},
				ObjectMeta: metav1.ObjectMeta{
					Namespace: cluster.Namespace,
					Name:      name,
					UID:       types.UID(fmt.Sprintf("my-uid-%d", i)),
				},
			}

			// A simulacrum of the various Certificate and kubeconfig secrets
			// it's a little weird that this is one per KubeadmConfig rather than just whichever config was "first,"
			// but the intent is to ensure that the owner is changed regardless of which Machine we start with
			clusterSecret := &corev1.Secret{
				ObjectMeta: metav1.ObjectMeta{
					Namespace: cluster.Namespace,
					Name:      fmt.Sprintf("important-cluster-secret-%d", i),
					Labels: map[string]string{
						"cluster.x-k8s.io/cluster-name": cluster.Name,
						"previous-owner":                "kubeadmconfig",
					},
					// See: https://github.com/kubernetes-sigs/cluster-api-bootstrap-provider-kubeadm/blob/38af74d92056e64e571b9ea1d664311769779453/internal/cluster/certificates.go#L323-L330
					OwnerReferences: []metav1.OwnerReference{
						{
							APIVersion: bootstrapv1.GroupVersion.String(),
							Kind:       "KubeadmConfig",
							Name:       cfg.Name,
							UID:        cfg.UID,
						},
					},
				},
			}
			objs = append(objs, m, cfg, clusterSecret)
			fmc.Machines.Insert(m)
		}

		fakeClient := newFakeClient(objs...)
		fmc.Reader = fakeClient
		r := &KubeadmControlPlaneReconciler{
			Client:                    fakeClient,
			SecretCachingClient:       fakeClient,
			managementCluster:         fmc,
			managementClusterUncached: fmc,
		}

		_, adoptableMachineFound, err := r.initControlPlaneScope(ctx, cluster, kcp)
		g.Expect(err).ToNot(HaveOccurred())
		g.Expect(adoptableMachineFound).To(BeTrue())

		machineList := &clusterv1.MachineList{}
		g.Expect(fakeClient.List(ctx, machineList, client.InNamespace(cluster.Namespace))).To(Succeed())
		g.Expect(machineList.Items).To(HaveLen(3))
		for _, machine := range machineList.Items {
			g.Expect(machine.OwnerReferences).To(HaveLen(1))
			g.Expect(machine.OwnerReferences).To(ContainElement(*metav1.NewControllerRef(kcp, controlplanev1.GroupVersion.WithKind("KubeadmControlPlane"))))
			// Machines are adopted but since they are not originally created by KCP, infra template annotation will be missing.
			g.Expect(machine.GetAnnotations()).NotTo(HaveKey(clusterv1.TemplateClonedFromGroupKindAnnotation))
			g.Expect(machine.GetAnnotations()).NotTo(HaveKey(clusterv1.TemplateClonedFromNameAnnotation))
		}

		secrets := &corev1.SecretList{}
		g.Expect(fakeClient.List(ctx, secrets, client.InNamespace(cluster.Namespace), client.MatchingLabels{"previous-owner": "kubeadmconfig"})).To(Succeed())
		g.Expect(secrets.Items).To(HaveLen(3))
		for _, secret := range secrets.Items {
			g.Expect(secret.OwnerReferences).To(HaveLen(1))
			g.Expect(secret.OwnerReferences).To(ContainElement(*metav1.NewControllerRef(kcp, controlplanev1.GroupVersion.WithKind("KubeadmControlPlane"))))
		}
	})

	t.Run("Deleted KubeadmControlPlanes don't adopt machines", func(t *testing.T) {
		// Usually we won't get into the inner reconcile with a deleted control plane, but it's possible when deleting with "orphanDependents":
		// 1. The deletion timestamp is set in the API server, but our cache has not yet updated
		// 2. The garbage collector removes our ownership reference from a Machine, triggering a re-reconcile (or we get unlucky with the periodic reconciliation)
		// 3. We get into the inner reconcile function and re-adopt the Machine
		// 4. The update to our cache for our deletion timestamp arrives
		g := NewWithT(t)

		cluster, kcp, tmpl := createClusterWithControlPlane(metav1.NamespaceDefault)
		cluster.Spec.ControlPlaneEndpoint.Host = "nodomain.example.com1"
		cluster.Spec.ControlPlaneEndpoint.Port = 6443
		cluster.Status.InfrastructureReady = true
		kcp.Spec.Version = version

		now := metav1.Now()
		kcp.DeletionTimestamp = &now
		// We also have to set a finalizer as fake client doesn't accept objects
		// with a deletionTimestamp without a finalizer.
		kcp.Finalizers = []string{"block-deletion"}

		fmc := &fakeManagementCluster{
			Machines: collections.Machines{},
			Workload: fakeWorkloadCluster{},
		}
		objs := []client.Object{builder.GenericInfrastructureMachineTemplateCRD, cluster.DeepCopy(), kcp.DeepCopy(), tmpl.DeepCopy()}
		for i := 0; i < 3; i++ {
			name := fmt.Sprintf("test-%d", i)
			m := &clusterv1.Machine{
				ObjectMeta: metav1.ObjectMeta{
					Namespace: cluster.Namespace,
					Name:      name,
					Labels:    internal.ControlPlaneMachineLabelsForCluster(kcp, cluster.Name),
				},
				Spec: clusterv1.MachineSpec{
					Bootstrap: clusterv1.Bootstrap{
						ConfigRef: &corev1.ObjectReference{
							APIVersion: bootstrapv1.GroupVersion.String(),
							Kind:       "KubeadmConfig",
							Name:       name,
						},
					},
					Version: &version,
				},
			}
			cfg := &bootstrapv1.KubeadmConfig{
				ObjectMeta: metav1.ObjectMeta{
					Namespace: cluster.Namespace,
					Name:      name,
				},
			}
			objs = append(objs, m, cfg)
			fmc.Machines.Insert(m)
		}
		fakeClient := newFakeClient(objs...)
		fmc.Reader = fakeClient
		r := &KubeadmControlPlaneReconciler{
			Client:                    fakeClient,
			SecretCachingClient:       fakeClient,
			managementCluster:         fmc,
			managementClusterUncached: fmc,
		}

		_, adoptableMachineFound, err := r.initControlPlaneScope(ctx, cluster, kcp)
		g.Expect(err).ToNot(HaveOccurred())
		g.Expect(adoptableMachineFound).To(BeFalse())

		machineList := &clusterv1.MachineList{}
		g.Expect(fakeClient.List(ctx, machineList, client.InNamespace(cluster.Namespace))).To(Succeed())
		g.Expect(machineList.Items).To(HaveLen(3))
		for _, machine := range machineList.Items {
			g.Expect(machine.OwnerReferences).To(BeEmpty())
		}
	})

	t.Run("Do not adopt Machines that are more than one version old", func(t *testing.T) {
		g := NewWithT(t)

		cluster, kcp, tmpl := createClusterWithControlPlane(metav1.NamespaceDefault)
		cluster.Spec.ControlPlaneEndpoint.Host = "nodomain.example.com2"
		cluster.Spec.ControlPlaneEndpoint.Port = 6443
		cluster.Status.InfrastructureReady = true
		kcp.Spec.Version = "v1.17.0"

		fmc := &fakeManagementCluster{
			Machines: collections.Machines{
				"test0": &clusterv1.Machine{
					ObjectMeta: metav1.ObjectMeta{
						Namespace: cluster.Namespace,
						Name:      "test0",
						Labels:    internal.ControlPlaneMachineLabelsForCluster(kcp, cluster.Name),
					},
					Spec: clusterv1.MachineSpec{
						Bootstrap: clusterv1.Bootstrap{
							ConfigRef: &corev1.ObjectReference{
								APIVersion: bootstrapv1.GroupVersion.String(),
								Kind:       "KubeadmConfig",
							},
						},
						Version: pointer.String("v1.15.0"),
					},
				},
			},
			Workload: fakeWorkloadCluster{},
		}

		fakeClient := newFakeClient(builder.GenericInfrastructureMachineTemplateCRD, cluster.DeepCopy(), kcp.DeepCopy(), tmpl.DeepCopy(), fmc.Machines["test0"].DeepCopy())
		fmc.Reader = fakeClient
		recorder := record.NewFakeRecorder(32)
		r := &KubeadmControlPlaneReconciler{
			Client:                    fakeClient,
			SecretCachingClient:       fakeClient,
			recorder:                  recorder,
			managementCluster:         fmc,
			managementClusterUncached: fmc,
		}

		_, adoptableMachineFound, err := r.initControlPlaneScope(ctx, cluster, kcp)
		g.Expect(err).ToNot(HaveOccurred())
		g.Expect(adoptableMachineFound).To(BeTrue())

		// Message: Warning AdoptionFailed Could not adopt Machine test/test0: its version ("v1.15.0") is outside supported +/- one minor version skew from KCP's ("v1.17.0")
		g.Expect(recorder.Events).To(Receive(ContainSubstring("minor version")))

		machineList := &clusterv1.MachineList{}
		g.Expect(fakeClient.List(ctx, machineList, client.InNamespace(cluster.Namespace))).To(Succeed())
		g.Expect(machineList.Items).To(HaveLen(1))
		for _, machine := range machineList.Items {
			g.Expect(machine.OwnerReferences).To(BeEmpty())
		}
	})
}

func TestKubeadmControlPlaneReconciler_ensureOwnerReferences(t *testing.T) {
	g := NewWithT(t)

	cluster, kcp, tmpl := createClusterWithControlPlane(metav1.NamespaceDefault)
	cluster.Spec.ControlPlaneEndpoint.Host = "bar"
	cluster.Spec.ControlPlaneEndpoint.Port = 6443
	cluster.Status.InfrastructureReady = true
	kcp.Spec.Version = "v1.21.0"
	key, err := certs.NewPrivateKey()
	g.Expect(err).ToNot(HaveOccurred())
	crt, err := getTestCACert(key)
	g.Expect(err).ToNot(HaveOccurred())

	clusterSecret := &corev1.Secret{
		// The Secret's Type is used by KCP to determine whether it is user-provided.
		// clusterv1.ClusterSecretType signals that the Secret is CAPI-provided.
		ObjectMeta: metav1.ObjectMeta{
			Namespace: cluster.Namespace,
			Name:      "",
			Labels: map[string]string{
				"cluster.x-k8s.io/cluster-name": cluster.Name,
				"testing":                       "yes",
			},
		},
		Data: map[string][]byte{
			secret.TLSCrtDataName: certs.EncodeCertPEM(crt),
			secret.TLSKeyDataName: certs.EncodePrivateKeyPEM(key),
		},
	}

	kcpOwner := *metav1.NewControllerRef(kcp, controlplanev1.GroupVersion.WithKind("KubeadmControlPlane"))

	t.Run("add KCP owner for secrets with no controller reference", func(t *testing.T) {
		objs := []client.Object{builder.GenericInfrastructureMachineTemplateCRD, cluster.DeepCopy(), kcp.DeepCopy(), tmpl.DeepCopy()}
		certificates := secret.Certificates{
			{Purpose: secret.ClusterCA},
			{Purpose: secret.FrontProxyCA},
			{Purpose: secret.ServiceAccount},
			{Purpose: secret.EtcdCA},
		}
		for _, c := range certificates {
			s := clusterSecret.DeepCopy()
			// Set the secret name to the purpose
			s.Name = secret.Name(cluster.Name, c.Purpose)
			// Set the Secret Type to clusterv1.ClusterSecretType which signals this Secret was generated by CAPI.
			s.Type = clusterv1.ClusterSecretType

			// Store the secret in the certificate.
			c.Secret = s

			objs = append(objs, s)
		}

		fakeClient := newFakeClient(objs...)

		r := KubeadmControlPlaneReconciler{
			Client:              fakeClient,
			SecretCachingClient: fakeClient,
		}
		err = r.ensureCertificatesOwnerRef(ctx, certificates, kcpOwner)
		g.Expect(err).ToNot(HaveOccurred())

		secrets := &corev1.SecretList{}
		g.Expect(fakeClient.List(ctx, secrets, client.InNamespace(cluster.Namespace), client.MatchingLabels{"testing": "yes"})).To(Succeed())
		for _, secret := range secrets.Items {
			g.Expect(secret.OwnerReferences).To(ContainElement(*metav1.NewControllerRef(kcp, controlplanev1.GroupVersion.WithKind("KubeadmControlPlane"))))
		}
	})

	t.Run("replace non-KCP controller with KCP controller reference", func(t *testing.T) {
		objs := []client.Object{builder.GenericInfrastructureMachineTemplateCRD, cluster.DeepCopy(), kcp.DeepCopy(), tmpl.DeepCopy()}
		certificates := secret.Certificates{
			{Purpose: secret.ClusterCA},
			{Purpose: secret.FrontProxyCA},
			{Purpose: secret.ServiceAccount},
			{Purpose: secret.EtcdCA},
		}
		for _, c := range certificates {
			s := clusterSecret.DeepCopy()
			// Set the secret name to the purpose
			s.Name = secret.Name(cluster.Name, c.Purpose)
			// Set the Secret Type to clusterv1.ClusterSecretType which signals this Secret was generated by CAPI.
			s.Type = clusterv1.ClusterSecretType

			// Set the a controller owner reference of an unknown type on the secret.
			s.SetOwnerReferences([]metav1.OwnerReference{
				{
					APIVersion: bootstrapv1.GroupVersion.String(),
					// KCP should take ownership of any Secret of the correct type linked to the Cluster.
					Kind:       "OtherController",
					Name:       "name",
					UID:        "uid",
					Controller: pointer.Bool(true),
				},
			})

			// Store the secret in the certificate.
			c.Secret = s

			objs = append(objs, s)
		}

		fakeClient := newFakeClient(objs...)

		r := KubeadmControlPlaneReconciler{
			Client:              fakeClient,
			SecretCachingClient: fakeClient,
		}
		err := r.ensureCertificatesOwnerRef(ctx, certificates, kcpOwner)
		g.Expect(err).ToNot(HaveOccurred())

		secrets := &corev1.SecretList{}
		g.Expect(fakeClient.List(ctx, secrets, client.InNamespace(cluster.Namespace), client.MatchingLabels{"testing": "yes"})).To(Succeed())
		for _, secret := range secrets.Items {
			g.Expect(secret.OwnerReferences).To(HaveLen(1))
			g.Expect(secret.OwnerReferences).To(ContainElement(*metav1.NewControllerRef(kcp, controlplanev1.GroupVersion.WithKind("KubeadmControlPlane"))))
		}
	})

	t.Run("does not add owner reference to user-provided secrets", func(t *testing.T) {
		g := NewWithT(t)
		objs := []client.Object{builder.GenericInfrastructureMachineTemplateCRD, cluster.DeepCopy(), kcp.DeepCopy(), tmpl.DeepCopy()}
		certificates := secret.Certificates{
			{Purpose: secret.ClusterCA},
			{Purpose: secret.FrontProxyCA},
			{Purpose: secret.ServiceAccount},
			{Purpose: secret.EtcdCA},
		}
		for _, c := range certificates {
			s := clusterSecret.DeepCopy()
			// Set the secret name to the purpose
			s.Name = secret.Name(cluster.Name, c.Purpose)
			// Set the Secret Type to any type which signals this Secret was is user-provided.
			s.Type = corev1.SecretTypeOpaque
			// Set the a controller owner reference of an unknown type on the secret.
			s.SetOwnerReferences(util.EnsureOwnerRef(s.GetOwnerReferences(),
				metav1.OwnerReference{
					APIVersion: bootstrapv1.GroupVersion.String(),
					// This owner reference to a different controller should be preserved.
					Kind:               "OtherController",
					Name:               kcp.Name,
					UID:                kcp.UID,
					Controller:         pointer.Bool(true),
					BlockOwnerDeletion: pointer.Bool(true),
				},
			))
<<<<<<< HEAD
=======

			// Store the secret in the certificate.
			c.Secret = s
>>>>>>> 3290c5a2

			objs = append(objs, s)
		}

		fakeClient := newFakeClient(objs...)

		r := KubeadmControlPlaneReconciler{
			Client:              fakeClient,
			SecretCachingClient: fakeClient,
		}
		err := r.ensureCertificatesOwnerRef(ctx, certificates, kcpOwner)
		g.Expect(err).ToNot(HaveOccurred())

		secrets := &corev1.SecretList{}
		g.Expect(fakeClient.List(ctx, secrets, client.InNamespace(cluster.Namespace), client.MatchingLabels{"testing": "yes"})).To(Succeed())
		for _, secret := range secrets.Items {
			g.Expect(secret.OwnerReferences).To(HaveLen(1))
			g.Expect(secret.OwnerReferences).To(ContainElement(*metav1.NewControllerRef(kcp, bootstrapv1.GroupVersion.WithKind("OtherController"))))
		}
	})
}

func TestReconcileCertificateExpiries(t *testing.T) {
	g := NewWithT(t)

	preExistingExpiry := time.Now().Add(5 * 24 * time.Hour)
	detectedExpiry := time.Now().Add(25 * 24 * time.Hour)

	cluster := newCluster(&types.NamespacedName{Name: "foo", Namespace: metav1.NamespaceDefault})
	kcp := &controlplanev1.KubeadmControlPlane{
		Status: controlplanev1.KubeadmControlPlaneStatus{Initialized: true},
	}
	machineWithoutExpiryAnnotation := &clusterv1.Machine{
		ObjectMeta: metav1.ObjectMeta{
			Name: "machineWithoutExpiryAnnotation",
		},
		Spec: clusterv1.MachineSpec{
			InfrastructureRef: corev1.ObjectReference{
				Kind:       "GenericMachine",
				APIVersion: "generic.io/v1",
				Namespace:  metav1.NamespaceDefault,
				Name:       "machineWithoutExpiryAnnotation-infra",
			},
			Bootstrap: clusterv1.Bootstrap{
				ConfigRef: &corev1.ObjectReference{
					Kind:       "KubeadmConfig",
					APIVersion: bootstrapv1.GroupVersion.String(),
					Namespace:  metav1.NamespaceDefault,
					Name:       "machineWithoutExpiryAnnotation-bootstrap",
				},
			},
		},
		Status: clusterv1.MachineStatus{
			NodeRef: &corev1.ObjectReference{
				Name: "machineWithoutExpiryAnnotation",
			},
		},
	}
	machineWithoutExpiryAnnotationKubeadmConfig := &bootstrapv1.KubeadmConfig{
		ObjectMeta: metav1.ObjectMeta{
			Name: "machineWithoutExpiryAnnotation-bootstrap",
		},
	}
	machineWithExpiryAnnotation := &clusterv1.Machine{
		ObjectMeta: metav1.ObjectMeta{
			Name: "machineWithExpiryAnnotation",
		},
		Spec: clusterv1.MachineSpec{
			InfrastructureRef: corev1.ObjectReference{
				Kind:       "GenericMachine",
				APIVersion: "generic.io/v1",
				Namespace:  metav1.NamespaceDefault,
				Name:       "machineWithExpiryAnnotation-infra",
			},
			Bootstrap: clusterv1.Bootstrap{
				ConfigRef: &corev1.ObjectReference{
					Kind:       "KubeadmConfig",
					APIVersion: bootstrapv1.GroupVersion.String(),
					Namespace:  metav1.NamespaceDefault,
					Name:       "machineWithExpiryAnnotation-bootstrap",
				},
			},
		},
		Status: clusterv1.MachineStatus{
			NodeRef: &corev1.ObjectReference{
				Name: "machineWithExpiryAnnotation",
			},
		},
	}
	machineWithExpiryAnnotationKubeadmConfig := &bootstrapv1.KubeadmConfig{
		ObjectMeta: metav1.ObjectMeta{
			Name: "machineWithExpiryAnnotation-bootstrap",
			Annotations: map[string]string{
				clusterv1.MachineCertificatesExpiryDateAnnotation: preExistingExpiry.Format(time.RFC3339),
			},
		},
	}
	machineWithDeletionTimestamp := &clusterv1.Machine{
		ObjectMeta: metav1.ObjectMeta{
			Name:              "machineWithDeletionTimestamp",
			DeletionTimestamp: &metav1.Time{Time: time.Now()},
		},
		Spec: clusterv1.MachineSpec{
			InfrastructureRef: corev1.ObjectReference{
				Kind:       "GenericMachine",
				APIVersion: "generic.io/v1",
				Namespace:  metav1.NamespaceDefault,
				Name:       "machineWithDeletionTimestamp-infra",
			},
			Bootstrap: clusterv1.Bootstrap{
				ConfigRef: &corev1.ObjectReference{
					Kind:       "KubeadmConfig",
					APIVersion: bootstrapv1.GroupVersion.String(),
					Namespace:  metav1.NamespaceDefault,
					Name:       "machineWithDeletionTimestamp-bootstrap",
				},
			},
		},
		Status: clusterv1.MachineStatus{
			NodeRef: &corev1.ObjectReference{
				Name: "machineWithDeletionTimestamp",
			},
		},
	}
	machineWithDeletionTimestampKubeadmConfig := &bootstrapv1.KubeadmConfig{
		ObjectMeta: metav1.ObjectMeta{
			Name: "machineWithDeletionTimestamp-bootstrap",
		},
	}
	machineWithoutNodeRef := &clusterv1.Machine{
		ObjectMeta: metav1.ObjectMeta{
			Name: "machineWithoutNodeRef",
		},
		Spec: clusterv1.MachineSpec{
			InfrastructureRef: corev1.ObjectReference{
				Kind:       "GenericMachine",
				APIVersion: "generic.io/v1",
				Namespace:  metav1.NamespaceDefault,
				Name:       "machineWithoutNodeRef-infra",
			},
			Bootstrap: clusterv1.Bootstrap{
				ConfigRef: &corev1.ObjectReference{
					Kind:       "KubeadmConfig",
					APIVersion: bootstrapv1.GroupVersion.String(),
					Namespace:  metav1.NamespaceDefault,
					Name:       "machineWithoutNodeRef-bootstrap",
				},
			},
		},
	}
	machineWithoutNodeRefKubeadmConfig := &bootstrapv1.KubeadmConfig{
		ObjectMeta: metav1.ObjectMeta{
			Name: "machineWithoutNodeRef-bootstrap",
		},
	}
	machineWithoutKubeadmConfig := &clusterv1.Machine{
		ObjectMeta: metav1.ObjectMeta{
			Name: "machineWithoutKubeadmConfig",
		},
		Spec: clusterv1.MachineSpec{
			InfrastructureRef: corev1.ObjectReference{
				Kind:       "GenericMachine",
				APIVersion: "generic.io/v1",
				Namespace:  metav1.NamespaceDefault,
				Name:       "machineWithoutKubeadmConfig-infra",
			},
			Bootstrap: clusterv1.Bootstrap{
				ConfigRef: &corev1.ObjectReference{
					Kind:       "KubeadmConfig",
					APIVersion: bootstrapv1.GroupVersion.String(),
					Namespace:  metav1.NamespaceDefault,
					Name:       "machineWithoutKubeadmConfig-bootstrap",
				},
			},
		},
		Status: clusterv1.MachineStatus{
			NodeRef: &corev1.ObjectReference{
				Name: "machineWithoutKubeadmConfig",
			},
		},
	}

	ownedMachines := collections.FromMachines(
		machineWithoutExpiryAnnotation,
		machineWithExpiryAnnotation,
		machineWithDeletionTimestamp,
		machineWithoutNodeRef,
		machineWithoutKubeadmConfig,
	)

	fakeClient := newFakeClient(
		machineWithoutExpiryAnnotationKubeadmConfig,
		machineWithExpiryAnnotationKubeadmConfig,
		machineWithDeletionTimestampKubeadmConfig,
		machineWithoutNodeRefKubeadmConfig,
	)

	managementCluster := &fakeManagementCluster{
		Workload: fakeWorkloadCluster{
			APIServerCertificateExpiry: &detectedExpiry,
		},
	}

	r := &KubeadmControlPlaneReconciler{
		Client:              fakeClient,
		SecretCachingClient: fakeClient,
		managementCluster:   managementCluster,
	}

	controlPlane, err := internal.NewControlPlane(ctx, managementCluster, fakeClient, cluster, kcp, ownedMachines)
	g.Expect(err).ToNot(HaveOccurred())

	err = r.reconcileCertificateExpiries(ctx, controlPlane)
	g.Expect(err).ToNot(HaveOccurred())

	// Verify machineWithoutExpiryAnnotation has detectedExpiry.
	actualKubeadmConfig := bootstrapv1.KubeadmConfig{}
	err = fakeClient.Get(ctx, client.ObjectKeyFromObject(machineWithoutExpiryAnnotationKubeadmConfig), &actualKubeadmConfig)
	g.Expect(err).ToNot(HaveOccurred())
	actualExpiry := actualKubeadmConfig.Annotations[clusterv1.MachineCertificatesExpiryDateAnnotation]
	g.Expect(actualExpiry).To(Equal(detectedExpiry.Format(time.RFC3339)))

	// Verify machineWithExpiryAnnotation has still preExistingExpiry.
	err = fakeClient.Get(ctx, client.ObjectKeyFromObject(machineWithExpiryAnnotationKubeadmConfig), &actualKubeadmConfig)
	g.Expect(err).ToNot(HaveOccurred())
	actualExpiry = actualKubeadmConfig.Annotations[clusterv1.MachineCertificatesExpiryDateAnnotation]
	g.Expect(actualExpiry).To(Equal(preExistingExpiry.Format(time.RFC3339)))

	// Verify machineWithDeletionTimestamp has still no expiry annotation.
	err = fakeClient.Get(ctx, client.ObjectKeyFromObject(machineWithDeletionTimestampKubeadmConfig), &actualKubeadmConfig)
	g.Expect(err).ToNot(HaveOccurred())
	g.Expect(actualKubeadmConfig.Annotations).ToNot(ContainElement(clusterv1.MachineCertificatesExpiryDateAnnotation))

	// Verify machineWithoutNodeRef has still no expiry annotation.
	err = fakeClient.Get(ctx, client.ObjectKeyFromObject(machineWithoutNodeRefKubeadmConfig), &actualKubeadmConfig)
	g.Expect(err).ToNot(HaveOccurred())
	g.Expect(actualKubeadmConfig.Annotations).ToNot(ContainElement(clusterv1.MachineCertificatesExpiryDateAnnotation))
}

func TestReconcileInitializeControlPlane(t *testing.T) {
	setup := func(t *testing.T, g *WithT) *corev1.Namespace {
		t.Helper()

		t.Log("Creating the namespace")
		ns, err := env.CreateNamespace(ctx, "test-kcp-reconcile-initializecontrolplane")
		g.Expect(err).ToNot(HaveOccurred())

		return ns
	}

	teardown := func(t *testing.T, g *WithT, ns *corev1.Namespace) {
		t.Helper()

		t.Log("Deleting the namespace")
		g.Expect(env.Delete(ctx, ns)).To(Succeed())
	}

	g := NewWithT(t)
	namespace := setup(t, g)
	defer teardown(t, g, namespace)

	cluster := newCluster(&types.NamespacedName{Name: "foo", Namespace: namespace.Name})
	cluster.Spec = clusterv1.ClusterSpec{
		ControlPlaneEndpoint: clusterv1.APIEndpoint{
			Host: "test.local",
			Port: 9999,
		},
	}
	g.Expect(env.Create(ctx, cluster)).To(Succeed())
	patchHelper, err := patch.NewHelper(cluster, env)
	g.Expect(err).ToNot(HaveOccurred())
	cluster.Status = clusterv1.ClusterStatus{InfrastructureReady: true}
	g.Expect(patchHelper.Patch(ctx, cluster)).To(Succeed())

	genericInfrastructureMachineTemplate := &unstructured.Unstructured{
		Object: map[string]interface{}{
			"kind":       "GenericInfrastructureMachineTemplate",
			"apiVersion": "infrastructure.cluster.x-k8s.io/v1beta1",
			"metadata": map[string]interface{}{
				"name":      "infra-foo",
				"namespace": cluster.Namespace,
			},
			"spec": map[string]interface{}{
				"template": map[string]interface{}{
					"spec": map[string]interface{}{
						"hello": "world",
					},
				},
			},
		},
	}
	g.Expect(env.Create(ctx, genericInfrastructureMachineTemplate)).To(Succeed())

	kcp := &controlplanev1.KubeadmControlPlane{
		ObjectMeta: metav1.ObjectMeta{
			Namespace: cluster.Namespace,
			Name:      "foo",
			OwnerReferences: []metav1.OwnerReference{
				{
					Kind:       "Cluster",
					APIVersion: clusterv1.GroupVersion.String(),
					Name:       cluster.Name,
					UID:        cluster.UID,
				},
			},
		},
		Spec: controlplanev1.KubeadmControlPlaneSpec{
			Replicas: nil,
			Version:  "v1.16.6",
			MachineTemplate: controlplanev1.KubeadmControlPlaneMachineTemplate{
				InfrastructureRef: corev1.ObjectReference{
					Kind:       genericInfrastructureMachineTemplate.GetKind(),
					APIVersion: genericInfrastructureMachineTemplate.GetAPIVersion(),
					Name:       genericInfrastructureMachineTemplate.GetName(),
					Namespace:  cluster.Namespace,
				},
			},
			KubeadmConfigSpec: bootstrapv1.KubeadmConfigSpec{},
		},
	}
	g.Expect(env.Create(ctx, kcp)).To(Succeed())

	corednsCM := &corev1.ConfigMap{
		ObjectMeta: metav1.ObjectMeta{
			Name:      "coredns",
			Namespace: namespace.Name,
		},
		Data: map[string]string{
			"Corefile": "original-core-file",
		},
	}
	g.Expect(env.Create(ctx, corednsCM)).To(Succeed())

	kubeadmCM := &corev1.ConfigMap{
		ObjectMeta: metav1.ObjectMeta{
			Name:      "kubeadm-config",
			Namespace: namespace.Name,
		},
		Data: map[string]string{
			"ClusterConfiguration": `apiServer:
dns:
  type: CoreDNS
imageRepository: registry.k8s.io
kind: ClusterConfiguration
kubernetesVersion: metav1.16.1`,
		},
	}
	g.Expect(env.Create(ctx, kubeadmCM)).To(Succeed())

	corednsDepl := &appsv1.Deployment{
		ObjectMeta: metav1.ObjectMeta{
			Name:      "coredns",
			Namespace: namespace.Name,
		},
		Spec: appsv1.DeploymentSpec{
			Selector: &metav1.LabelSelector{
				MatchLabels: map[string]string{
					"coredns": "",
				},
			},
			Template: corev1.PodTemplateSpec{
				ObjectMeta: metav1.ObjectMeta{
					Name: "coredns",
					Labels: map[string]string{
						"coredns": "",
					},
				},
				Spec: corev1.PodSpec{
					Containers: []corev1.Container{{
						Name:  "coredns",
						Image: "registry.k8s.io/coredns:1.6.2",
					}},
				},
			},
		},
	}
	g.Expect(env.Create(ctx, corednsDepl)).To(Succeed())

	expectedLabels := map[string]string{clusterv1.ClusterNameLabel: "foo"}
	r := &KubeadmControlPlaneReconciler{
		Client:              env,
		SecretCachingClient: secretCachingClient,
		recorder:            record.NewFakeRecorder(32),
		managementCluster: &fakeManagementCluster{
			Management: &internal.Management{Client: env},
			Workload: fakeWorkloadCluster{
				Workload: &internal.Workload{
					Client: env,
				},
				Status: internal.ClusterStatus{},
			},
		},
		managementClusterUncached: &fakeManagementCluster{
			Management: &internal.Management{Client: env},
			Workload: fakeWorkloadCluster{
				Workload: &internal.Workload{
					Client: env,
				},
				Status: internal.ClusterStatus{},
			},
		},
		disableInPlacePropagation: true,
	}

	result, err := r.Reconcile(ctx, ctrl.Request{NamespacedName: util.ObjectKey(kcp)})
	g.Expect(err).ToNot(HaveOccurred())
	// this first requeue is to add finalizer
	g.Expect(result).To(Equal(ctrl.Result{}))
	g.Expect(env.GetAPIReader().Get(ctx, util.ObjectKey(kcp), kcp)).To(Succeed())
	g.Expect(kcp.Finalizers).To(ContainElement(controlplanev1.KubeadmControlPlaneFinalizer))

	g.Eventually(func(g Gomega) {
		_, err = r.Reconcile(ctx, ctrl.Request{NamespacedName: util.ObjectKey(kcp)})
		g.Expect(err).ToNot(HaveOccurred())
		g.Expect(env.GetAPIReader().Get(ctx, client.ObjectKey{Name: kcp.Name, Namespace: kcp.Namespace}, kcp)).To(Succeed())
		// Expect the referenced infrastructure template to have a Cluster Owner Reference.
		g.Expect(env.GetAPIReader().Get(ctx, util.ObjectKey(genericInfrastructureMachineTemplate), genericInfrastructureMachineTemplate)).To(Succeed())
		g.Expect(genericInfrastructureMachineTemplate.GetOwnerReferences()).To(ContainElement(metav1.OwnerReference{
			APIVersion: clusterv1.GroupVersion.String(),
			Kind:       "Cluster",
			Name:       cluster.Name,
			UID:        cluster.UID,
		}))

		// Always expect that the Finalizer is set on the passed in resource
		g.Expect(kcp.Finalizers).To(ContainElement(controlplanev1.KubeadmControlPlaneFinalizer))

		g.Expect(kcp.Status.Selector).NotTo(BeEmpty())
		g.Expect(kcp.Status.Replicas).To(BeEquivalentTo(1))
		g.Expect(conditions.IsFalse(kcp, controlplanev1.AvailableCondition)).To(BeTrue())

		s, err := secret.GetFromNamespacedName(ctx, env, client.ObjectKey{Namespace: cluster.Namespace, Name: "foo"}, secret.ClusterCA)
		g.Expect(err).ToNot(HaveOccurred())
		g.Expect(s).NotTo(BeNil())
		g.Expect(s.Data).NotTo(BeEmpty())
		g.Expect(s.Labels).To(Equal(expectedLabels))

		k, err := kubeconfig.FromSecret(ctx, env, util.ObjectKey(cluster))
		g.Expect(err).ToNot(HaveOccurred())
		g.Expect(k).NotTo(BeEmpty())

		machineList := &clusterv1.MachineList{}
		g.Expect(env.GetAPIReader().List(ctx, machineList, client.InNamespace(cluster.Namespace))).To(Succeed())
		g.Expect(machineList.Items).To(HaveLen(1))

		machine := machineList.Items[0]
		g.Expect(machine.Name).To(HavePrefix(kcp.Name))
		// Newly cloned infra objects should have the infraref annotation.
		infraObj, err := external.Get(ctx, r.Client, &machine.Spec.InfrastructureRef, machine.Spec.InfrastructureRef.Namespace)
		g.Expect(err).ToNot(HaveOccurred())
		g.Expect(infraObj.GetAnnotations()).To(HaveKeyWithValue(clusterv1.TemplateClonedFromNameAnnotation, genericInfrastructureMachineTemplate.GetName()))
		g.Expect(infraObj.GetAnnotations()).To(HaveKeyWithValue(clusterv1.TemplateClonedFromGroupKindAnnotation, genericInfrastructureMachineTemplate.GroupVersionKind().GroupKind().String()))
	}, 30*time.Second).Should(Succeed())
}

func TestKubeadmControlPlaneReconciler_syncMachines(t *testing.T) {
	setup := func(t *testing.T, g *WithT) (*corev1.Namespace, *clusterv1.Cluster) {
		t.Helper()

		t.Log("Creating the namespace")
		ns, err := env.CreateNamespace(ctx, "test-kcp-reconciler-sync-machines")
		g.Expect(err).ToNot(HaveOccurred())

		t.Log("Creating the Cluster")
		cluster := &clusterv1.Cluster{ObjectMeta: metav1.ObjectMeta{Namespace: ns.Name, Name: "test-cluster"}}
		g.Expect(env.Create(ctx, cluster)).To(Succeed())

		t.Log("Creating the Cluster Kubeconfig Secret")
		g.Expect(env.CreateKubeconfigSecret(ctx, cluster)).To(Succeed())

		return ns, cluster
	}

	teardown := func(t *testing.T, g *WithT, ns *corev1.Namespace, cluster *clusterv1.Cluster) {
		t.Helper()

		t.Log("Deleting the Cluster")
		g.Expect(env.Delete(ctx, cluster)).To(Succeed())
		t.Log("Deleting the namespace")
		g.Expect(env.Delete(ctx, ns)).To(Succeed())
	}

	g := NewWithT(t)
	namespace, testCluster := setup(t, g)
	defer teardown(t, g, namespace, testCluster)

	classicManager := "manager"
	duration5s := &metav1.Duration{Duration: 5 * time.Second}
	duration10s := &metav1.Duration{Duration: 10 * time.Second}

	// Existing InfraMachine
	infraMachineSpec := map[string]interface{}{
		"infra-field": "infra-value",
	}
	existingInfraMachine := &unstructured.Unstructured{
		Object: map[string]interface{}{
			"kind":       "GenericInfrastructureMachine",
			"apiVersion": "infrastructure.cluster.x-k8s.io/v1beta1",
			"metadata": map[string]interface{}{
				"name":      "existing-inframachine",
				"namespace": testCluster.Namespace,
				"labels": map[string]string{
					"preserved-label": "preserved-value",
					"dropped-label":   "dropped-value",
					"modified-label":  "modified-value",
				},
				"annotations": map[string]string{
					"preserved-annotation": "preserved-value",
					"dropped-annotation":   "dropped-value",
					"modified-annotation":  "modified-value",
				},
			},
			"spec": infraMachineSpec,
		},
	}
	infraMachineRef := &corev1.ObjectReference{
		Kind:       "GenericInfrastructureMachine",
		Namespace:  namespace.Name,
		Name:       "existing-inframachine",
		APIVersion: "infrastructure.cluster.x-k8s.io/v1beta1",
	}
	// Note: use "manager" as the field owner to mimic the manager used before ClusterAPI v1.4.0.
	g.Expect(env.Create(ctx, existingInfraMachine, client.FieldOwner("manager"))).To(Succeed())

	// Existing KubeadmConfig
	bootstrapSpec := &bootstrapv1.KubeadmConfigSpec{
		Users:             []bootstrapv1.User{{Name: "test-user"}},
		JoinConfiguration: &bootstrapv1.JoinConfiguration{},
	}
	existingKubeadmConfig := &bootstrapv1.KubeadmConfig{
		TypeMeta: metav1.TypeMeta{
			Kind:       "KubeadmConfig",
			APIVersion: bootstrapv1.GroupVersion.String(),
		},
		ObjectMeta: metav1.ObjectMeta{
			Name:      "existing-kubeadmconfig",
			Namespace: namespace.Name,
			Labels: map[string]string{
				"preserved-label": "preserved-value",
				"dropped-label":   "dropped-value",
				"modified-label":  "modified-value",
			},
			Annotations: map[string]string{
				"preserved-annotation": "preserved-value",
				"dropped-annotation":   "dropped-value",
				"modified-annotation":  "modified-value",
			},
		},
		Spec: *bootstrapSpec,
	}
	bootstrapRef := &corev1.ObjectReference{
		Kind:       "KubeadmConfig",
		Namespace:  namespace.Name,
		Name:       "existing-kubeadmconfig",
		APIVersion: bootstrapv1.GroupVersion.String(),
	}
	// Note: use "manager" as the field owner to mimic the manager used before ClusterAPI v1.4.0.
	g.Expect(env.Create(ctx, existingKubeadmConfig, client.FieldOwner("manager"))).To(Succeed())

	// Existing Machine to validate in-place mutation
	fd := pointer.String("fd1")
	inPlaceMutatingMachine := &clusterv1.Machine{
		TypeMeta: metav1.TypeMeta{
			Kind:       "Machine",
			APIVersion: clusterv1.GroupVersion.String(),
		},
		ObjectMeta: metav1.ObjectMeta{
			Name:      "existing-machine",
			Namespace: namespace.Name,
			Labels: map[string]string{
				"preserved-label": "preserved-value",
				"dropped-label":   "dropped-value",
				"modified-label":  "modified-value",
			},
			Annotations: map[string]string{
				"preserved-annotation": "preserved-value",
				"dropped-annotation":   "dropped-value",
				"modified-annotation":  "modified-value",
			},
		},
		Spec: clusterv1.MachineSpec{
			ClusterName: testCluster.Name,
			Bootstrap: clusterv1.Bootstrap{
				ConfigRef: bootstrapRef,
			},
			InfrastructureRef:       *infraMachineRef,
			Version:                 pointer.String("v1.25.3"),
			FailureDomain:           fd,
			ProviderID:              pointer.String("provider-id"),
			NodeDrainTimeout:        duration5s,
			NodeVolumeDetachTimeout: duration5s,
			NodeDeletionTimeout:     duration5s,
		},
	}
	// Note: use "manager" as the field owner to mimic the manager used before ClusterAPI v1.4.0.
	g.Expect(env.Create(ctx, inPlaceMutatingMachine, client.FieldOwner("manager"))).To(Succeed())

	// Existing machine that is in deleting state
	deletingMachine := &clusterv1.Machine{
		TypeMeta: metav1.TypeMeta{
			APIVersion: clusterv1.GroupVersion.String(),
			Kind:       "Machine",
		},
		ObjectMeta: metav1.ObjectMeta{
			Name:        "deleting-machine",
			Namespace:   namespace.Name,
			Labels:      map[string]string{},
			Annotations: map[string]string{},
			Finalizers:  []string{"testing-finalizer"},
		},
		Spec: clusterv1.MachineSpec{
			ClusterName: testCluster.Name,
			InfrastructureRef: corev1.ObjectReference{
				Namespace: namespace.Name,
			},
			Bootstrap: clusterv1.Bootstrap{
				DataSecretName: pointer.String("machine-bootstrap-secret"),
			},
		},
	}
	g.Expect(env.Create(ctx, deletingMachine, client.FieldOwner(classicManager))).To(Succeed())
	// Delete the machine to put it in the deleting state
	g.Expect(env.Delete(ctx, deletingMachine)).To(Succeed())
	// Wait till the machine is marked for deletion
	g.Eventually(func() bool {
		if err := env.Get(ctx, client.ObjectKeyFromObject(deletingMachine), deletingMachine); err != nil {
			return false
		}
		return !deletingMachine.DeletionTimestamp.IsZero()
	}, 30*time.Second).Should(BeTrue())

	kcp := &controlplanev1.KubeadmControlPlane{
		TypeMeta: metav1.TypeMeta{
			Kind:       "KubeadmControlPlane",
			APIVersion: controlplanev1.GroupVersion.String(),
		},
		ObjectMeta: metav1.ObjectMeta{
			UID:       types.UID("abc-123-control-plane"),
			Name:      "existing-kcp",
			Namespace: namespace.Name,
		},
		Spec: controlplanev1.KubeadmControlPlaneSpec{
			Version:           "v1.26.1",
			KubeadmConfigSpec: *bootstrapSpec,
			MachineTemplate: controlplanev1.KubeadmControlPlaneMachineTemplate{
				ObjectMeta: clusterv1.ObjectMeta{
					Labels: map[string]string{
						"preserved-label": "preserved-value", // Label will be preserved while testing in-place mutation.
						"dropped-label":   "dropped-value",   // Label will be dropped while testing in-place mutation.
						"modified-label":  "modified-value",  // Label value will be modified while testing in-place mutation.
					},
					Annotations: map[string]string{
						"preserved-annotation": "preserved-value", // Annotation will be preserved while testing in-place mutation.
						"dropped-annotation":   "dropped-value",   // Annotation will be dropped while testing in-place mutation.
						"modified-annotation":  "modified-value",  // Annotation value will be modified while testing in-place mutation.
					},
				},
				InfrastructureRef: corev1.ObjectReference{
					Kind:       "GenericInfrastructureMachineTemplate",
					Namespace:  namespace.Name,
					Name:       "infra-foo",
					APIVersion: "infrastructure.cluster.x-k8s.io/v1beta1",
				},
				NodeDrainTimeout:        duration5s,
				NodeVolumeDetachTimeout: duration5s,
				NodeDeletionTimeout:     duration5s,
			},
		},
	}

	controlPlane := &internal.ControlPlane{
		KCP:     kcp,
		Cluster: testCluster,
		Machines: collections.Machines{
			inPlaceMutatingMachine.Name: inPlaceMutatingMachine,
			deletingMachine.Name:        deletingMachine,
		},
		KubeadmConfigs: map[string]*bootstrapv1.KubeadmConfig{
			inPlaceMutatingMachine.Name: existingKubeadmConfig,
			deletingMachine.Name:        nil,
		},
		InfraResources: map[string]*unstructured.Unstructured{
			inPlaceMutatingMachine.Name: existingInfraMachine,
			deletingMachine.Name:        nil,
		},
	}

	//
	// Verify Managed Fields
	//

	// Run syncMachines to clean up managed fields and have proper field ownership
	// for Machines, InfrastructureMachines and KubeadmConfigs.
	reconciler := &KubeadmControlPlaneReconciler{
		Client:              env,
		SecretCachingClient: secretCachingClient,
		ssaCache:            ssa.NewCache(),
	}
	g.Expect(reconciler.syncMachines(ctx, controlPlane)).To(Succeed())

	// The inPlaceMutatingMachine should have cleaned up managed fields.
	updatedInplaceMutatingMachine := inPlaceMutatingMachine.DeepCopy()
	g.Expect(env.GetAPIReader().Get(ctx, client.ObjectKeyFromObject(updatedInplaceMutatingMachine), updatedInplaceMutatingMachine)).To(Succeed())
	// Verify ManagedFields
	g.Expect(updatedInplaceMutatingMachine.ManagedFields).Should(
		ContainElement(ssa.MatchManagedFieldsEntry(kcpManagerName, metav1.ManagedFieldsOperationApply)),
		"in-place mutable machine should contain an entry for SSA manager",
	)
	g.Expect(updatedInplaceMutatingMachine.ManagedFields).ShouldNot(
		ContainElement(ssa.MatchManagedFieldsEntry(classicManager, metav1.ManagedFieldsOperationUpdate)),
		"in-place mutable machine should not contain an entry for old manager",
	)

	// The InfrastructureMachine should have ownership of "labels" and "annotations" transferred to
	// "capi-kubeadmcontrolplane" manager.
	updatedInfraMachine := existingInfraMachine.DeepCopy()
	g.Expect(env.GetAPIReader().Get(ctx, client.ObjectKeyFromObject(updatedInfraMachine), updatedInfraMachine)).To(Succeed())

	// Verify ManagedFields
	g.Expect(updatedInfraMachine.GetManagedFields()).Should(
		ssa.MatchFieldOwnership(kcpManagerName, metav1.ManagedFieldsOperationApply, contract.Path{"f:metadata", "f:labels"}))
	g.Expect(updatedInfraMachine.GetManagedFields()).Should(
		ssa.MatchFieldOwnership(kcpManagerName, metav1.ManagedFieldsOperationApply, contract.Path{"f:metadata", "f:annotations"}))
	g.Expect(updatedInfraMachine.GetManagedFields()).ShouldNot(
		ssa.MatchFieldOwnership(classicManager, metav1.ManagedFieldsOperationUpdate, contract.Path{"f:metadata", "f:labels"}))
	g.Expect(updatedInfraMachine.GetManagedFields()).ShouldNot(
		ssa.MatchFieldOwnership(classicManager, metav1.ManagedFieldsOperationUpdate, contract.Path{"f:metadata", "f:annotations"}))
	// Verify ownership of other fields is not changed.
	g.Expect(updatedInfraMachine.GetManagedFields()).Should(
		ssa.MatchFieldOwnership(classicManager, metav1.ManagedFieldsOperationUpdate, contract.Path{"f:spec"}))

	// The KubeadmConfig should have ownership of "labels" and "annotations" transferred to
	// "capi-kubeadmcontrolplane" manager.
	updatedKubeadmConfig := existingKubeadmConfig.DeepCopy()
	g.Expect(env.GetAPIReader().Get(ctx, client.ObjectKeyFromObject(updatedKubeadmConfig), updatedKubeadmConfig)).To(Succeed())

	// Verify ManagedFields
	g.Expect(updatedKubeadmConfig.GetManagedFields()).Should(
		ssa.MatchFieldOwnership(kcpManagerName, metav1.ManagedFieldsOperationApply, contract.Path{"f:metadata", "f:labels"}))
	g.Expect(updatedKubeadmConfig.GetManagedFields()).Should(
		ssa.MatchFieldOwnership(kcpManagerName, metav1.ManagedFieldsOperationApply, contract.Path{"f:metadata", "f:annotations"}))
	g.Expect(updatedKubeadmConfig.GetManagedFields()).ShouldNot(
		ssa.MatchFieldOwnership(classicManager, metav1.ManagedFieldsOperationUpdate, contract.Path{"f:metadata", "f:labels"}))
	g.Expect(updatedKubeadmConfig.GetManagedFields()).ShouldNot(
		ssa.MatchFieldOwnership(classicManager, metav1.ManagedFieldsOperationUpdate, contract.Path{"f:metadata", "f:annotations"}))
	// Verify ownership of other fields is not changed.
	g.Expect(updatedKubeadmConfig.GetManagedFields()).Should(
		ssa.MatchFieldOwnership(classicManager, metav1.ManagedFieldsOperationUpdate, contract.Path{"f:spec"}))

	//
	// Verify In-place mutating fields
	//

	// Update KCP and verify the in-place mutating fields are propagated.
	kcp.Spec.MachineTemplate.ObjectMeta.Labels = map[string]string{
		"preserved-label": "preserved-value",  // Keep the label and value as is
		"modified-label":  "modified-value-2", // Modify the value of the label
		// Drop "dropped-label"
	}
	expectedLabels := map[string]string{
		"preserved-label":                      "preserved-value",
		"modified-label":                       "modified-value-2",
		clusterv1.ClusterNameLabel:             testCluster.Name,
		clusterv1.MachineControlPlaneLabel:     "",
		clusterv1.MachineControlPlaneNameLabel: kcp.Name,
	}
	kcp.Spec.MachineTemplate.ObjectMeta.Annotations = map[string]string{
		"preserved-annotation": "preserved-value",  // Keep the annotation and value as is
		"modified-annotation":  "modified-value-2", // Modify the value of the annotation
		// Drop "dropped-annotation"
	}
	kcp.Spec.MachineTemplate.NodeDrainTimeout = duration10s
	kcp.Spec.MachineTemplate.NodeDeletionTimeout = duration10s
	kcp.Spec.MachineTemplate.NodeVolumeDetachTimeout = duration10s

	// Use the updated KCP.
	controlPlane.KCP = kcp
	g.Expect(reconciler.syncMachines(ctx, controlPlane)).To(Succeed())

	// Verify in-place mutable fields are updated on the Machine.
	updatedInplaceMutatingMachine = inPlaceMutatingMachine.DeepCopy()
	g.Expect(env.GetAPIReader().Get(ctx, client.ObjectKeyFromObject(updatedInplaceMutatingMachine), updatedInplaceMutatingMachine)).To(Succeed())
	// Verify Labels
	g.Expect(updatedInplaceMutatingMachine.Labels).Should(Equal(expectedLabels))
	// Verify Annotations
	g.Expect(updatedInplaceMutatingMachine.Annotations).Should(Equal(kcp.Spec.MachineTemplate.ObjectMeta.Annotations))
	// Verify Node timeout values
	g.Expect(updatedInplaceMutatingMachine.Spec.NodeDrainTimeout).Should(And(
		Not(BeNil()),
		HaveValue(Equal(*kcp.Spec.MachineTemplate.NodeDrainTimeout)),
	))
	g.Expect(updatedInplaceMutatingMachine.Spec.NodeDeletionTimeout).Should(And(
		Not(BeNil()),
		HaveValue(Equal(*kcp.Spec.MachineTemplate.NodeDeletionTimeout)),
	))
	g.Expect(updatedInplaceMutatingMachine.Spec.NodeVolumeDetachTimeout).Should(And(
		Not(BeNil()),
		HaveValue(Equal(*kcp.Spec.MachineTemplate.NodeVolumeDetachTimeout)),
	))
	// Verify that the non in-place mutating fields remain the same.
	g.Expect(updatedInplaceMutatingMachine.Spec.FailureDomain).Should(Equal(inPlaceMutatingMachine.Spec.FailureDomain))
	g.Expect(updatedInplaceMutatingMachine.Spec.ProviderID).Should(Equal(inPlaceMutatingMachine.Spec.ProviderID))
	g.Expect(updatedInplaceMutatingMachine.Spec.Version).Should(Equal(inPlaceMutatingMachine.Spec.Version))
	g.Expect(updatedInplaceMutatingMachine.Spec.InfrastructureRef).Should(Equal(inPlaceMutatingMachine.Spec.InfrastructureRef))
	g.Expect(updatedInplaceMutatingMachine.Spec.Bootstrap).Should(Equal(inPlaceMutatingMachine.Spec.Bootstrap))

	// Verify in-place mutable fields are updated on InfrastructureMachine
	updatedInfraMachine = existingInfraMachine.DeepCopy()
	g.Expect(env.GetAPIReader().Get(ctx, client.ObjectKeyFromObject(updatedInfraMachine), updatedInfraMachine)).To(Succeed())
	// Verify Labels
	g.Expect(updatedInfraMachine.GetLabels()).Should(Equal(expectedLabels))
	// Verify Annotations
	g.Expect(updatedInfraMachine.GetAnnotations()).Should(Equal(kcp.Spec.MachineTemplate.ObjectMeta.Annotations))
	// Verify spec remains the same
	g.Expect(updatedInfraMachine.Object).Should(HaveKeyWithValue("spec", infraMachineSpec))

	// Verify in-place mutable fields are updated on the KubeadmConfig.
	updatedKubeadmConfig = existingKubeadmConfig.DeepCopy()
	g.Expect(env.GetAPIReader().Get(ctx, client.ObjectKeyFromObject(updatedKubeadmConfig), updatedKubeadmConfig)).To(Succeed())
	// Verify Labels
	g.Expect(updatedKubeadmConfig.GetLabels()).Should(Equal(expectedLabels))
	// Verify Annotations
	g.Expect(updatedKubeadmConfig.GetAnnotations()).Should(Equal(kcp.Spec.MachineTemplate.ObjectMeta.Annotations))
	// Verify spec remains the same
	g.Expect(updatedKubeadmConfig.Spec).Should(Equal(existingKubeadmConfig.Spec))

	// The deleting machine should not change.
	updatedDeletingMachine := deletingMachine.DeepCopy()
	g.Expect(env.GetAPIReader().Get(ctx, client.ObjectKeyFromObject(updatedDeletingMachine), updatedDeletingMachine)).To(Succeed())

	// Verify ManagedFields
	g.Expect(updatedDeletingMachine.ManagedFields).ShouldNot(
		ContainElement(ssa.MatchManagedFieldsEntry(kcpManagerName, metav1.ManagedFieldsOperationApply)),
		"deleting machine should not contain an entry for SSA manager",
	)
	g.Expect(updatedDeletingMachine.ManagedFields).Should(
		ContainElement(ssa.MatchManagedFieldsEntry("manager", metav1.ManagedFieldsOperationUpdate)),
		"in-place mutable machine should still contain an entry for old manager",
	)

	// Verify the machine labels and annotations are unchanged.
	g.Expect(updatedDeletingMachine.Labels).Should(Equal(deletingMachine.Labels))
	g.Expect(updatedDeletingMachine.Annotations).Should(Equal(deletingMachine.Annotations))
	// Verify the machine spec is unchanged.
	g.Expect(updatedDeletingMachine.Spec).Should(Equal(deletingMachine.Spec))
}

func TestKubeadmControlPlaneReconciler_updateCoreDNS(t *testing.T) {
	// TODO: (wfernandes) This test could use some refactor love.

	cluster := newCluster(&types.NamespacedName{Name: "foo", Namespace: metav1.NamespaceDefault})
	kcp := &controlplanev1.KubeadmControlPlane{
		ObjectMeta: metav1.ObjectMeta{
			Namespace: cluster.Namespace,
			Name:      "foo",
		},
		Spec: controlplanev1.KubeadmControlPlaneSpec{
			Replicas: nil,
			Version:  "v1.16.6",
			KubeadmConfigSpec: bootstrapv1.KubeadmConfigSpec{
				ClusterConfiguration: &bootstrapv1.ClusterConfiguration{
					DNS: bootstrapv1.DNS{
						ImageMeta: bootstrapv1.ImageMeta{
							ImageRepository: "registry.k8s.io",
							ImageTag:        "1.7.2",
						},
					},
				},
			},
		},
	}
	depl := &appsv1.Deployment{
		ObjectMeta: metav1.ObjectMeta{
			Name:      "coredns",
			Namespace: metav1.NamespaceSystem,
		},
		Spec: appsv1.DeploymentSpec{
			Template: corev1.PodTemplateSpec{
				ObjectMeta: metav1.ObjectMeta{
					Name: "coredns",
				},
				Spec: corev1.PodSpec{
					Containers: []corev1.Container{{
						Name:  "coredns",
						Image: "registry.k8s.io/coredns:1.6.2",
					}},
					Volumes: []corev1.Volume{{
						Name: "config-volume",
						VolumeSource: corev1.VolumeSource{
							ConfigMap: &corev1.ConfigMapVolumeSource{
								LocalObjectReference: corev1.LocalObjectReference{
									Name: "coredns",
								},
								Items: []corev1.KeyToPath{{
									Key:  "Corefile",
									Path: "Corefile",
								}},
							},
						},
					}},
				},
			},
		},
	}
	originalCorefile := "original core file"
	corednsCM := &corev1.ConfigMap{
		ObjectMeta: metav1.ObjectMeta{
			Name:      "coredns",
			Namespace: metav1.NamespaceSystem,
		},
		Data: map[string]string{
			"Corefile": originalCorefile,
		},
	}

	kubeadmCM := &corev1.ConfigMap{
		ObjectMeta: metav1.ObjectMeta{
			Name:      "kubeadm-config",
			Namespace: metav1.NamespaceSystem,
		},
		Data: map[string]string{
			"ClusterConfiguration": `apiServer:
dns:
  type: CoreDNS
imageRepository: registry.k8s.io
kind: ClusterConfiguration
kubernetesVersion: metav1.16.1`,
		},
	}

	t.Run("updates configmaps and deployments successfully", func(t *testing.T) {
		t.Skip("Updating the corefile, after updating controller runtime somehow makes this test fail in a conflict, needs investigation")

		g := NewWithT(t)
		objs := []client.Object{
			cluster.DeepCopy(),
			kcp.DeepCopy(),
			depl.DeepCopy(),
			corednsCM.DeepCopy(),
			kubeadmCM.DeepCopy(),
		}
		fakeClient := newFakeClient(objs...)
		log.SetLogger(klogr.New())

		workloadCluster := &fakeWorkloadCluster{
			Workload: &internal.Workload{
				Client: fakeClient,
				CoreDNSMigrator: &fakeMigrator{
					migratedCorefile: "new core file",
				},
			},
		}

		g.Expect(workloadCluster.UpdateCoreDNS(ctx, kcp, semver.MustParse("1.19.1"))).To(Succeed())

		var actualCoreDNSCM corev1.ConfigMap
		g.Expect(fakeClient.Get(ctx, client.ObjectKey{Name: "coredns", Namespace: metav1.NamespaceSystem}, &actualCoreDNSCM)).To(Succeed())
		g.Expect(actualCoreDNSCM.Data).To(HaveLen(2))
		g.Expect(actualCoreDNSCM.Data).To(HaveKeyWithValue("Corefile", "new core file"))
		g.Expect(actualCoreDNSCM.Data).To(HaveKeyWithValue("Corefile-backup", originalCorefile))

		var actualKubeadmConfig corev1.ConfigMap
		g.Expect(fakeClient.Get(ctx, client.ObjectKey{Name: "kubeadm-config", Namespace: metav1.NamespaceSystem}, &actualKubeadmConfig)).To(Succeed())
		g.Expect(actualKubeadmConfig.Data).To(HaveKey("ClusterConfiguration"))
		g.Expect(actualKubeadmConfig.Data["ClusterConfiguration"]).To(ContainSubstring("1.7.2"))

		expectedVolume := corev1.Volume{
			Name: "config-volume",
			VolumeSource: corev1.VolumeSource{
				ConfigMap: &corev1.ConfigMapVolumeSource{
					LocalObjectReference: corev1.LocalObjectReference{
						Name: "coredns",
					},
					Items: []corev1.KeyToPath{{
						Key:  "Corefile",
						Path: "Corefile",
					}},
				},
			},
		}
		var actualCoreDNSDeployment appsv1.Deployment
		g.Expect(fakeClient.Get(ctx, client.ObjectKey{Name: "coredns", Namespace: metav1.NamespaceSystem}, &actualCoreDNSDeployment)).To(Succeed())
		g.Expect(actualCoreDNSDeployment.Spec.Template.Spec.Containers[0].Image).To(Equal("registry.k8s.io/coredns:1.7.2"))
		g.Expect(actualCoreDNSDeployment.Spec.Template.Spec.Volumes).To(ConsistOf(expectedVolume))
	})

	t.Run("returns no error when no ClusterConfiguration is specified", func(t *testing.T) {
		g := NewWithT(t)
		kcp := kcp.DeepCopy()
		kcp.Spec.KubeadmConfigSpec.ClusterConfiguration = nil

		objs := []client.Object{
			cluster.DeepCopy(),
			kcp,
			depl.DeepCopy(),
			corednsCM.DeepCopy(),
			kubeadmCM.DeepCopy(),
		}

		fakeClient := newFakeClient(objs...)
		log.SetLogger(klogr.New())

		workloadCluster := fakeWorkloadCluster{
			Workload: &internal.Workload{
				Client: fakeClient,
				CoreDNSMigrator: &fakeMigrator{
					migratedCorefile: "new core file",
				},
			},
		}

		g.Expect(workloadCluster.UpdateCoreDNS(ctx, kcp, semver.MustParse("1.19.1"))).To(Succeed())
	})

	t.Run("should not return an error when there is no CoreDNS configmap", func(t *testing.T) {
		g := NewWithT(t)
		objs := []client.Object{
			cluster.DeepCopy(),
			kcp.DeepCopy(),
			depl.DeepCopy(),
			kubeadmCM.DeepCopy(),
		}

		fakeClient := newFakeClient(objs...)
		workloadCluster := fakeWorkloadCluster{
			Workload: &internal.Workload{
				Client: fakeClient,
				CoreDNSMigrator: &fakeMigrator{
					migratedCorefile: "new core file",
				},
			},
		}

		g.Expect(workloadCluster.UpdateCoreDNS(ctx, kcp, semver.MustParse("1.19.1"))).To(Succeed())
	})

	t.Run("should not return an error when there is no CoreDNS deployment", func(t *testing.T) {
		g := NewWithT(t)
		objs := []client.Object{
			cluster.DeepCopy(),
			kcp.DeepCopy(),
			corednsCM.DeepCopy(),
			kubeadmCM.DeepCopy(),
		}

		fakeClient := newFakeClient(objs...)
		log.SetLogger(klogr.New())

		workloadCluster := fakeWorkloadCluster{
			Workload: &internal.Workload{
				Client: fakeClient,
				CoreDNSMigrator: &fakeMigrator{
					migratedCorefile: "new core file",
				},
			},
		}

		g.Expect(workloadCluster.UpdateCoreDNS(ctx, kcp, semver.MustParse("1.19.1"))).To(Succeed())
	})

	t.Run("should not return an error when no DNS upgrade is requested", func(t *testing.T) {
		g := NewWithT(t)
		objs := []client.Object{
			cluster.DeepCopy(),
			corednsCM.DeepCopy(),
			kubeadmCM.DeepCopy(),
		}
		kcp := kcp.DeepCopy()
		kcp.Annotations = map[string]string{controlplanev1.SkipCoreDNSAnnotation: ""}

		depl := depl.DeepCopy()

		depl.Spec.Template.Spec.Containers[0].Image = "my-cool-image!!!!" // something very unlikely for getCoreDNSInfo to parse
		objs = append(objs, depl)

		fakeClient := newFakeClient(objs...)
		workloadCluster := fakeWorkloadCluster{
			Workload: &internal.Workload{
				Client: fakeClient,
			},
		}

		g.Expect(workloadCluster.UpdateCoreDNS(ctx, kcp, semver.MustParse("1.19.1"))).To(Succeed())

		var actualCoreDNSCM corev1.ConfigMap
		g.Expect(fakeClient.Get(ctx, client.ObjectKey{Name: "coredns", Namespace: metav1.NamespaceSystem}, &actualCoreDNSCM)).To(Succeed())
		g.Expect(actualCoreDNSCM.Data).To(Equal(corednsCM.Data))

		var actualKubeadmConfig corev1.ConfigMap
		g.Expect(fakeClient.Get(ctx, client.ObjectKey{Name: "kubeadm-config", Namespace: metav1.NamespaceSystem}, &actualKubeadmConfig)).To(Succeed())
		g.Expect(actualKubeadmConfig.Data).To(Equal(kubeadmCM.Data))

		var actualCoreDNSDeployment appsv1.Deployment
		g.Expect(fakeClient.Get(ctx, client.ObjectKey{Name: "coredns", Namespace: metav1.NamespaceSystem}, &actualCoreDNSDeployment)).To(Succeed())
		g.Expect(actualCoreDNSDeployment.Spec.Template.Spec.Containers[0].Image).ToNot(ContainSubstring("coredns"))
	})

	t.Run("returns error when unable to UpdateCoreDNS", func(t *testing.T) {
		g := NewWithT(t)
		objs := []client.Object{
			cluster.DeepCopy(),
			kcp.DeepCopy(),
			depl.DeepCopy(),
			corednsCM.DeepCopy(),
		}

		fakeClient := newFakeClient(objs...)
		log.SetLogger(klogr.New())

		workloadCluster := fakeWorkloadCluster{
			Workload: &internal.Workload{
				Client: fakeClient,
				CoreDNSMigrator: &fakeMigrator{
					migratedCorefile: "new core file",
				},
			},
		}

		g.Expect(workloadCluster.UpdateCoreDNS(ctx, kcp, semver.MustParse("1.19.1"))).ToNot(Succeed())
	})
}

func TestKubeadmControlPlaneReconciler_reconcileDelete(t *testing.T) {
	t.Run("removes all control plane Machines", func(t *testing.T) {
		g := NewWithT(t)

		cluster, kcp, _ := createClusterWithControlPlane(metav1.NamespaceDefault)
		controllerutil.AddFinalizer(kcp, controlplanev1.KubeadmControlPlaneFinalizer)
		initObjs := []client.Object{cluster.DeepCopy(), kcp.DeepCopy()}

		machines := collections.New()
		for i := 0; i < 3; i++ {
			m, _ := createMachineNodePair(fmt.Sprintf("test-%d", i), cluster, kcp, true)
			initObjs = append(initObjs, m)
			machines.Insert(m)
		}

		fakeClient := newFakeClient(initObjs...)

		r := &KubeadmControlPlaneReconciler{
			Client:              fakeClient,
			SecretCachingClient: fakeClient,
			managementCluster: &fakeManagementCluster{
				Management: &internal.Management{Client: fakeClient},
				Workload:   fakeWorkloadCluster{},
			},

			recorder: record.NewFakeRecorder(32),
		}

		controlPlane := &internal.ControlPlane{
			KCP:      kcp,
			Cluster:  cluster,
			Machines: machines,
		}

		result, err := r.reconcileDelete(ctx, controlPlane)
		g.Expect(result).To(Equal(ctrl.Result{RequeueAfter: deleteRequeueAfter}))
		g.Expect(err).ToNot(HaveOccurred())
		g.Expect(kcp.Finalizers).To(ContainElement(controlplanev1.KubeadmControlPlaneFinalizer))

		controlPlaneMachines := clusterv1.MachineList{}
		g.Expect(fakeClient.List(ctx, &controlPlaneMachines)).To(Succeed())
		g.Expect(controlPlaneMachines.Items).To(BeEmpty())

		controlPlane = &internal.ControlPlane{
			KCP:     kcp,
			Cluster: cluster,
		}

		result, err = r.reconcileDelete(ctx, controlPlane)
		g.Expect(result).To(Equal(ctrl.Result{}))
		g.Expect(err).ToNot(HaveOccurred())
		g.Expect(kcp.Finalizers).To(BeEmpty())
	})

	t.Run("does not remove any control plane Machines if other Machines exist", func(t *testing.T) {
		g := NewWithT(t)

		cluster, kcp, _ := createClusterWithControlPlane(metav1.NamespaceDefault)
		controllerutil.AddFinalizer(kcp, controlplanev1.KubeadmControlPlaneFinalizer)

		workerMachine := &clusterv1.Machine{
			ObjectMeta: metav1.ObjectMeta{
				Name:      "worker",
				Namespace: cluster.Namespace,
				Labels: map[string]string{
					clusterv1.ClusterNameLabel: cluster.Name,
				},
			},
		}

		initObjs := []client.Object{cluster.DeepCopy(), kcp.DeepCopy(), workerMachine.DeepCopy()}

		machines := collections.New()
		for i := 0; i < 3; i++ {
			m, _ := createMachineNodePair(fmt.Sprintf("test-%d", i), cluster, kcp, true)
			initObjs = append(initObjs, m)
			machines.Insert(m)
		}

		fakeClient := newFakeClient(initObjs...)

		r := &KubeadmControlPlaneReconciler{
			Client:              fakeClient,
			SecretCachingClient: fakeClient,
			managementCluster: &fakeManagementCluster{
				Management: &internal.Management{Client: fakeClient},
				Workload:   fakeWorkloadCluster{},
			},
			recorder: record.NewFakeRecorder(32),
		}

		controlPlane := &internal.ControlPlane{
			KCP:      kcp,
			Cluster:  cluster,
			Machines: machines,
		}

		result, err := r.reconcileDelete(ctx, controlPlane)
		g.Expect(result).To(Equal(ctrl.Result{RequeueAfter: deleteRequeueAfter}))
		g.Expect(err).ToNot(HaveOccurred())

		g.Expect(kcp.Finalizers).To(ContainElement(controlplanev1.KubeadmControlPlaneFinalizer))

		controlPlaneMachines := clusterv1.MachineList{}
		labels := map[string]string{
			clusterv1.MachineControlPlaneLabel: "",
		}
		g.Expect(fakeClient.List(ctx, &controlPlaneMachines, client.MatchingLabels(labels))).To(Succeed())
		g.Expect(controlPlaneMachines.Items).To(HaveLen(3))
	})

	t.Run("does not remove any control plane Machines if MachinePools exist", func(t *testing.T) {
		_ = feature.MutableGates.Set("MachinePool=true")
		g := NewWithT(t)

		cluster, kcp, _ := createClusterWithControlPlane(metav1.NamespaceDefault)
		controllerutil.AddFinalizer(kcp, controlplanev1.KubeadmControlPlaneFinalizer)

		workerMachinePool := &expv1.MachinePool{
			ObjectMeta: metav1.ObjectMeta{
				Name:      "worker",
				Namespace: cluster.Namespace,
				Labels: map[string]string{
					clusterv1.ClusterNameLabel: cluster.Name,
				},
			},
		}

		initObjs := []client.Object{cluster.DeepCopy(), kcp.DeepCopy(), workerMachinePool.DeepCopy()}

		machines := collections.New()
		for i := 0; i < 3; i++ {
			m, _ := createMachineNodePair(fmt.Sprintf("test-%d", i), cluster, kcp, true)
			initObjs = append(initObjs, m)
			machines.Insert(m)
		}

		fakeClient := newFakeClient(initObjs...)

		r := &KubeadmControlPlaneReconciler{
			Client:              fakeClient,
			SecretCachingClient: fakeClient,
			managementCluster: &fakeManagementCluster{
				Management: &internal.Management{Client: fakeClient},
				Workload:   fakeWorkloadCluster{},
			},
			recorder: record.NewFakeRecorder(32),
		}

		controlPlane := &internal.ControlPlane{
			KCP:      kcp,
			Cluster:  cluster,
			Machines: machines,
		}

		result, err := r.reconcileDelete(ctx, controlPlane)
		g.Expect(result).To(Equal(ctrl.Result{RequeueAfter: deleteRequeueAfter}))
		g.Expect(err).ToNot(HaveOccurred())

		g.Expect(kcp.Finalizers).To(ContainElement(controlplanev1.KubeadmControlPlaneFinalizer))

		controlPlaneMachines := clusterv1.MachineList{}
		labels := map[string]string{
			clusterv1.MachineControlPlaneLabel: "",
		}
		g.Expect(fakeClient.List(ctx, &controlPlaneMachines, client.MatchingLabels(labels))).To(Succeed())
		g.Expect(controlPlaneMachines.Items).To(HaveLen(3))
	})

	t.Run("removes the finalizer if no control plane Machines exist", func(t *testing.T) {
		g := NewWithT(t)

		cluster, kcp, _ := createClusterWithControlPlane(metav1.NamespaceDefault)
		controllerutil.AddFinalizer(kcp, controlplanev1.KubeadmControlPlaneFinalizer)

		fakeClient := newFakeClient(cluster.DeepCopy(), kcp.DeepCopy())

		r := &KubeadmControlPlaneReconciler{
			Client:              fakeClient,
			SecretCachingClient: fakeClient,
			managementCluster: &fakeManagementCluster{
				Management: &internal.Management{Client: fakeClient},
				Workload:   fakeWorkloadCluster{},
			},
			recorder: record.NewFakeRecorder(32),
		}

		controlPlane := &internal.ControlPlane{
			KCP:     kcp,
			Cluster: cluster,
		}

		result, err := r.reconcileDelete(ctx, controlPlane)
		g.Expect(result).To(Equal(ctrl.Result{}))
		g.Expect(err).ToNot(HaveOccurred())
		g.Expect(kcp.Finalizers).To(BeEmpty())
	})
}

// test utils.

func newFakeClient(initObjs ...client.Object) client.Client {
	return &fakeClient{
		startTime: time.Now(),
		Client:    fake.NewClientBuilder().WithObjects(initObjs...).WithStatusSubresource(&controlplanev1.KubeadmControlPlane{}).Build(),
	}
}

type fakeClient struct {
	startTime time.Time
	mux       sync.Mutex
	client.Client
}

type fakeClientI interface {
	SetCreationTimestamp(timestamp metav1.Time)
}

// controller-runtime's fake client doesn't set a CreationTimestamp
// this sets one that increments by a minute for each object created.
func (c *fakeClient) Create(ctx context.Context, obj client.Object, opts ...client.CreateOption) error {
	if f, ok := obj.(fakeClientI); ok {
		c.mux.Lock()
		c.startTime = c.startTime.Add(time.Minute)
		f.SetCreationTimestamp(metav1.NewTime(c.startTime))
		c.mux.Unlock()
	}
	return c.Client.Create(ctx, obj, opts...)
}

func createClusterWithControlPlane(namespace string) (*clusterv1.Cluster, *controlplanev1.KubeadmControlPlane, *unstructured.Unstructured) {
	kcpName := fmt.Sprintf("kcp-foo-%s", util.RandomString(6))

	cluster := newCluster(&types.NamespacedName{Name: kcpName, Namespace: namespace})
	cluster.Spec = clusterv1.ClusterSpec{
		ControlPlaneRef: &corev1.ObjectReference{
			Kind:       "KubeadmControlPlane",
			Namespace:  namespace,
			Name:       kcpName,
			APIVersion: controlplanev1.GroupVersion.String(),
		},
	}

	kcp := &controlplanev1.KubeadmControlPlane{
		TypeMeta: metav1.TypeMeta{
			APIVersion: controlplanev1.GroupVersion.String(),
			Kind:       "KubeadmControlPlane",
		},
		ObjectMeta: metav1.ObjectMeta{
			Name:      kcpName,
			Namespace: namespace,
			OwnerReferences: []metav1.OwnerReference{
				{
					Kind:       "Cluster",
					APIVersion: clusterv1.GroupVersion.String(),
					Name:       kcpName,
					UID:        "1",
				},
			},
		},
		Spec: controlplanev1.KubeadmControlPlaneSpec{
			MachineTemplate: controlplanev1.KubeadmControlPlaneMachineTemplate{
				InfrastructureRef: corev1.ObjectReference{
					Kind:       "GenericInfrastructureMachineTemplate",
					Namespace:  namespace,
					Name:       "infra-foo",
					APIVersion: "infrastructure.cluster.x-k8s.io/v1beta1",
				},
			},
			Replicas: pointer.Int32(int32(3)),
			Version:  "v1.16.6",
			RolloutStrategy: &controlplanev1.RolloutStrategy{
				Type: "RollingUpdate",
				RollingUpdate: &controlplanev1.RollingUpdate{
					MaxSurge: &intstr.IntOrString{
						IntVal: 1,
					},
				},
			},
		},
	}

	genericMachineTemplate := &unstructured.Unstructured{
		Object: map[string]interface{}{
			"kind":       "GenericInfrastructureMachineTemplate",
			"apiVersion": "infrastructure.cluster.x-k8s.io/v1beta1",
			"metadata": map[string]interface{}{
				"name":      "infra-foo",
				"namespace": namespace,
			},
			"spec": map[string]interface{}{
				"template": map[string]interface{}{
					"spec": map[string]interface{}{
						"hello": "world",
					},
				},
			},
		},
	}
	return cluster, kcp, genericMachineTemplate
}

func setKCPHealthy(kcp *controlplanev1.KubeadmControlPlane) {
	conditions.MarkTrue(kcp, controlplanev1.ControlPlaneComponentsHealthyCondition)
	conditions.MarkTrue(kcp, controlplanev1.EtcdClusterHealthyCondition)
}

func createMachineNodePair(name string, cluster *clusterv1.Cluster, kcp *controlplanev1.KubeadmControlPlane, ready bool) (*clusterv1.Machine, *corev1.Node) {
	machine := &clusterv1.Machine{
		TypeMeta: metav1.TypeMeta{
			Kind:       "Machine",
			APIVersion: clusterv1.GroupVersion.String(),
		},
		ObjectMeta: metav1.ObjectMeta{
			Namespace: cluster.Namespace,
			Name:      name,
			Labels:    internal.ControlPlaneMachineLabelsForCluster(kcp, cluster.Name),
			OwnerReferences: []metav1.OwnerReference{
				*metav1.NewControllerRef(kcp, controlplanev1.GroupVersion.WithKind("KubeadmControlPlane")),
			},
		},
		Spec: clusterv1.MachineSpec{
			ClusterName: cluster.Name,
			InfrastructureRef: corev1.ObjectReference{
				Kind:       builder.GenericInfrastructureMachineCRD.Kind,
				APIVersion: builder.GenericInfrastructureMachineCRD.APIVersion,
				Name:       builder.GenericInfrastructureMachineCRD.Name,
				Namespace:  builder.GenericInfrastructureMachineCRD.Namespace,
			},
		},
		Status: clusterv1.MachineStatus{
			NodeRef: &corev1.ObjectReference{
				Kind:       "Node",
				APIVersion: corev1.SchemeGroupVersion.String(),
				Name:       name,
			},
		},
	}
	machine.Default()

	node := &corev1.Node{
		ObjectMeta: metav1.ObjectMeta{
			Name:   name,
			Labels: map[string]string{"node-role.kubernetes.io/control-plane": ""},
		},
	}

	if ready {
		node.Spec.ProviderID = fmt.Sprintf("test://%s", machine.GetName())
		node.Status.Conditions = []corev1.NodeCondition{
			{
				Type:   corev1.NodeReady,
				Status: corev1.ConditionTrue,
			},
		}
	}
	return machine, node
}

func setMachineHealthy(m *clusterv1.Machine) {
	m.Status.NodeRef = &corev1.ObjectReference{
		Kind: "Node",
		Name: "node-1",
	}
	conditions.MarkTrue(m, controlplanev1.MachineAPIServerPodHealthyCondition)
	conditions.MarkTrue(m, controlplanev1.MachineControllerManagerPodHealthyCondition)
	conditions.MarkTrue(m, controlplanev1.MachineSchedulerPodHealthyCondition)
	conditions.MarkTrue(m, controlplanev1.MachineEtcdPodHealthyCondition)
	conditions.MarkTrue(m, controlplanev1.MachineEtcdMemberHealthyCondition)
}

// newCluster return a CAPI cluster object.
func newCluster(namespacedName *types.NamespacedName) *clusterv1.Cluster {
	return &clusterv1.Cluster{
		TypeMeta: metav1.TypeMeta{
			Kind:       "Cluster",
			APIVersion: clusterv1.GroupVersion.String(),
		},
		ObjectMeta: metav1.ObjectMeta{
			Namespace: namespacedName.Namespace,
			Name:      namespacedName.Name,
		},
	}
}

func getTestCACert(key *rsa.PrivateKey) (*x509.Certificate, error) {
	cfg := certs.Config{
		CommonName: "kubernetes",
	}

	now := time.Now().UTC()

	tmpl := x509.Certificate{
		SerialNumber: new(big.Int).SetInt64(0),
		Subject: pkix.Name{
			CommonName:   cfg.CommonName,
			Organization: cfg.Organization,
		},
		NotBefore:             now.Add(time.Minute * -5),
		NotAfter:              now.Add(time.Hour * 24), // 1 day
		KeyUsage:              x509.KeyUsageKeyEncipherment | x509.KeyUsageDigitalSignature | x509.KeyUsageCertSign,
		MaxPathLenZero:        true,
		BasicConstraintsValid: true,
		MaxPathLen:            0,
		IsCA:                  true,
	}

	b, err := x509.CreateCertificate(rand.Reader, &tmpl, &tmpl, key.Public(), key)
	if err != nil {
		return nil, err
	}

	c, err := x509.ParseCertificate(b)
	return c, err
}<|MERGE_RESOLUTION|>--- conflicted
+++ resolved
@@ -928,12 +928,9 @@
 					BlockOwnerDeletion: pointer.Bool(true),
 				},
 			))
-<<<<<<< HEAD
-=======
 
 			// Store the secret in the certificate.
 			c.Secret = s
->>>>>>> 3290c5a2
 
 			objs = append(objs, s)
 		}
