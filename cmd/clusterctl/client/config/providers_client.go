--- conflicted
+++ resolved
@@ -41,10 +41,7 @@
 	DockerProviderName    = "docker"
 	DOProviderName        = "digitalocean"
 	GCPProviderName       = "gcp"
-<<<<<<< HEAD
-=======
 	HetznerProviderName   = "hetzner"
->>>>>>> 3433f7b7
 	IBMCloudProviderName  = "ibmcloud"
 	Metal3ProviderName    = "metal3"
 	NestedProviderName    = "nested"
@@ -179,8 +176,6 @@
 			providerType: clusterctlv1.InfrastructureProviderType,
 		},
 		&provider{
-<<<<<<< HEAD
-=======
 			name:         BYOHProviderName,
 			url:          "https://github.com/vmware-tanzu/cluster-api-provider-bringyourownhost/releases/latest/infrastructure-components.yaml",
 			providerType: clusterctlv1.InfrastructureProviderType,
@@ -191,7 +186,6 @@
 			providerType: clusterctlv1.InfrastructureProviderType,
 		},
 		&provider{
->>>>>>> 3433f7b7
 			name:         IBMCloudProviderName,
 			url:          "https://github.com/kubernetes-sigs/cluster-api-provider-ibmcloud/releases/latest/infrastructure-components.yaml",
 			providerType: clusterctlv1.InfrastructureProviderType,
