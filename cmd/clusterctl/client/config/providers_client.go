/*
Copyright 2019 The Kubernetes Authors.

Licensed under the Apache License, Version 2.0 (the "License");
you may not use this file except in compliance with the License.
You may obtain a copy of the License at

    http://www.apache.org/licenses/LICENSE-2.0

Unless required by applicable law or agreed to in writing, software
distributed under the License is distributed on an "AS IS" BASIS,
WITHOUT WARRANTIES OR CONDITIONS OF ANY KIND, either express or implied.
See the License for the specific language governing permissions and
limitations under the License.
*/

package config

import (
	"net/url"
	"os"
	"sort"
	"strings"

	"github.com/drone/envsubst/v2"
	"github.com/pkg/errors"
	"k8s.io/apimachinery/pkg/util/validation"

	clusterctlv1 "sigs.k8s.io/cluster-api/cmd/clusterctl/api/v1alpha3"
)

// core providers.
const (
	// ClusterAPIProviderName is the name for the core provider.
	ClusterAPIProviderName = "cluster-api"
)

// Infra providers.
const (
	AWSProviderName            = "aws"
	AzureProviderName          = "azure"
	BYOHProviderName           = "byoh"
	CloudStackProviderName     = "cloudstack"
	DockerProviderName         = "docker"
	DOProviderName             = "digitalocean"
	GCPProviderName            = "gcp"
	HetznerProviderName        = "hetzner"
	OutscaleProviderName       = "outscale"
	IBMCloudProviderName       = "ibmcloud"
	InMemoryProviderName       = "in-memory"
	Metal3ProviderName         = "metal3"
	NestedProviderName         = "nested"
	NutanixProviderName        = "nutanix"
	OCIProviderName            = "oci"
	OpenStackProviderName      = "openstack"
	PacketProviderName         = "packet"
	SideroProviderName         = "sidero"
	VCloudDirectorProviderName = "vcd"
	VSphereProviderName        = "vsphere"
	MAASProviderName           = "maas"
	KubevirtProviderName       = "kubevirt"
	KubeKeyProviderName        = "kubekey"
	VclusterProviderName       = "vcluster"
	VirtinkProviderName        = "virtink"
	CoxEdgeProviderName        = "coxedge"
	ProxmoxProviderName        = "proxmox"
)

// Bootstrap providers.
const (
	KubeadmBootstrapProviderName           = "kubeadm"
	TalosBootstrapProviderName             = "talos"
	MicroK8sBootstrapProviderName          = "microk8s"
	OracleCloudNativeBootstrapProviderName = "ocne"
	KubeKeyK3sBootstrapProviderName        = "kubekey-k3s"
<<<<<<< HEAD
=======
	RKE2BootstrapProviderName              = "rke2"
>>>>>>> 14efefeb
)

// ControlPlane providers.
const (
	KubeadmControlPlaneProviderName           = "kubeadm"
	TalosControlPlaneProviderName             = "talos"
	MicroK8sControlPlaneProviderName          = "microk8s"
	NestedControlPlaneProviderName            = "nested"
	OracleCloudNativeControlPlaneProviderName = "ocne"
	KubeKeyK3sControlPlaneProviderName        = "kubekey-k3s"
<<<<<<< HEAD
=======
	KamajiControlPlaneProviderName            = "kamaji"
	RKE2ControlPlaneProviderName              = "rke2"
>>>>>>> 14efefeb
)

// Add-on providers.
const (
	HelmAddonProviderName = "helm"
)

// Other.
const (
	// ProvidersConfigKey is a constant for finding provider configurations with the ProvidersClient.
	ProvidersConfigKey = "providers"
)

// ProvidersClient has methods to work with provider configurations.
type ProvidersClient interface {
	// List returns all the provider configurations, including provider configurations hard-coded in clusterctl
	// and user-defined provider configurations read from the clusterctl configuration file.
	// In case of conflict, user-defined provider override the hard-coded configurations.
	List() ([]Provider, error)

	// Get returns the configuration for the provider with a given name/type.
	// In case the name/type does not correspond to any existing provider, an error is returned.
	Get(name string, providerType clusterctlv1.ProviderType) (Provider, error)
}

// providersClient implements ProvidersClient.
type providersClient struct {
	reader Reader
}

// ensure providersClient implements ProvidersClient.
var _ ProvidersClient = &providersClient{}

func newProvidersClient(reader Reader) *providersClient {
	return &providersClient{
		reader: reader,
	}
}

func (p *providersClient) defaults() []Provider {
	// clusterctl includes a predefined list of Cluster API providers sponsored by SIG-cluster-lifecycle to provide users the simplest
	// out-of-box experience. This is an opt-in feature; other providers can be added by using the clusterctl configuration file.

	// if you are a developer of a SIG-cluster-lifecycle project, you can send a PR to extend the following list.

	defaults := []Provider{
		// cluster API core provider
		&provider{
			name:         ClusterAPIProviderName,
			url:          "https://github.com/kubernetes-sigs/cluster-api/releases/latest/core-components.yaml",
			providerType: clusterctlv1.CoreProviderType,
		},

		// Infrastructure providers
		&provider{
			name:         AWSProviderName,
			url:          "https://github.com/kubernetes-sigs/cluster-api-provider-aws/releases/latest/infrastructure-components.yaml",
			providerType: clusterctlv1.InfrastructureProviderType,
		},
		&provider{
			name:         AzureProviderName,
			url:          "https://github.com/kubernetes-sigs/cluster-api-provider-azure/releases/latest/infrastructure-components.yaml",
			providerType: clusterctlv1.InfrastructureProviderType,
		},
		&provider{
			// NB. The Docker provider is not designed for production use and is intended for development environments only.
			name:         DockerProviderName,
			url:          "https://github.com/kubernetes-sigs/cluster-api/releases/latest/infrastructure-components-development.yaml",
			providerType: clusterctlv1.InfrastructureProviderType,
		},
		&provider{
			name:         CloudStackProviderName,
			url:          "https://github.com/kubernetes-sigs/cluster-api-provider-cloudstack/releases/latest/infrastructure-components.yaml",
			providerType: clusterctlv1.InfrastructureProviderType,
		},
		&provider{
			name:         DOProviderName,
			url:          "https://github.com/kubernetes-sigs/cluster-api-provider-digitalocean/releases/latest/infrastructure-components.yaml",
			providerType: clusterctlv1.InfrastructureProviderType,
		},
		&provider{
			name:         GCPProviderName,
			url:          "https://github.com/kubernetes-sigs/cluster-api-provider-gcp/releases/latest/infrastructure-components.yaml",
			providerType: clusterctlv1.InfrastructureProviderType,
		},
		&provider{
			name:         PacketProviderName,
			url:          "https://github.com/kubernetes-sigs/cluster-api-provider-packet/releases/latest/infrastructure-components.yaml",
			providerType: clusterctlv1.InfrastructureProviderType,
		},
		&provider{
			name:         Metal3ProviderName,
			url:          "https://github.com/metal3-io/cluster-api-provider-metal3/releases/latest/infrastructure-components.yaml",
			providerType: clusterctlv1.InfrastructureProviderType,
		},
		&provider{
			name:         NestedProviderName,
			url:          "https://github.com/kubernetes-sigs/cluster-api-provider-nested/releases/latest/infrastructure-components.yaml",
			providerType: clusterctlv1.InfrastructureProviderType,
		},
		&provider{
			name:         OCIProviderName,
			url:          "https://github.com/oracle/cluster-api-provider-oci/releases/latest/infrastructure-components.yaml",
			providerType: clusterctlv1.InfrastructureProviderType,
		},
		&provider{
			name:         OpenStackProviderName,
			url:          "https://github.com/kubernetes-sigs/cluster-api-provider-openstack/releases/latest/infrastructure-components.yaml",
			providerType: clusterctlv1.InfrastructureProviderType,
		},
		&provider{
			name:         SideroProviderName,
			url:          "https://github.com/siderolabs/sidero/releases/latest/infrastructure-components.yaml",
			providerType: clusterctlv1.InfrastructureProviderType,
		},
		&provider{
			name:         VCloudDirectorProviderName,
			url:          "https://github.com/vmware/cluster-api-provider-cloud-director/releases/latest/infrastructure-components.yaml",
			providerType: clusterctlv1.InfrastructureProviderType,
		},
		&provider{
			name:         VSphereProviderName,
			url:          "https://github.com/kubernetes-sigs/cluster-api-provider-vsphere/releases/latest/infrastructure-components.yaml",
			providerType: clusterctlv1.InfrastructureProviderType,
		},
		&provider{
			name:         MAASProviderName,
			url:          "https://github.com/spectrocloud/cluster-api-provider-maas/releases/latest/infrastructure-components.yaml",
			providerType: clusterctlv1.InfrastructureProviderType,
		},
		&provider{
			name:         CoxEdgeProviderName,
			url:          "https://github.com/coxedge/cluster-api-provider-coxedge/releases/latest/infrastructure-components.yaml",
			providerType: clusterctlv1.InfrastructureProviderType,
		},
		&provider{
			name:         BYOHProviderName,
			url:          "https://github.com/vmware-tanzu/cluster-api-provider-bringyourownhost/releases/latest/infrastructure-components.yaml",
			providerType: clusterctlv1.InfrastructureProviderType,
		},
		&provider{
			name:         HetznerProviderName,
			url:          "https://github.com/syself/cluster-api-provider-hetzner/releases/latest/infrastructure-components.yaml",
			providerType: clusterctlv1.InfrastructureProviderType,
		},
		&provider{
			name:         OutscaleProviderName,
			url:          "https://github.com/outscale/cluster-api-provider-outscale/releases/latest/infrastructure-components.yaml",
			providerType: clusterctlv1.InfrastructureProviderType,
		},
		&provider{
			name:         IBMCloudProviderName,
			url:          "https://github.com/kubernetes-sigs/cluster-api-provider-ibmcloud/releases/latest/infrastructure-components.yaml",
			providerType: clusterctlv1.InfrastructureProviderType,
		},
		&provider{
			name:         InMemoryProviderName,
			url:          "https://github.com/kubernetes-sigs/cluster-api/releases/latest/infrastructure-components-in-memory-development.yaml",
			providerType: clusterctlv1.InfrastructureProviderType,
		},
		&provider{
			name:         NutanixProviderName,
			url:          "https://github.com/nutanix-cloud-native/cluster-api-provider-nutanix/releases/latest/infrastructure-components.yaml",
			providerType: clusterctlv1.InfrastructureProviderType,
		},
		&provider{
			name:         KubeKeyProviderName,
			url:          "https://github.com/kubesphere/kubekey/releases/latest/infrastructure-components.yaml",
			providerType: clusterctlv1.InfrastructureProviderType,
		},
		&provider{
			name:         KubevirtProviderName,
			url:          "https://github.com/kubernetes-sigs/cluster-api-provider-kubevirt/releases/latest/infrastructure-components.yaml",
			providerType: clusterctlv1.InfrastructureProviderType,
		},
		&provider{
			name:         VclusterProviderName,
			url:          "https://github.com/loft-sh/cluster-api-provider-vcluster/releases/latest/infrastructure-components.yaml",
			providerType: clusterctlv1.InfrastructureProviderType,
		},
		&provider{
			name:         VirtinkProviderName,
			url:          "https://github.com/smartxworks/cluster-api-provider-virtink/releases/latest/infrastructure-components.yaml",
			providerType: clusterctlv1.InfrastructureProviderType,
		},
		&provider{
			name:         ProxmoxProviderName,
			url:          "https://github.com/ionos-cloud/cluster-api-provider-proxmox/releases/latest/infrastructure-components.yaml",
			providerType: clusterctlv1.InfrastructureProviderType,
		},

		// Bootstrap providers
		&provider{
			name:         KubeadmBootstrapProviderName,
			url:          "https://github.com/kubernetes-sigs/cluster-api/releases/latest/bootstrap-components.yaml",
			providerType: clusterctlv1.BootstrapProviderType,
		},
		&provider{
			name:         KubeKeyK3sBootstrapProviderName,
			url:          "https://github.com/kubesphere/kubekey/releases/latest/bootstrap-components.yaml",
			providerType: clusterctlv1.BootstrapProviderType,
		},
		&provider{
			name:         TalosBootstrapProviderName,
			url:          "https://github.com/siderolabs/cluster-api-bootstrap-provider-talos/releases/latest/bootstrap-components.yaml",
			providerType: clusterctlv1.BootstrapProviderType,
		},
		&provider{
			name:         MicroK8sBootstrapProviderName,
			url:          "https://github.com/canonical/cluster-api-bootstrap-provider-microk8s/releases/latest/bootstrap-components.yaml",
			providerType: clusterctlv1.BootstrapProviderType,
		},
		&provider{
			name:         OracleCloudNativeBootstrapProviderName,
			url:          "https://github.com/verrazzano/cluster-api-provider-ocne/releases/latest/bootstrap-components.yaml",
			providerType: clusterctlv1.BootstrapProviderType,
		},
<<<<<<< HEAD
=======
		&provider{
			name:         RKE2BootstrapProviderName,
			url:          "https://github.com/rancher-sandbox/cluster-api-provider-rke2/releases/latest/bootstrap-components.yaml",
			providerType: clusterctlv1.BootstrapProviderType,
		},
>>>>>>> 14efefeb

		// ControlPlane providers
		&provider{
			name:         KubeadmControlPlaneProviderName,
			url:          "https://github.com/kubernetes-sigs/cluster-api/releases/latest/control-plane-components.yaml",
			providerType: clusterctlv1.ControlPlaneProviderType,
		},
		&provider{
			name:         KubeKeyK3sControlPlaneProviderName,
			url:          "https://github.com/kubesphere/kubekey/releases/latest/control-plane-components.yaml",
			providerType: clusterctlv1.ControlPlaneProviderType,
		},
		&provider{
			name:         TalosControlPlaneProviderName,
			url:          "https://github.com/siderolabs/cluster-api-control-plane-provider-talos/releases/latest/control-plane-components.yaml",
			providerType: clusterctlv1.ControlPlaneProviderType,
		},
		&provider{
			name:         MicroK8sControlPlaneProviderName,
			url:          "https://github.com/canonical/cluster-api-control-plane-provider-microk8s/releases/latest/control-plane-components.yaml",
			providerType: clusterctlv1.ControlPlaneProviderType,
		},
		&provider{
			name:         NestedControlPlaneProviderName,
			url:          "https://github.com/kubernetes-sigs/cluster-api-provider-nested/releases/latest/control-plane-components.yaml",
			providerType: clusterctlv1.ControlPlaneProviderType,
		},
		&provider{
			name:         OracleCloudNativeControlPlaneProviderName,
			url:          "https://github.com/verrazzano/cluster-api-provider-ocne/releases/latest/control-plane-components.yaml",
			providerType: clusterctlv1.ControlPlaneProviderType,
		},
<<<<<<< HEAD
=======
		&provider{
			name:         KamajiControlPlaneProviderName,
			url:          "https://github.com/clastix/cluster-api-control-plane-provider-kamaji/releases/latest/control-plane-components.yaml",
			providerType: clusterctlv1.ControlPlaneProviderType,
		},
		&provider{
			name:         RKE2ControlPlaneProviderName,
			url:          "https://github.com/rancher-sandbox/cluster-api-provider-rke2/releases/latest/control-plane-components.yaml",
			providerType: clusterctlv1.ControlPlaneProviderType,
		},
>>>>>>> 14efefeb

		// Add-on providers
		&provider{
			name:         HelmAddonProviderName,
			url:          "https://github.com/kubernetes-sigs/cluster-api-addon-provider-helm/releases/latest/addon-components.yaml",
			providerType: clusterctlv1.AddonProviderType,
		},
	}

	return defaults
}

// configProvider mirrors config.Provider interface and allows serialization of the corresponding info.
type configProvider struct {
	Name string                    `json:"name,omitempty"`
	URL  string                    `json:"url,omitempty"`
	Type clusterctlv1.ProviderType `json:"type,omitempty"`
}

func (p *providersClient) List() ([]Provider, error) {
	// Creates a maps with all the defaults provider configurations
	providers := p.defaults()

	// Gets user defined provider configurations, validate them, and merges with
	// hard-coded configurations handling conflicts (user defined take precedence on hard-coded)

	userDefinedProviders := []configProvider{}
	if err := p.reader.UnmarshalKey(ProvidersConfigKey, &userDefinedProviders); err != nil {
		return nil, errors.Wrap(err, "failed to unmarshal providers from the clusterctl configuration file")
	}

	for _, u := range userDefinedProviders {
		var err error
		u.URL, err = envsubst.Eval(u.URL, os.Getenv)
		if err != nil {
			return nil, errors.Wrapf(err, "unable to evaluate url: %q", u.URL)
		}

		provider := NewProvider(u.Name, u.URL, u.Type)
		if err := validateProvider(provider); err != nil {
			return nil, errors.Wrapf(err, "error validating configuration for the %s with name %s. Please fix the providers value in clusterctl configuration file", provider.Type(), provider.Name())
		}

		override := false
		for i := range providers {
			if providers[i].SameAs(provider) {
				providers[i] = provider
				override = true
			}
		}

		if !override {
			providers = append(providers, provider)
		}
	}

	// ensure provider configurations are consistently sorted
	sort.Slice(providers, func(i, j int) bool {
		return providers[i].Less(providers[j])
	})

	return providers, nil
}

func (p *providersClient) Get(name string, providerType clusterctlv1.ProviderType) (Provider, error) {
	l, err := p.List()
	if err != nil {
		return nil, err
	}

	provider := NewProvider(name, "", providerType) // NB. Having the url empty is fine because the url is not considered by SameAs.
	for _, r := range l {
		if r.SameAs(provider) {
			return r, nil
		}
	}

	return nil, errors.Errorf("failed to get configuration for the %s with name %s. Please check the provider name and/or add configuration for new providers using the .clusterctl config file", providerType, name)
}

func validateProvider(r Provider) error {
	if r.Name() == "" {
		return errors.New("name value cannot be empty")
	}

	if (r.Name() == ClusterAPIProviderName) != (r.Type() == clusterctlv1.CoreProviderType) {
		return errors.Errorf("name %s must be used with the %s type (name: %s, type: %s)", ClusterAPIProviderName, clusterctlv1.CoreProviderType, r.Name(), r.Type())
	}

	if errMsgs := validation.IsDNS1123Subdomain(r.Name()); len(errMsgs) != 0 {
		return errors.Errorf("invalid provider name: %s", strings.Join(errMsgs, "; "))
	}
	if r.URL() == "" {
		return errors.New("provider URL value cannot be empty")
	}

	if _, err := url.Parse(r.URL()); err != nil {
		return errors.Wrap(err, "error parsing provider URL")
	}

	switch r.Type() {
	case clusterctlv1.CoreProviderType,
		clusterctlv1.BootstrapProviderType,
		clusterctlv1.InfrastructureProviderType,
		clusterctlv1.ControlPlaneProviderType,
		clusterctlv1.IPAMProviderType,
		clusterctlv1.RuntimeExtensionProviderType,
		clusterctlv1.AddonProviderType:
		break
	default:
		return errors.Errorf("invalid provider type. Allowed values are [%s, %s, %s, %s, %s, %s, %s]",
			clusterctlv1.CoreProviderType,
			clusterctlv1.BootstrapProviderType,
			clusterctlv1.InfrastructureProviderType,
			clusterctlv1.ControlPlaneProviderType,
			clusterctlv1.IPAMProviderType,
			clusterctlv1.RuntimeExtensionProviderType,
			clusterctlv1.AddonProviderType)
	}
	return nil
}<|MERGE_RESOLUTION|>--- conflicted
+++ resolved
@@ -73,10 +73,7 @@
 	MicroK8sBootstrapProviderName          = "microk8s"
 	OracleCloudNativeBootstrapProviderName = "ocne"
 	KubeKeyK3sBootstrapProviderName        = "kubekey-k3s"
-<<<<<<< HEAD
-=======
 	RKE2BootstrapProviderName              = "rke2"
->>>>>>> 14efefeb
 )
 
 // ControlPlane providers.
@@ -87,11 +84,8 @@
 	NestedControlPlaneProviderName            = "nested"
 	OracleCloudNativeControlPlaneProviderName = "ocne"
 	KubeKeyK3sControlPlaneProviderName        = "kubekey-k3s"
-<<<<<<< HEAD
-=======
 	KamajiControlPlaneProviderName            = "kamaji"
 	RKE2ControlPlaneProviderName              = "rke2"
->>>>>>> 14efefeb
 )
 
 // Add-on providers.
@@ -309,14 +303,11 @@
 			url:          "https://github.com/verrazzano/cluster-api-provider-ocne/releases/latest/bootstrap-components.yaml",
 			providerType: clusterctlv1.BootstrapProviderType,
 		},
-<<<<<<< HEAD
-=======
 		&provider{
 			name:         RKE2BootstrapProviderName,
 			url:          "https://github.com/rancher-sandbox/cluster-api-provider-rke2/releases/latest/bootstrap-components.yaml",
 			providerType: clusterctlv1.BootstrapProviderType,
 		},
->>>>>>> 14efefeb
 
 		// ControlPlane providers
 		&provider{
@@ -349,8 +340,6 @@
 			url:          "https://github.com/verrazzano/cluster-api-provider-ocne/releases/latest/control-plane-components.yaml",
 			providerType: clusterctlv1.ControlPlaneProviderType,
 		},
-<<<<<<< HEAD
-=======
 		&provider{
 			name:         KamajiControlPlaneProviderName,
 			url:          "https://github.com/clastix/cluster-api-control-plane-provider-kamaji/releases/latest/control-plane-components.yaml",
@@ -361,7 +350,6 @@
 			url:          "https://github.com/rancher-sandbox/cluster-api-provider-rke2/releases/latest/control-plane-components.yaml",
 			providerType: clusterctlv1.ControlPlaneProviderType,
 		},
->>>>>>> 14efefeb
 
 		// Add-on providers
 		&provider{
