/*
Copyright 2021 The Kubernetes Authors.

Licensed under the Apache License, Version 2.0 (the "License");
you may not use this file except in compliance with the License.
You may obtain a copy of the License at

    http://www.apache.org/licenses/LICENSE-2.0

Unless required by applicable law or agreed to in writing, software
distributed under the License is distributed on an "AS IS" BASIS,
WITHOUT WARRANTIES OR CONDITIONS OF ANY KIND, either express or implied.
See the License for the specific language governing permissions and
limitations under the License.
*/

package config

import (
	"os"
	"time"

	"github.com/drone/envsubst/v2"
	"github.com/pkg/errors"
)

const (
	// CertManagerConfigKey defines the name of the top level config key for cert-manager configuration.
	CertManagerConfigKey = "cert-manager"

	// CertManagerDefaultVersion defines the default cert-manager version to be used by clusterctl.
<<<<<<< HEAD
	CertManagerDefaultVersion = "v1.13.0"
=======
	CertManagerDefaultVersion = "v1.13.2"
>>>>>>> 14efefeb

	// CertManagerDefaultURL defines the default cert-manager repository url to be used by clusterctl.
	// NOTE: At runtime CertManagerDefaultVersion may be replaced with the
	// version defined by the user in the clusterctl configuration file.
	CertManagerDefaultURL = "https://github.com/cert-manager/cert-manager/releases/" + CertManagerDefaultVersion + "/cert-manager.yaml"

	// CertManagerDefaultTimeout defines the default cert-manager timeout to be used by clusterctl.
	CertManagerDefaultTimeout = 10 * time.Minute
)

// CertManagerClient has methods to work with cert-manager configurations.
type CertManagerClient interface {
	// Get returns the cert-manager configuration.
	Get() (CertManager, error)
}

// certManagerClient implements CertManagerClient.
type certManagerClient struct {
	reader Reader
}

// ensure certManagerClient implements CertManagerClient.
var _ CertManagerClient = &certManagerClient{}

func newCertManagerClient(reader Reader) *certManagerClient {
	return &certManagerClient{
		reader: reader,
	}
}

// configCertManager mirrors config.CertManager interface and allows serialization of the corresponding info.
type configCertManager struct {
	URL     string `json:"url,omitempty"`
	Version string `json:"version,omitempty"`
	Timeout string `json:"timeout,omitempty"`
}

func (p *certManagerClient) Get() (CertManager, error) {
	url := CertManagerDefaultURL
	version := CertManagerDefaultVersion
	timeout := CertManagerDefaultTimeout.String()

	userCertManager := &configCertManager{}
	if err := p.reader.UnmarshalKey(CertManagerConfigKey, &userCertManager); err != nil {
		return nil, errors.Wrap(err, "failed to unmarshal certManager from the clusterctl configuration file")
	}
	if userCertManager.URL != "" {
		url = userCertManager.URL
	}

	url, err := envsubst.Eval(url, os.Getenv)
	if err != nil {
		return nil, errors.Wrapf(err, "unable to evaluate url: %q", url)
	}

	if userCertManager.Version != "" {
		version = userCertManager.Version
	}
	if userCertManager.Timeout != "" {
		timeout = userCertManager.Timeout
	}

	return NewCertManager(url, version, timeout), nil
}<|MERGE_RESOLUTION|>--- conflicted
+++ resolved
@@ -29,11 +29,7 @@
 	CertManagerConfigKey = "cert-manager"
 
 	// CertManagerDefaultVersion defines the default cert-manager version to be used by clusterctl.
-<<<<<<< HEAD
-	CertManagerDefaultVersion = "v1.13.0"
-=======
 	CertManagerDefaultVersion = "v1.13.2"
->>>>>>> 14efefeb
 
 	// CertManagerDefaultURL defines the default cert-manager repository url to be used by clusterctl.
 	// NOTE: At runtime CertManagerDefaultVersion may be replaced with the
